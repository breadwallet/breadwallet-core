//
//  BRKey.h
//
//  Created by Aaron Voisine on 8/19/15.
//  Copyright (c) 2015 breadwallet LLC
//
//  Permission is hereby granted, free of charge, to any person obtaining a copy
//  of this software and associated documentation files (the "Software"), to deal
//  in the Software without restriction, including without limitation the rights
//  to use, copy, modify, merge, publish, distribute, sublicense, and/or sell
//  copies of the Software, and to permit persons to whom the Software is
//  furnished to do so, subject to the following conditions:
//
//  The above copyright notice and this permission notice shall be included in
//  all copies or substantial portions of the Software.
//
//  THE SOFTWARE IS PROVIDED "AS IS", WITHOUT WARRANTY OF ANY KIND, EXPRESS OR
//  IMPLIED, INCLUDING BUT NOT LIMITED TO THE WARRANTIES OF MERCHANTABILITY,
//  FITNESS FOR A PARTICULAR PURPOSE AND NONINFRINGEMENT. IN NO EVENT SHALL THE
//  AUTHORS OR COPYRIGHT HOLDERS BE LIABLE FOR ANY CLAIM, DAMAGES OR OTHER
//  LIABILITY, WHETHER IN AN ACTION OF CONTRACT, TORT OR OTHERWISE, ARISING FROM,
//  OUT OF OR IN CONNECTION WITH THE SOFTWARE OR THE USE OR OTHER DEALINGS IN
//  THE SOFTWARE.

#ifndef BRKey_h
#define BRKey_h

#include "BRInt.h"
#include <stddef.h>
#include <inttypes.h>

#ifdef __cplusplus
extern "C" {
#endif

typedef struct {
    uint8_t p[33];
} BRECPoint;

// adds 256bit big endian ints a and b (mod secp256k1 order) and stores the result in a
// returns true on success
int BRSecp256k1ModAdd(UInt256 *a, const UInt256 *b);

// multiplies 256bit big endian ints a and b (mod secp256k1 order) and stores the result in a
// returns true on success
int BRSecp256k1ModMul(UInt256 *a, const UInt256 *b);

// multiplies secp256k1 generator by 256bit big endian int i and stores the result in p
// returns true on success
int BRSecp256k1PointGen(BRECPoint *p, const UInt256 *i);

// multiplies secp256k1 generator by 256bit big endian int i and adds the result to ec-point p
// returns true on success
int BRSecp256k1PointAdd(BRECPoint *p, const UInt256 *i);

// multiplies secp256k1 ec-point p by 256bit big endian int i and stores the result in p
// returns true on success
int BRSecp256k1PointMul(BRECPoint *p, const UInt256 *i);

// returns true if privKey is a valid private key
// supported formats are wallet import format (WIF), mini private key format, or hex string
int BRPrivKeyIsValid(const char *privKey);

typedef struct {
    UInt256 secret;
    uint8_t pubKey[65];
    int compressed;
} BRKey;

// assigns secret to key and returns true on success
int BRKeySetSecret(BRKey *key, const UInt256 *secret, int compressed);

// assigns privKey to key and returns true on success
// privKey must be wallet import format (WIF), mini private key format, or hex string
int BRKeySetPrivKey(BRKey *key, const char *privKey);

// assigns DER encoded pubKey to key and returns true on success
int BRKeySetPubKey(BRKey *key, const uint8_t *pubKey, size_t pkLen);

// writes the WIF private key to privKey and returns the number of bytes writen, or pkLen needed if privKey is NULL
// returns 0 on failure
size_t BRKeyPrivKey(const BRKey *key, char *privKey, size_t pkLen);

// writes the DER encoded public key to pubKey and returns number of bytes written, or pkLen needed if pubKey is NULL
size_t BRKeyPubKey(BRKey *key, void *pubKey, size_t pkLen);

// returns the ripemd160 hash of the sha256 hash of the public key, or UINT160_ZERO on error
UInt160 BRKeyHash160(BRKey *key);

// writes the bech32 pay-to-witness-pubkey-hash bitcoin address for key to addr
// returns the number of bytes written, or addrLen needed if addr is NULL
size_t BRKeyAddress(BRKey *key, char *addr, size_t addrLen);

// writes the legacy pay-to-pubkey-hash address for key to addr
// returns the number of bytes written, or addrLen needed if addr is NULL
size_t BRKeyLegacyAddr(BRKey *key, char *addr, size_t addrLen);

// signs md with key and writes signature to sig
// returns the number of bytes written, or sigLen needed if sig is NULL
// returns 0 on failure
size_t BRKeySign(const BRKey *key, void *sig, size_t sigLen, UInt256 md);

// returns true if the signature for md is verified to have been made by key
int BRKeyVerify(BRKey *key, UInt256 md, const void *sig, size_t sigLen);

// wipes key material from key
void BRKeyClean(BRKey *key);

// Pieter Wuille's compact signature encoding used for bitcoin message signing
// to verify a compact signature, recover a public key from the signature and verify that it matches the signer's pubkey
size_t BRKeyCompactSign(const BRKey *key, void *compactSig, size_t sigLen, UInt256 md);

// assigns pubKey recovered from compactSig to key and returns true on success
int BRKeyRecoverPubKey(BRKey *key, UInt256 md, const void *compactSig, size_t sigLen);

<<<<<<< HEAD
size_t BRKeyCompactSignEthereum(const BRKey *key, void *compactSig, size_t sigLen, UInt256 md);
int BRKeyRecoverPubKeyEthereum(BRKey *key, UInt256 md, const void *compactSig, size_t sigLen);

=======
// write a 'shared secret' for key w/ pubKey to out32
void BRKeyECDH(const BRKey *privKey, uint8_t *out32, BRKey *pubKey);
>>>>>>> 9ef92f0c

#ifdef __cplusplus
}
#endif

#endif // BRKey_h<|MERGE_RESOLUTION|>--- conflicted
+++ resolved
@@ -113,14 +113,12 @@
 // assigns pubKey recovered from compactSig to key and returns true on success
 int BRKeyRecoverPubKey(BRKey *key, UInt256 md, const void *compactSig, size_t sigLen);
 
-<<<<<<< HEAD
+// write a 'shared secret' for key w/ pubKey to out32
+void BRKeyECDH(const BRKey *privKey, uint8_t *out32, BRKey *pubKey);
+
 size_t BRKeyCompactSignEthereum(const BRKey *key, void *compactSig, size_t sigLen, UInt256 md);
 int BRKeyRecoverPubKeyEthereum(BRKey *key, UInt256 md, const void *compactSig, size_t sigLen);
 
-=======
-// write a 'shared secret' for key w/ pubKey to out32
-void BRKeyECDH(const BRKey *privKey, uint8_t *out32, BRKey *pubKey);
->>>>>>> 9ef92f0c
 
 #ifdef __cplusplus
 }
