/*
 * System
 *
 * Created by Ed Gamble <ed@breadwallet.com> on 1/22/18.
 * Copyright (c) 2018 Breadwinner AG.  All right reserved.
 *
 * See the LICENSE file at the project root for license information.
 * See the CONTRIBUTORS file at the project root for a list of contributors.
 */
package com.breadwallet.crypto;

import com.breadwallet.crypto.blockchaindb.BlockchainDb;
import com.breadwallet.crypto.events.system.SystemListener;

import java.util.List;
import java.util.concurrent.ScheduledExecutorService;

public interface System {

<<<<<<< HEAD
    static System create(ScheduledExecutorService executor, SystemListener listener, Account account, String path, BlockchainDb query) {
        return CryptoApi.getProvider().systemProvider().create(executor, listener, account, path, query);
=======
    static System create(ExecutorService listenerExecutor, SystemListener listener, Account account, boolean isMainnet, String path, BlockchainDb query) {
        return CryptoApi.getProvider().systemProvider().create(listenerExecutor, listener, account, isMainnet,path, query);
>>>>>>> 97eae159
    }

    void configure();

    void createWalletManager(Network network, WalletManagerMode mode, AddressScheme addressScheme);

    void stop();

    void subscribe(String subscriptionToken);

    Account getAccount();

    String getPath();

    List<? extends Network> getNetworks();

    List<? extends WalletManager> getWalletManagers();

    List<? extends Wallet> getWallets();

    AddressScheme getDefaultAddressScheme(Network network);

    List<AddressScheme> getSupportedAddressSchemes(Network network);

    boolean supportsAddressScheme(Network network, AddressScheme addressScheme);

    WalletManagerMode getDefaultWalletManagerMode(Network network);

    List<WalletManagerMode> getSupportedWalletManagerModes(Network network);

    boolean supportsWalletManagerModes(Network network, WalletManagerMode mode);
}<|MERGE_RESOLUTION|>--- conflicted
+++ resolved
@@ -17,13 +17,8 @@
 
 public interface System {
 
-<<<<<<< HEAD
-    static System create(ScheduledExecutorService executor, SystemListener listener, Account account, String path, BlockchainDb query) {
-        return CryptoApi.getProvider().systemProvider().create(executor, listener, account, path, query);
-=======
-    static System create(ExecutorService listenerExecutor, SystemListener listener, Account account, boolean isMainnet, String path, BlockchainDb query) {
-        return CryptoApi.getProvider().systemProvider().create(listenerExecutor, listener, account, isMainnet,path, query);
->>>>>>> 97eae159
+    static System create(ScheduledExecutorService executor, SystemListener listener, Account account, boolean isMainnet, String path, BlockchainDb query) {
+        return CryptoApi.getProvider().systemProvider().create(executor, listener, account, isMainnet,path, query);
     }
 
     void configure();
