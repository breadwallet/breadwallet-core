/*
 * Created by Michael Carrara <michael.carrara@breadwallet.com> on 7/1/19.
 * Copyright (c) 2019 Breadwinner AG.  All right reserved.
*
 * See the LICENSE file at the project root for license information.
 * See the CONTRIBUTORS file at the project root for a list of contributors.
 */
package com.breadwallet.crypto.blockchaindb.apis.bdb;

import android.support.annotation.Nullable;

import com.breadwallet.crypto.blockchaindb.apis.PageInfo;
import com.breadwallet.crypto.blockchaindb.apis.PagedCompletionHandler;
import com.breadwallet.crypto.blockchaindb.errors.QueryError;
import com.breadwallet.crypto.blockchaindb.models.bdb.Transaction;
import com.breadwallet.crypto.utility.CompletionHandler;
import com.google.common.collect.ImmutableListMultimap;
import com.google.common.collect.ImmutableMap;
import com.google.common.collect.ImmutableMultimap;
import com.google.common.collect.Lists;
import com.google.common.collect.Multimap;
import com.google.common.io.BaseEncoding;
import com.google.common.primitives.UnsignedLong;

import org.json.JSONObject;

import java.util.ArrayList;
import java.util.List;
import java.util.concurrent.ExecutorService;

import static com.google.common.base.Preconditions.checkState;

public class TransactionApi {

    private static final int ADDRESS_COUNT = 50;

    private final BdbApiClient jsonClient;
    private final ExecutorService executorService;

    public TransactionApi(BdbApiClient jsonClient, ExecutorService executorService) {
        this.jsonClient = jsonClient;
        this.executorService = executorService;
    }

    public void getTransactions(String id,
                                List<String> addresses,
                                @Nullable UnsignedLong beginBlockNumber,
                                @Nullable UnsignedLong endBlockNumber,
                                boolean includeRaw,
                                boolean includeProof,
                                CompletionHandler<List<Transaction>, QueryError> handler) {
<<<<<<< HEAD
        executorService.submit(
                () -> getTransactionsOnExecutor(
                        id,
                        addresses,
                        beginBlockNumber,
                        endBlockNumber,
                        includeRaw,
                        includeProof,
                        handler
                )
        );
=======
        List<List<String>> chunkedAddressesList = Lists.partition(addresses, ADDRESS_COUNT);
        GetTransactionsCoordinator coordinator = new GetTransactionsCoordinator(chunkedAddressesList, handler);

        for (int i = 0; i < chunkedAddressesList.size(); i++) {
            List<String> chunkedAddresses = chunkedAddressesList.get(i);

            ImmutableListMultimap.Builder<String, String> paramsBuilder = ImmutableListMultimap.builder();
            paramsBuilder.put("blockchain_id", id);
            paramsBuilder.put("include_proof", String.valueOf(includeProof));
            paramsBuilder.put("include_raw", String.valueOf(includeRaw));
            paramsBuilder.put("start_height", beginBlockNumber.toString());
            paramsBuilder.put("end_height", endBlockNumber.toString());
            for (String address : chunkedAddresses) paramsBuilder.put("address", address);
            ImmutableMultimap<String, String> params = paramsBuilder.build();

            PagedCompletionHandler<List<Transaction>, QueryError> pagedHandler = coordinator.createPagedResultsHandler(chunkedAddresses);
            jsonClient.sendGetForArrayWithPaging("transactions", params, Transaction::asTransactions, pagedHandler);
        }
>>>>>>> 2738125a
    }

    public void getTransaction(String id, boolean includeRaw, boolean includeProof,
                               CompletionHandler<Transaction, QueryError> handler) {
        Multimap<String, String> params = ImmutableListMultimap.of("include_proof", String.valueOf(includeProof),
                "include_raw", String.valueOf(includeRaw));

        jsonClient.sendGetWithId("transactions", id, params, Transaction::asTransaction, handler);
    }

    public void createTransaction(String id, String hashAsHex, byte[] tx, CompletionHandler<Void, QueryError> handler) {
        JSONObject json = new JSONObject(ImmutableMap.of(
                "blockchain_id", id,
                "transaction_id", hashAsHex,
                "data", BaseEncoding.base64().encode(tx)));
        jsonClient.sendPost("transactions", ImmutableMultimap.of(), json, handler);
    }

<<<<<<< HEAD
    private void getTransactionsOnExecutor(String id,
                                           List<String> addresses,
                                           @Nullable UnsignedLong beginBlockNumber,
                                           @Nullable UnsignedLong endBlockNumber,
                                           boolean includeRaw,
                                           boolean includeProof,
                                           CompletionHandler<List<Transaction>, QueryError> handler) {
        final QueryError[] error = {null};
        List<Transaction> allTransactions = new ArrayList<>();
        Semaphore sema = new Semaphore(0);
=======
    private void submitGetNextTransactions(String nextUrl, PagedCompletionHandler<List<Transaction>, QueryError> handler) {
        executorService.submit(() -> getNextTransactions(nextUrl, handler));
    }
>>>>>>> 2738125a

    private void getNextTransactions(String nextUrl, PagedCompletionHandler<List<Transaction>, QueryError> handler) {
        jsonClient.sendGetForArrayWithPaging("transactions", nextUrl, Transaction::asTransactions,
                handler);
    }

<<<<<<< HEAD
            ImmutableListMultimap.Builder<String, String> paramsBuilder = ImmutableListMultimap.builder();

            paramsBuilder.put("blockchain_id", id);
            paramsBuilder.put("include_proof", String.valueOf(includeProof));
            paramsBuilder.put("include_raw", String.valueOf(includeRaw));
            for (String address : chunkedAddresses) paramsBuilder.put("address", address);

            if (beginBlockNumber != null) paramsBuilder.put("start_height", beginBlockNumber.toString());
            if (endBlockNumber != null) paramsBuilder.put("end_height", endBlockNumber.toString());

            ImmutableMultimap<String, String> params = paramsBuilder.build();
=======
    private class GetTransactionsCoordinator {

        private final List<List<String>> chunks;
        private final List<Transaction> transactions;
        private final CompletionHandler<List<Transaction>, QueryError> handler;

        private QueryError error;
>>>>>>> 2738125a

        private GetTransactionsCoordinator(List<List<String>> chunks, CompletionHandler<List<Transaction>, QueryError> handler) {
            this.chunks = new ArrayList<>(chunks);
            this.transactions = new ArrayList<>();
            this.handler = handler;
        }

        private PagedCompletionHandler<List<Transaction>, QueryError> createPagedResultsHandler(List<String> chunk) {
            List<Transaction> allResults = new ArrayList<>();
            return new PagedCompletionHandler<List<Transaction>, QueryError>() {
                @Override
                public void handleData(List<Transaction> results, PageInfo info) {
                    allResults.addAll(results);

                    if (info.nextUrl == null) {
                        GetTransactionsCoordinator.this.handleChunkData(chunk, allResults);
                    } else {
                        submitGetNextTransactions(info.nextUrl, this);
                    }
                }

                @Override
                public void handleError(QueryError error) {
                    GetTransactionsCoordinator.this.handleError(error);
                }
            };
        }

        private void handleChunkData(List<String> chunk, List<Transaction> data) {
            boolean transitionToSuccess = false;

            synchronized (this) {
                checkState(!isInSuccessState());

                if (!isInErrorState()) {
                    chunks.remove(chunk);
                    transactions.addAll(data);
                    transitionToSuccess = isInSuccessState();
                }
            }

            if (transitionToSuccess) {
                handleSuccess();
            }
        }

        private void handleError(QueryError error) {
            boolean transitionToError = false;

            synchronized (this) {
                checkState(!isInSuccessState());

                if (!isInErrorState()) {
                    this.error = error;
                    transitionToError = isInErrorState();
                }
            }

            if (transitionToError) {
                handleFailure(error);
            }
        }

        private boolean isInErrorState() {
            return error != null;
        }

        private boolean isInSuccessState() {
            return chunks.isEmpty();
        }

        private void handleSuccess() {
            handler.handleData(transactions);
        }

        private void handleFailure(QueryError error) {
            handler.handleError(error);
        }
    }
}<|MERGE_RESOLUTION|>--- conflicted
+++ resolved
@@ -49,19 +49,6 @@
                                 boolean includeRaw,
                                 boolean includeProof,
                                 CompletionHandler<List<Transaction>, QueryError> handler) {
-<<<<<<< HEAD
-        executorService.submit(
-                () -> getTransactionsOnExecutor(
-                        id,
-                        addresses,
-                        beginBlockNumber,
-                        endBlockNumber,
-                        includeRaw,
-                        includeProof,
-                        handler
-                )
-        );
-=======
         List<List<String>> chunkedAddressesList = Lists.partition(addresses, ADDRESS_COUNT);
         GetTransactionsCoordinator coordinator = new GetTransactionsCoordinator(chunkedAddressesList, handler);
 
@@ -72,15 +59,14 @@
             paramsBuilder.put("blockchain_id", id);
             paramsBuilder.put("include_proof", String.valueOf(includeProof));
             paramsBuilder.put("include_raw", String.valueOf(includeRaw));
-            paramsBuilder.put("start_height", beginBlockNumber.toString());
-            paramsBuilder.put("end_height", endBlockNumber.toString());
+            if (beginBlockNumber != null) paramsBuilder.put("start_height", beginBlockNumber.toString());
+            if (endBlockNumber != null) paramsBuilder.put("end_height", endBlockNumber.toString());
             for (String address : chunkedAddresses) paramsBuilder.put("address", address);
             ImmutableMultimap<String, String> params = paramsBuilder.build();
 
             PagedCompletionHandler<List<Transaction>, QueryError> pagedHandler = coordinator.createPagedResultsHandler(chunkedAddresses);
             jsonClient.sendGetForArrayWithPaging("transactions", params, Transaction::asTransactions, pagedHandler);
         }
->>>>>>> 2738125a
     }
 
     public void getTransaction(String id, boolean includeRaw, boolean includeProof,
@@ -99,41 +85,15 @@
         jsonClient.sendPost("transactions", ImmutableMultimap.of(), json, handler);
     }
 
-<<<<<<< HEAD
-    private void getTransactionsOnExecutor(String id,
-                                           List<String> addresses,
-                                           @Nullable UnsignedLong beginBlockNumber,
-                                           @Nullable UnsignedLong endBlockNumber,
-                                           boolean includeRaw,
-                                           boolean includeProof,
-                                           CompletionHandler<List<Transaction>, QueryError> handler) {
-        final QueryError[] error = {null};
-        List<Transaction> allTransactions = new ArrayList<>();
-        Semaphore sema = new Semaphore(0);
-=======
     private void submitGetNextTransactions(String nextUrl, PagedCompletionHandler<List<Transaction>, QueryError> handler) {
         executorService.submit(() -> getNextTransactions(nextUrl, handler));
     }
->>>>>>> 2738125a
 
     private void getNextTransactions(String nextUrl, PagedCompletionHandler<List<Transaction>, QueryError> handler) {
         jsonClient.sendGetForArrayWithPaging("transactions", nextUrl, Transaction::asTransactions,
                 handler);
     }
 
-<<<<<<< HEAD
-            ImmutableListMultimap.Builder<String, String> paramsBuilder = ImmutableListMultimap.builder();
-
-            paramsBuilder.put("blockchain_id", id);
-            paramsBuilder.put("include_proof", String.valueOf(includeProof));
-            paramsBuilder.put("include_raw", String.valueOf(includeRaw));
-            for (String address : chunkedAddresses) paramsBuilder.put("address", address);
-
-            if (beginBlockNumber != null) paramsBuilder.put("start_height", beginBlockNumber.toString());
-            if (endBlockNumber != null) paramsBuilder.put("end_height", endBlockNumber.toString());
-
-            ImmutableMultimap<String, String> params = paramsBuilder.build();
-=======
     private class GetTransactionsCoordinator {
 
         private final List<List<String>> chunks;
@@ -141,7 +101,6 @@
         private final CompletionHandler<List<Transaction>, QueryError> handler;
 
         private QueryError error;
->>>>>>> 2738125a
 
         private GetTransactionsCoordinator(List<List<String>> chunks, CompletionHandler<List<Transaction>, QueryError> handler) {
             this.chunks = new ArrayList<>(chunks);
