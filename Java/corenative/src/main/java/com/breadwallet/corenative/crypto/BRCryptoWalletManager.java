--- conflicted
+++ resolved
@@ -368,11 +368,8 @@
                 BRCryptoBoolean.CRYPTO_FALSE);
     }
 
-<<<<<<< HEAD
     public void announceGetTransfersItemGen(BRCryptoClientCallbackState callbackState,
-=======
-    public void announceGetTransfersItemGen(BRCryptoCWMClientCallbackState callbackState, BRCryptoTransferStateType status,
->>>>>>> 08e9bf74
+                                            BRCryptoTransferStateType status,
                                             String hash,
                                             String uids,
                                             String from,
