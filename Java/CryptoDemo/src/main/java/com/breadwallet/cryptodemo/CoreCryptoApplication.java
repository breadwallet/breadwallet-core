--- conflicted
+++ resolved
@@ -135,13 +135,7 @@
             Log.d(TAG, String.format("StoragePath:       %s", storageFile.getAbsolutePath()));
             Log.d(TAG, String.format("Mainnet:           %s", isMainnet));
 
-<<<<<<< HEAD
-            CryptoApi.initialize(CryptoApiProvider.getInstance());
-
             List<String> currencyCodesNeeded = Arrays.asList("btc", "eth", "bch", "xrp");
-=======
-            List<String> currencyCodesNeeded = Arrays.asList("btc", "eth", "bch");
->>>>>>> 5a257674
             systemListener = new DispatchingSystemListener();
             systemListener.addSystemListener(new CoreSystemListener(mode, isMainnet, currencyCodesNeeded));
 
