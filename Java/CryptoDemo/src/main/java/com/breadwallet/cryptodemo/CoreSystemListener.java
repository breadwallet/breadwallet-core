--- conflicted
+++ resolved
@@ -101,21 +101,6 @@
 
     @Override
     public void handleWalletEvent(System system, WalletManager manager, Wallet wallet, WalletEvent event) {
-<<<<<<< HEAD
-        Log.d(TAG, String.format("Wallet (%s:%s): %s", manager.getName(), wallet.getName(), event));
-
-//        TODO(fix): Uncomment when GEN address works
-//        ApplicationExecutors.runOnBlockingExecutor(() -> {
-//            event.accept(new DefaultWalletEventVisitor<Void>() {
-//                @Nullable
-//                @Override
-//                public Void visit(WalletCreatedEvent event) {
-//                    Log.d(TAG, String.format("Wallet addresses: %s <--> %s", wallet.getSource(), wallet.getTarget()));
-//                    return null;
-//                }
-//            });
-//        });
-=======
         ApplicationExecutors.runOnBlockingExecutor(() -> {
             Log.d(TAG, String.format("Wallet (%s:%s): %s", manager.getName(), wallet.getName(), event));
 
@@ -128,7 +113,6 @@
                 }
             });
         });
->>>>>>> 5a257674
     }
 
     @Override
