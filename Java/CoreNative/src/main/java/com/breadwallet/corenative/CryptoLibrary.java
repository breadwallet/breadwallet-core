/*
 * Created by Michael Carrara <michael.carrara@breadwallet.com> on 7/1/19.
 * Copyright (c) 2019 Breadwinner AG.  All right reserved.
*
 * See the LICENSE file at the project root for license information.
 * See the CONTRIBUTORS file at the project root for a list of contributors.
 */
package com.breadwallet.corenative;

import com.breadwallet.corenative.crypto.BRCryptoAccount;
import com.breadwallet.corenative.crypto.BRCryptoAddress;
import com.breadwallet.corenative.crypto.BRCryptoAmount;
import com.breadwallet.corenative.crypto.BRCryptoCWMClient;
import com.breadwallet.corenative.crypto.BRCryptoCWMListener;
import com.breadwallet.corenative.crypto.BRCryptoCWMClientCallbackState;
import com.breadwallet.corenative.crypto.BRCryptoCurrency;
import com.breadwallet.corenative.crypto.BRCryptoFeeBasis;
import com.breadwallet.corenative.crypto.BRCryptoHash;
import com.breadwallet.corenative.crypto.BRCryptoKey;
import com.breadwallet.corenative.crypto.BRCryptoNetwork;
import com.breadwallet.corenative.crypto.BRCryptoNetworkFee;
import com.breadwallet.corenative.crypto.BRCryptoPeer;
import com.breadwallet.corenative.crypto.BRCryptoTransfer;
import com.breadwallet.corenative.crypto.BRCryptoTransferState;
import com.breadwallet.corenative.crypto.BRCryptoUnit;
import com.breadwallet.corenative.crypto.BRCryptoWallet;
import com.breadwallet.corenative.crypto.BRCryptoWalletManager;
import com.breadwallet.corenative.crypto.BRCryptoWalletManagerState;
import com.breadwallet.corenative.crypto.BRCryptoWalletSweeper;
import com.breadwallet.corenative.support.BRDisconnectReason;
import com.breadwallet.corenative.support.BRSyncStoppedReason;
import com.breadwallet.corenative.support.BRTransferSubmitError;
import com.breadwallet.corenative.support.UInt256;
import com.breadwallet.corenative.utility.SizeT;
import com.breadwallet.corenative.utility.SizeTByReference;
import com.sun.jna.Library;
import com.sun.jna.Native;
import com.sun.jna.NativeLibrary;
import com.sun.jna.Pointer;
import com.sun.jna.StringArray;
import com.sun.jna.ptr.IntByReference;

import java.nio.ByteBuffer;

public interface CryptoLibrary extends Library {

    String JNA_LIBRARY_NAME = "crypto";
    NativeLibrary LIBRARY = NativeLibrary.getInstance(CryptoLibrary.JNA_LIBRARY_NAME);
    CryptoLibrary INSTANCE = Native.load(CryptoLibrary.JNA_LIBRARY_NAME, CryptoLibrary.class);

    // crypto/BRCryptoAccount.h
    BRCryptoAccount cryptoAccountCreate(ByteBuffer phrase, long timestamp);
    BRCryptoAccount cryptoAccountCreateFromSerialization(byte[] serialization, SizeT serializationLength);
    long cryptoAccountGetTimestamp(BRCryptoAccount account);
    Pointer cryptoAccountSerialize(BRCryptoAccount account, SizeTByReference count);
    int cryptoAccountValidateSerialization(BRCryptoAccount account, byte[] serialization, SizeT count);
    int cryptoAccountValidateWordsList(SizeT count);
    Pointer cryptoAccountGeneratePaperKey(StringArray words);
    int cryptoAccountValidatePaperKey(ByteBuffer phraseBuffer, StringArray wordsArray);
    void cryptoAccountGive(BRCryptoAccount obj);

    // crypto/BRCryptoAddress.h
    Pointer cryptoAddressAsString(BRCryptoAddress address);
    int cryptoAddressIsIdentical(BRCryptoAddress a1, BRCryptoAddress a2);
    BRCryptoAddress cryptoAddressTake(BRCryptoAddress obj);
    void cryptoAddressGive(BRCryptoAddress obj);

    // crypto/BRCryptoAmount.h
    BRCryptoAmount cryptoAmountCreateDouble(double value, BRCryptoUnit unit);
    BRCryptoAmount cryptoAmountCreateInteger(long value, BRCryptoUnit unit);
    BRCryptoAmount cryptoAmountCreateString(String value, int isNegative, BRCryptoUnit unit);
    BRCryptoCurrency cryptoAmountGetCurrency(BRCryptoAmount amount);
    BRCryptoUnit cryptoAmountGetUnit(BRCryptoAmount brCryptoAmount);
    int cryptoAmountHasCurrency(BRCryptoAmount amount, BRCryptoCurrency currency);
    int cryptoAmountIsNegative(BRCryptoAmount amount);
    int cryptoAmountIsCompatible(BRCryptoAmount a1, BRCryptoAmount a2);
    int cryptoAmountCompare(BRCryptoAmount a1, BRCryptoAmount a2);
    BRCryptoAmount cryptoAmountAdd(BRCryptoAmount a1, BRCryptoAmount a2);
    BRCryptoAmount cryptoAmountSub(BRCryptoAmount a1, BRCryptoAmount a2);
    BRCryptoAmount cryptoAmountNegate(BRCryptoAmount amount);
    BRCryptoAmount cryptoAmountConvertToUnit(BRCryptoAmount amount, BRCryptoUnit unit);
    double cryptoAmountGetDouble(BRCryptoAmount amount, BRCryptoUnit unit, IntByReference overflow);
    long cryptoAmountGetIntegerRaw(BRCryptoAmount amount, IntByReference overflow);
    UInt256.ByValue cryptoAmountGetValue(BRCryptoAmount amount);
    BRCryptoAmount cryptoAmountTake(BRCryptoAmount obj);
    void cryptoAmountGive(BRCryptoAmount obj);

    // crypto/BRCryptoCurrency.h
    Pointer cryptoCurrencyGetUids(BRCryptoCurrency currency);
    Pointer cryptoCurrencyGetName(BRCryptoCurrency currency);
    Pointer cryptoCurrencyGetCode(BRCryptoCurrency currency);
    Pointer cryptoCurrencyGetType(BRCryptoCurrency currency);
    Pointer cryptoCurrencyGetIssuer(BRCryptoCurrency currency);
    int cryptoCurrencyIsIdentical(BRCryptoCurrency c1, BRCryptoCurrency c2);
    void cryptoCurrencyGive(BRCryptoCurrency obj);

    // crypto/BRCryptoFeeBasis.h
    int cryptoFeeBasisGetType(BRCryptoFeeBasis feeBasis);
    BRCryptoAmount cryptoFeeBasisGetPricePerCostFactor (BRCryptoFeeBasis feeBasis);
    BRCryptoUnit cryptoFeeBasisGetPricePerCostFactorUnit (BRCryptoFeeBasis feeBasis);
    double cryptoFeeBasisGetCostFactor (BRCryptoFeeBasis feeBasis);
    BRCryptoAmount cryptoFeeBasisGetFee (BRCryptoFeeBasis feeBasis);
    int cryptoFeeBasisIsIdentical(BRCryptoFeeBasis f1, BRCryptoFeeBasis f2);
    BRCryptoFeeBasis cryptoFeeBasisTake(BRCryptoFeeBasis obj);
    void cryptoFeeBasisGive(BRCryptoFeeBasis obj);

    // crypto/BRCryptoKey.h
    int cryptoKeyIsProtectedPrivate(ByteBuffer keyBuffer);
    BRCryptoKey.OwnedBRCryptoKey cryptoKeyCreateFromPhraseWithWords(ByteBuffer phraseBuffer, StringArray wordsArray);
    BRCryptoKey.OwnedBRCryptoKey cryptoKeyCreateFromStringPrivate(ByteBuffer stringBuffer);
    BRCryptoKey.OwnedBRCryptoKey cryptoKeyCreateFromStringProtectedPrivate(ByteBuffer stringBuffer, ByteBuffer phraseBuffer);
    BRCryptoKey.OwnedBRCryptoKey cryptoKeyCreateFromStringPublic(ByteBuffer stringBuffer);
    BRCryptoKey.OwnedBRCryptoKey cryptoKeyCreateForPigeon(BRCryptoKey key, byte[] nonce, SizeT nonceCount);
    BRCryptoKey.OwnedBRCryptoKey cryptoKeyCreateForBIP32ApiAuth(ByteBuffer phraseBuffer, StringArray wordsArray);
    BRCryptoKey.OwnedBRCryptoKey cryptoKeyCreateForBIP32BitID(ByteBuffer phraseBuffer, int index, String uri, StringArray wordsArray);
    void cryptoKeyProvidePublicKey(BRCryptoKey key, int useCompressed, int compressed);
    int cryptoKeyHasSecret(BRCryptoKey key);
    int cryptoKeyPublicMatch(BRCryptoKey key, BRCryptoKey other);
    int cryptoKeySecretMatch(BRCryptoKey key, BRCryptoKey other);
    Pointer cryptoKeyEncodePrivate(BRCryptoKey key);
    Pointer cryptoKeyEncodePublic(BRCryptoKey key);
    UInt256.ByValue cryptoKeyGetSecret(BRCryptoKey key);
    void cryptoKeyGive(BRCryptoKey key);

    // crypto/BRCryptoHash.h
    int cryptoHashEqual(BRCryptoHash h1, BRCryptoHash h2);
    Pointer cryptoHashString(BRCryptoHash hash);
    int cryptoHashGetHashValue(BRCryptoHash hash);
    BRCryptoHash cryptoHashTake(BRCryptoHash obj);
    void cryptoHashGive(BRCryptoHash obj);

    // crypto/BRCryptoNetwork.h
    Pointer cryptoNetworkGetUids(BRCryptoNetwork network);
    Pointer cryptoNetworkGetName(BRCryptoNetwork network);
    int cryptoNetworkIsMainnet(BRCryptoNetwork network);
    BRCryptoCurrency cryptoNetworkGetCurrency(BRCryptoNetwork network);
    BRCryptoUnit cryptoNetworkGetUnitAsDefault(BRCryptoNetwork network, BRCryptoCurrency currency);
    BRCryptoUnit cryptoNetworkGetUnitAsBase(BRCryptoNetwork network, BRCryptoCurrency currency);
    long cryptoNetworkGetHeight(BRCryptoNetwork network);
    int cryptoNetworkGetConfirmationsUntilFinal(BRCryptoNetwork network);
    void cryptoNetworkSetConfirmationsUntilFinal(BRCryptoNetwork network, int confirmationsUntilFinal);
    SizeT cryptoNetworkGetCurrencyCount(BRCryptoNetwork network);
    BRCryptoCurrency cryptoNetworkGetCurrencyAt(BRCryptoNetwork network, SizeT index);
    int cryptoNetworkHasCurrency(BRCryptoNetwork network, BRCryptoCurrency currency);
    SizeT cryptoNetworkGetUnitCount(BRCryptoNetwork network, BRCryptoCurrency currency);
    BRCryptoUnit cryptoNetworkGetUnitAt(BRCryptoNetwork network, BRCryptoCurrency currency, SizeT index);
    SizeT cryptoNetworkGetNetworkFeeCount(BRCryptoNetwork network);
    BRCryptoNetworkFee cryptoNetworkGetNetworkFeeAt(BRCryptoNetwork network, SizeT index);
    BRCryptoAddress cryptoNetworkCreateAddressFromString(BRCryptoNetwork network, String address);
    BRCryptoNetwork cryptoNetworkTake(BRCryptoNetwork obj);
    void cryptoNetworkGive(BRCryptoNetwork obj);

    BRCryptoPeer.OwnedBRCryptoPeer cryptoPeerCreate(BRCryptoNetwork network, String address, short port, String publicKey);
    BRCryptoNetwork cryptoPeerGetNetwork(BRCryptoPeer peer);
    Pointer cryptoPeerGetAddress(BRCryptoPeer peer);
    Pointer cryptoPeerGetPublicKey(BRCryptoPeer peer);
    short cryptoPeerGetPort(BRCryptoPeer peer);
    int cryptoPeerIsIdentical(BRCryptoPeer p1, BRCryptoPeer p2);
    void cryptoPeerGive(BRCryptoPeer peer);

    long cryptoNetworkFeeGetConfirmationTimeInMilliseconds(BRCryptoNetworkFee fee);
    int cryptoNetworkFeeEqual(BRCryptoNetworkFee nf1, BRCryptoNetworkFee nf2);
    void cryptoNetworkFeeGive(BRCryptoNetworkFee obj);

    // crypto/BRCryptoPrivate.h
    BRCryptoCurrency cryptoCurrencyCreate(String uids, String name, String code, String type, String issuer);
    void cryptoNetworkSetHeight(BRCryptoNetwork network, long height);
    void cryptoNetworkSetCurrency(BRCryptoNetwork network, BRCryptoCurrency currency);
    BRCryptoNetwork cryptoNetworkCreateAsBTC(String uids, String name, byte forkId, Pointer params);
    BRCryptoNetwork cryptoNetworkCreateAsETH(String uids, String name, int chainId, Pointer net);
    BRCryptoNetwork cryptoNetworkCreateAsGEN(String uids, String name, byte isMainnet);
    void cryptoNetworkAddCurrency(BRCryptoNetwork network, BRCryptoCurrency currency, BRCryptoUnit baseUnit, BRCryptoUnit defaultUnit);
    void cryptoNetworkAddCurrencyUnit(BRCryptoNetwork network, BRCryptoCurrency currency, BRCryptoUnit unit);
    BRCryptoUnit cryptoUnitCreateAsBase(BRCryptoCurrency currency, String uids, String name, String symbol);
    BRCryptoUnit cryptoUnitCreate(BRCryptoCurrency currency, String uids, String name, String symbol, BRCryptoUnit base, byte decimals);
    BRCryptoNetworkFee cryptoNetworkFeeCreate(long timeInternalInMilliseconds, BRCryptoAmount pricePerCostFactor, BRCryptoUnit pricePerCostFactorUnit);
    void cryptoNetworkAddNetworkFee(BRCryptoNetwork network, BRCryptoNetworkFee fee);

    // crypto/BRCryptoTransfer.h
    BRCryptoAddress cryptoTransferGetSourceAddress(BRCryptoTransfer transfer);
    BRCryptoAddress cryptoTransferGetTargetAddress(BRCryptoTransfer transfer);
    BRCryptoAmount cryptoTransferGetAmount(BRCryptoTransfer transfer);
    BRCryptoAmount cryptoTransferGetAmountDirected(BRCryptoTransfer transfer);
    int cryptoTransferGetDirection(BRCryptoTransfer transfer);
    BRCryptoTransferState.ByValue cryptoTransferGetState(BRCryptoTransfer transfer);
    BRCryptoHash cryptoTransferGetHash(BRCryptoTransfer transfer);
    BRCryptoUnit cryptoTransferGetUnitForAmount (BRCryptoTransfer transfer);
    BRCryptoUnit cryptoTransferGetUnitForFee (BRCryptoTransfer transfer);
    BRCryptoFeeBasis cryptoTransferGetEstimatedFeeBasis (BRCryptoTransfer transfer);
    BRCryptoFeeBasis cryptoTransferGetConfirmedFeeBasis (BRCryptoTransfer transfer);
    int cryptoTransferEqual(BRCryptoTransfer transfer1, BRCryptoTransfer transfer2);
    BRCryptoTransfer cryptoTransferTake(BRCryptoTransfer obj);
    void cryptoTransferGive(BRCryptoTransfer obj);

    // crypto/BRCryptoUnit.h
    Pointer cryptoUnitGetUids(BRCryptoUnit unit);
    Pointer cryptoUnitGetName(BRCryptoUnit unit);
    Pointer cryptoUnitGetSymbol(BRCryptoUnit unit);
    BRCryptoCurrency cryptoUnitGetCurrency(BRCryptoUnit unit);
    int cryptoUnitHasCurrency(BRCryptoUnit unit, BRCryptoCurrency currency);
    BRCryptoUnit cryptoUnitGetBaseUnit(BRCryptoUnit unit);
    byte cryptoUnitGetBaseDecimalOffset(BRCryptoUnit unit);
    int cryptoUnitIsCompatible(BRCryptoUnit u1, BRCryptoUnit u2);
    int cryptoUnitIsIdentical(BRCryptoUnit u1, BRCryptoUnit u2);
    BRCryptoUnit cryptoUnitTake(BRCryptoUnit obj);
    void cryptoUnitGive(BRCryptoUnit obj);

    // crypto/BRCryptoWallet.h
    int cryptoWalletGetState(BRCryptoWallet wallet);
    void cryptoWalletSetState(BRCryptoWallet wallet, int state);
    BRCryptoAmount cryptoWalletGetBalance(BRCryptoWallet wallet);
    Pointer cryptoWalletGetTransfers(BRCryptoWallet wallet, SizeTByReference count);
    int cryptoWalletHasTransfer(BRCryptoWallet wallet, BRCryptoTransfer transfer);
    BRCryptoAddress cryptoWalletGetAddress(BRCryptoWallet wallet, int addressScheme);
    BRCryptoFeeBasis cryptoWalletGetDefaultFeeBasis(BRCryptoWallet wallet);
    void cryptoWalletSetDefaultFeeBasis(BRCryptoWallet wallet, BRCryptoFeeBasis feeBasis);
    BRCryptoTransfer cryptoWalletCreateTransfer(BRCryptoWallet wallet, BRCryptoAddress target, BRCryptoAmount amount, BRCryptoFeeBasis feeBasis);
    BRCryptoTransfer cryptoWalletCreateTransferForWalletSweep(BRCryptoWallet wallet, BRCryptoWalletSweeper sweeper, BRCryptoFeeBasis feeBasis);
    void cryptoWalletEstimateFeeBasis(BRCryptoWallet wallet, Pointer cookie, BRCryptoAddress target, BRCryptoAmount amount, BRCryptoNetworkFee fee);
    void cryptoWalletEstimateFeeBasisForWalletSweep(BRCryptoWallet wallet, Pointer cookie, BRCryptoWalletSweeper sweeper, BRCryptoNetworkFee fee);
    int cryptoWalletEqual(BRCryptoWallet w1, BRCryptoWallet w2);
    BRCryptoWallet cryptoWalletTake(BRCryptoWallet obj);
    void cryptoWalletGive(BRCryptoWallet obj);

    // crypto/BRCryptoWalletManager.h
    BRCryptoWalletManager cryptoWalletManagerCreate(BRCryptoCWMListener.ByValue listener,
                                                    BRCryptoCWMClient.ByValue client, BRCryptoAccount account,
                                                    BRCryptoNetwork network, int mode, int addressScheme, String path);
    BRCryptoNetwork cryptoWalletManagerGetNetwork(BRCryptoWalletManager cwm);
    BRCryptoAccount cryptoWalletManagerGetAccount(BRCryptoWalletManager cwm);
    int cryptoWalletManagerGetMode(BRCryptoWalletManager cwm);
    void cryptoWalletManagerSetMode(BRCryptoWalletManager cwm, int mode);
    BRCryptoUnit cryptoWalletGetUnit(BRCryptoWallet wallet);
    BRCryptoUnit cryptoWalletGetUnitForFee(BRCryptoWallet wallet);
    BRCryptoCurrency cryptoWalletGetCurrency(BRCryptoWallet wallet);
    BRCryptoWalletManagerState.ByValue cryptoWalletManagerGetState(BRCryptoWalletManager cwm);
    int cryptoWalletManagerGetAddressScheme (BRCryptoWalletManager cwm);
    void cryptoWalletManagerSetAddressScheme (BRCryptoWalletManager cwm, int scheme);
    Pointer cryptoWalletManagerGetPath(BRCryptoWalletManager cwm);
    void cryptoWalletManagerSetNetworkReachable(BRCryptoWalletManager manager, int isNetworkReachable);
    BRCryptoWallet cryptoWalletManagerGetWallet(BRCryptoWalletManager cwm);
    Pointer cryptoWalletManagerGetWallets(BRCryptoWalletManager cwm, SizeTByReference count);
    int cryptoWalletManagerHasWallet(BRCryptoWalletManager cwm, BRCryptoWallet wallet);
<<<<<<< HEAD
    BRCryptoWallet cryptoWalletManagerRegisterWallet(BRCryptoWalletManager cwm, BRCryptoCurrency currency);
    void cryptoWalletManagerConnect(BRCryptoWalletManager cwm);
=======
    void cryptoWalletManagerConnect(BRCryptoWalletManager cwm, BRCryptoPeer peer);
>>>>>>> 0d4a3310
    void cryptoWalletManagerDisconnect(BRCryptoWalletManager cwm);
    void cryptoWalletManagerSync(BRCryptoWalletManager cwm);
    void cryptoWalletManagerSyncToDepth(BRCryptoWalletManager cwm, int depth);
    void cryptoWalletManagerSubmit(BRCryptoWalletManager cwm, BRCryptoWallet wid, BRCryptoTransfer tid, ByteBuffer paperKey);
    void cryptoWalletManagerSubmitForKey(BRCryptoWalletManager cwm, BRCryptoWallet wid, BRCryptoTransfer tid, BRCryptoKey key);
    void cwmAnnounceGetBlockNumberSuccessAsInteger(BRCryptoWalletManager cwm, BRCryptoCWMClientCallbackState callbackState,long blockNumber);
    void cwmAnnounceGetBlockNumberSuccessAsString(BRCryptoWalletManager cwm, BRCryptoCWMClientCallbackState callbackState, String blockNumber);
    void cwmAnnounceGetBlockNumberFailure(BRCryptoWalletManager cwm, BRCryptoCWMClientCallbackState callbackState);
    void cwmAnnounceGetTransactionsItemBTC(BRCryptoWalletManager cwm, BRCryptoCWMClientCallbackState callbackState,
                                           byte[] transaction, SizeT transactionLength, long timestamp, long blockHeight);
    void cwmAnnounceGetTransactionsItemETH(BRCryptoWalletManager cwm, BRCryptoCWMClientCallbackState callbackState,
                                           String hash, String sourceAddr, String targetAddr, String contractAddr,
                                           String amount, String gasLimit, String gasPrice, String data, String nonce,
                                           String gasUsed, String blockNumber, String blockHash,
                                           String blockConfirmations, String blockTransacionIndex, String blockTimestamp,
                                           String isError);
    void cwmAnnounceGetTransactionsItemGEN(BRCryptoWalletManager cwm, BRCryptoCWMClientCallbackState callbackState,
                                           byte[] transaction, SizeT transactionLength, long timestamp, long blockHeight);
    void cwmAnnounceGetTransactionsComplete(BRCryptoWalletManager cwm, BRCryptoCWMClientCallbackState callbackState, int success);
    void cwmAnnounceSubmitTransferSuccess(BRCryptoWalletManager cwm, BRCryptoCWMClientCallbackState callbackState);
    void cwmAnnounceSubmitTransferSuccessForHash(BRCryptoWalletManager cwm, BRCryptoCWMClientCallbackState callbackState, String hash);
    void cwmAnnounceSubmitTransferFailure(BRCryptoWalletManager cwm, BRCryptoCWMClientCallbackState callbackState);
    void cwmAnnounceGetBalanceSuccess(BRCryptoWalletManager cwm, BRCryptoCWMClientCallbackState callbackState, String balance);
    void cwmAnnounceGetBalanceFailure(BRCryptoWalletManager cwm, BRCryptoCWMClientCallbackState callbackState);
    void cwmAnnounceGetBlocksSuccess(BRCryptoWalletManager cwm, BRCryptoCWMClientCallbackState callbackState, int length,long[] blockArray);
    void cwmAnnounceGetBlocksFailure(BRCryptoWalletManager cwm, BRCryptoCWMClientCallbackState callbackState);
    void cwmAnnounceGetGasPriceSuccess(BRCryptoWalletManager cwm, BRCryptoCWMClientCallbackState callbackState, String gasPrice);
    void cwmAnnounceGetGasPriceFailure(BRCryptoWalletManager cwm, BRCryptoCWMClientCallbackState callbackState);
    void cwmAnnounceGetGasEstimateSuccess(BRCryptoWalletManager cwm, BRCryptoCWMClientCallbackState callbackState, String gasEstimate, String gasPrice);
    void cwmAnnounceGetGasEstimateFailure(BRCryptoWalletManager cwm, BRCryptoCWMClientCallbackState callbackState, int status);
    void cwmAnnounceGetLogsItem(BRCryptoWalletManager cwm, BRCryptoCWMClientCallbackState callbackState, String hash,
                                String contract, int size, StringArray topicsArray, String data, String gasPrice,
                                String gasUsed, String logIndex, String blockNumber, String blockTransactionIndex,
                                String blockTimestamp);
    void cwmAnnounceGetLogsComplete(BRCryptoWalletManager cwm, BRCryptoCWMClientCallbackState callbackState, int success);
    void cwmAnnounceGetTokensItem(BRCryptoWalletManager cwm, BRCryptoCWMClientCallbackState callbackState, String address,
                                  String symbol, String name, String description, int intValue, String gasLimit,
                                  String gasPrice);
    void cwmAnnounceGetTokensComplete(BRCryptoWalletManager cwm, BRCryptoCWMClientCallbackState callbackState, int success);
    void cwmAnnounceGetNonceSuccess(BRCryptoWalletManager cwm, BRCryptoCWMClientCallbackState callbackState, String address,String nonce);
    void cwmAnnounceGetNonceFailure(BRCryptoWalletManager cwm, BRCryptoCWMClientCallbackState callbackState);
    BRCryptoWalletManager cryptoWalletManagerTake(BRCryptoWalletManager obj);
    void cryptoWalletManagerGive(BRCryptoWalletManager obj);

    // crypto/BRCryptoWalletManager.h
    int cryptoWalletSweeperValidateSupported(BRCryptoNetwork network, BRCryptoCurrency currency, BRCryptoKey key, BRCryptoWallet wallet);
    BRCryptoWalletSweeper.OwnedBRCryptoWalletSweeper cryptoWalletSweeperCreateAsBtc(BRCryptoNetwork network, BRCryptoCurrency currency, BRCryptoKey key, int scheme);
    BRCryptoKey.OwnedBRCryptoKey cryptoWalletSweeperGetKey(BRCryptoWalletSweeper sweeper);
    BRCryptoAmount cryptoWalletSweeperGetBalance(BRCryptoWalletSweeper sweeper);
    Pointer cryptoWalletSweeperGetAddress(BRCryptoWalletSweeper sweeper);
    int cryptoWalletSweeperHandleTransactionAsBTC(BRCryptoWalletSweeper sweeper, byte[] transaction, SizeT transactionLen);
    int cryptoWalletSweeperValidate(BRCryptoWalletSweeper sweeper);
    void cryptoWalletSweeperRelease(BRCryptoWalletSweeper sweeper);


    // ethereum/util/BRUtilMath.h
    Pointer coerceStringPrefaced(UInt256.ByValue value, int base, String preface);

    // support/BRSyncMode.h
    Pointer BRSyncStoppedReasonGetMessage(BRSyncStoppedReason reason);
    Pointer BRDisconnectReasonGetMessage(BRDisconnectReason reason);
    Pointer BRTransferSubmitErrorGetMessage(BRTransferSubmitError error);
}<|MERGE_RESOLUTION|>--- conflicted
+++ resolved
@@ -241,12 +241,8 @@
     BRCryptoWallet cryptoWalletManagerGetWallet(BRCryptoWalletManager cwm);
     Pointer cryptoWalletManagerGetWallets(BRCryptoWalletManager cwm, SizeTByReference count);
     int cryptoWalletManagerHasWallet(BRCryptoWalletManager cwm, BRCryptoWallet wallet);
-<<<<<<< HEAD
     BRCryptoWallet cryptoWalletManagerRegisterWallet(BRCryptoWalletManager cwm, BRCryptoCurrency currency);
-    void cryptoWalletManagerConnect(BRCryptoWalletManager cwm);
-=======
     void cryptoWalletManagerConnect(BRCryptoWalletManager cwm, BRCryptoPeer peer);
->>>>>>> 0d4a3310
     void cryptoWalletManagerDisconnect(BRCryptoWalletManager cwm);
     void cryptoWalletManagerSync(BRCryptoWalletManager cwm);
     void cryptoWalletManagerSyncToDepth(BRCryptoWalletManager cwm, int depth);
