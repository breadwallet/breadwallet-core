--- conflicted
+++ resolved
@@ -9,13 +9,10 @@
 
 #include <errno.h>
 #include <inttypes.h>
-<<<<<<< HEAD
 #include <stdatomic.h>
-=======
-#include <pthread.h>
->>>>>>> fd2336fa
 #include <stddef.h>
 #include <stdlib.h>
+#include <pthread.h>
 #include <string.h>
 
 #include "support/BRArray.h"
