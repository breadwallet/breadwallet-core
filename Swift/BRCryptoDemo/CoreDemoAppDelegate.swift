//
//  AppDelegate.swift
//  CoreXDemo
//
//  Created by Ed Gamble on 11/8/18.
//  Copyright © 2018 Breadwallet AG. All rights reserved.
//
//  See the LICENSE file at the project root for license information.
//  See the CONTRIBUTORS file at the project root for a list of contributors.
//

import UIKit
import BRCrypto

protocol SharedSystem {
    static var sharedSystem: System { get }
}

extension UIApplication: SharedSystem {
    static var sharedSystem : System {
        return (UIApplication.shared.delegate as! CoreDemoAppDelegate).system
    }
}

@UIApplicationMain
class CoreDemoAppDelegate: UIResponder, UIApplicationDelegate, UISplitViewControllerDelegate {

    var window: UIWindow?
    var summaryController: SummaryViewController!

    var listener: CoreDemoListener!
    var system: System!
    var mainnet = true
    var accountSpecification: AccountSpecification!

    func application(_ application: UIApplication, didFinishLaunchingWithOptions launchOptions: [UIApplication.LaunchOptionsKey: Any]?) -> Bool {
        // Override point for customization after application launch.
        let splitViewController = window!.rootViewController as! UISplitViewController

        let walletNavigationController  = splitViewController.viewControllers[1] as! UINavigationController
        walletNavigationController.topViewController!.navigationItem.leftBarButtonItem = splitViewController.displayModeButtonItem
        splitViewController.delegate = self

        let summaryNavigationController = splitViewController.viewControllers[0] as! UINavigationController
        summaryController = (summaryNavigationController.topViewController as! SummaryViewController)

        print ("APP: Bundle Path       : \(Bundle(for: CoreDemoAppDelegate.self).bundlePath)")

        let accountSpecificationsPath = Bundle(for: CoreDemoAppDelegate.self).path(forResource: "CoreTestsConfig", ofType: "json")!
        let accountSpecifications     = AccountSpecification.loadFrom(configPath: accountSpecificationsPath)
        let accountIdentifier         = CommandLine.arguments[1]

        guard let accountSpecification = accountSpecifications.first (where: { $0.identifier == accountIdentifier })
            else {
                precondition (false, "No AccountSpecification: \(accountIdentifier)");
                return false
        }
        self.accountSpecification = accountSpecification

        let dateFormatter = DateFormatter()
        dateFormatter.dateFormat = "yyyy-MM-dd"
        dateFormatter.locale = Locale(identifier: "en_US_POSIX") // set locale to reliable US_POSIX

        let walletId = UUID (uuidString: "5766b9fa-e9aa-4b6d-9b77-b5f1136e5e96")?.uuidString ?? "empty-wallet-id"

        guard let account = Account.createFrom (phrase: accountSpecification.paperKey,
                                                timestamp: accountSpecification.timestamp,
                                                uids: walletId) else {
            precondition(false, "No account")
            return false
        }

        mainnet = (accountSpecification.network == "mainnet")

        // Ensure the storage path
        let storagePath = FileManager.default
            .urls(for: .documentDirectory, in: .userDomainMask)[0]
            .appendingPathComponent("Core").path

        do {
            if FileManager.default.fileExists(atPath: storagePath) {
                try FileManager.default.removeItem(atPath: storagePath)
            }

            try FileManager.default.createDirectory (atPath: storagePath,
                                                     withIntermediateDirectories: true,
                                                     attributes: nil)
        }
        catch let error as NSError {
            print("Error: \(error.localizedDescription)")
        }

        print ("APP: Account PaperKey  : \(accountSpecification.paperKey.components(separatedBy: CharacterSet.whitespaces).first ?? "<missed>") ...")
        print ("APP: Account Timestamp : \(account.timestamp)")
        print ("APP: StoragePath       : \(storagePath)");
        print ("APP: Mainnet           : \(mainnet)")
        var currencies: [String] = ["btc", "eth", "brd" /*, "xrp"*/]

        if mainnet {

        }
        else {

        }

        print ("APP: Currencies        : \(currencies)")

        // Create the listener
        let listener = CoreDemoListener (currencyCodesNeeded: currencies,
                                         isMainnet: mainnet)

        // Create the BlockChainDB
        let query = BlockChainDB.createForTest ()

        // Create the system
        self.listener = listener
        self.system = System (listener: listener,
                              account: account,
                              onMainnet: mainnet,
                              path: storagePath,
                              query: query)
        
        // Subscribe to notificiations or not (Provide an endpoint if notifications are enabled).
        let subscriptionId = UIDevice.current.identifierForVendor!.uuidString
        let subscription = BlockChainDB.Subscription (id: subscriptionId, endpoint: nil);
        self.system.subscribe (using: subscription)

<<<<<<< HEAD
        var networksNeeded: [String] = []

        #if TESTNET
        networksNeeded += ["ripple-testnet"] // ...
        #endif

        #if MAINNET
        networksNeeded += ["bitcoin-mainnet"] // ...
        #endif

        print ("APP: Networks          : \(networksNeeded)")
        self.system.start (networksNeeded: networksNeeded) //, */"ethereum-mainnet"])
=======
        self.system.configure()
>>>>>>> 2559171a

        return true
    }

    func applicationWillResignActive(_ application: UIApplication) {
        // Sent when the application is about to move from active to inactive state. This can occur for certain types of temporary interruptions (such as an incoming phone call or SMS message) or when the user quits the application and it begins the transition to the background state.
        // Use this method to pause ongoing tasks, disable timers, and invalidate graphics rendering callbacks. Games should use this method to pause the game.
    }

    func applicationDidEnterBackground(_ application: UIApplication) {
        // Use this method to release shared resources, save user data, invalidate timers, and store enough application state information to restore your application to its current state in case it is terminated later.
        // If your application supports background execution, this method is called instead of applicationWillTerminate: when the user quits.
        system.stop()
    }

    func applicationWillEnterForeground(_ application: UIApplication) {
        // Called as part of the transition from the background to the active state; here you can
        // undo many of the changes made on entering the background.
        system.managers.forEach { $0.connect() }
    }

    func applicationDidBecomeActive(_ application: UIApplication) {
        // Restart any tasks that were paused (or not yet started) while the application was
        // inactive. If the application was previously in the background, optionally refresh the
        // user interface.
    }

    func applicationWillTerminate(_ application: UIApplication) {
        // Called when the application is about to terminate. Save data if appropriate. See also applicationDidEnterBackground:.
    }

    // MARK: - Split view

    func splitViewController(_ splitViewController: UISplitViewController, collapseSecondary secondaryViewController:UIViewController, onto primaryViewController:UIViewController) -> Bool {
        guard let secondaryAsNavController = secondaryViewController as? UINavigationController else { return false }
        guard let topAsDetailController = secondaryAsNavController.topViewController as? WalletViewController else { return false }
        if topAsDetailController.wallet == nil {
            // Return true to indicate that we have handled the collapse by doing nothing; the secondary controller will be discarded.
            return true
        }
        return false
    }

}


extension UIApplication {
    static var paperKey: String {
        return (UIApplication.shared.delegate as! CoreDemoAppDelegate).accountSpecification.paperKey
    }

    static func sync () {
        guard let app = UIApplication.shared.delegate as? CoreDemoAppDelegate else { return }
        print ("APP: Syncing")
        app.system.managers.forEach { $0.sync() }
    }

    static func sleep() {
        guard let app = UIApplication.shared.delegate as? CoreDemoAppDelegate else { return }
        print ("APP: Disconnecting")
        app.system.managers.forEach { $0.disconnect() }
        DispatchQueue.main.asyncAfter(deadline: .now() + 15.0) {
            print ("APP: Connecting")
            app.system.managers.forEach { $0.connect() }
        }
    }

    static func reset () {
        guard let app = UIApplication.shared.delegate as? CoreDemoAppDelegate else { return }
        print ("APP: Resetting")

        // Create a new system
        let system = System (listener: app.system.listener!,
                             account: app.system.account,
                             onMainnet: app.system.onMainnet,
                             path: app.system.path,
                             query: app.system.query)

        // Stop the existing system
        app.system.stop()
        app.summaryController.reset()

        
        // Assign and then configure the new system
        app.system = system
        app.system.configure()
    }
}

extension Network {
    var scheme: String? {
        switch self.currency.code {
        case Currency.codeAsBTC: return "bitcoin"
        case Currency.codeAsBCH: return "bitcoincash" // bchtest
        case Currency.codeAsETH: return "ethereum"
        default: return nil
        }
    }
}
<|MERGE_RESOLUTION|>--- conflicted
+++ resolved
@@ -125,11 +125,10 @@
         let subscription = BlockChainDB.Subscription (id: subscriptionId, endpoint: nil);
         self.system.subscribe (using: subscription)
 
-<<<<<<< HEAD
         var networksNeeded: [String] = []
 
         #if TESTNET
-        networksNeeded += ["ripple-testnet"] // ...
+        networksNeeded += ["bitcoin-testnet,ripple-testnet"] // ...
         #endif
 
         #if MAINNET
@@ -138,9 +137,8 @@
 
         print ("APP: Networks          : \(networksNeeded)")
         self.system.start (networksNeeded: networksNeeded) //, */"ethereum-mainnet"])
-=======
+
         self.system.configure()
->>>>>>> 2559171a
 
         return true
     }
