//
//  AppDelegate.swift
//  CoreXDemo
//
//  Created by Ed Gamble on 11/8/18.
//  Copyright © 2018-2019 Breadwallet AG. All rights reserved.
//
//  See the LICENSE file at the project root for license information.
//  See the CONTRIBUTORS file at the project root for a list of contributors.
//

import UIKit
import BRCrypto

protocol SharedSystem {
    static var sharedSystem: System { get }
}

extension UIApplication: SharedSystem {
    static var sharedSystem : System {
        return (UIApplication.shared.delegate as! CoreDemoAppDelegate).system
    }
}

@UIApplicationMain
class CoreDemoAppDelegate: UIResponder, UIApplicationDelegate, UISplitViewControllerDelegate {

    var window: UIWindow?
    var summaryController: SummaryViewController!

    var listener: CoreDemoListener!
    var system: System!
    var mainnet = true

    var accountSpecification: AccountSpecification!
    var account: Account!
    var storagePath: String!

    var query: BlockChainDB!

    var btcPeerSpec = (address: "103.99.168.100", port: UInt16(8333))
    var btcPeer: NetworkPeer? = nil
    var btcPeerUse = false

    var clearPersistentData: Bool = false

    func application(_ application: UIApplication, didFinishLaunchingWithOptions launchOptions: [UIApplication.LaunchOptionsKey: Any]?) -> Bool {
        // Override point for customization after application launch.
        let splitViewController = window!.rootViewController as! UISplitViewController

        let walletNavigationController  = splitViewController.viewControllers[1] as! UINavigationController
        walletNavigationController.topViewController!.navigationItem.leftBarButtonItem = splitViewController.displayModeButtonItem
        splitViewController.delegate = self

        let summaryNavigationController = splitViewController.viewControllers[0] as! UINavigationController
        summaryController = (summaryNavigationController.topViewController as! SummaryViewController)

        print ("APP: Bundle Path       : \(Bundle(for: CoreDemoAppDelegate.self).bundlePath)")

        let accountSpecificationsPath = Bundle(for: CoreDemoAppDelegate.self).path(forResource: "CoreTestsConfig", ofType: "json")!
        let accountSpecifications     = AccountSpecification.loadFrom(configPath: accountSpecificationsPath)
        let accountIdentifier         = CommandLine.arguments[1]

        guard let accountSpecification = accountSpecifications.first (where: { $0.identifier == accountIdentifier })
            else {
                precondition (false, "No AccountSpecification: \(accountIdentifier)");
                return false
        }
        self.accountSpecification = accountSpecification

        let dateFormatter = DateFormatter()
        dateFormatter.dateFormat = "yyyy-MM-dd"
        dateFormatter.locale = Locale(identifier: "en_US_POSIX") // set locale to reliable US_POSIX

        let walletId = UUID (uuidString: "5766b9fa-e9aa-4b6d-9b77-b5f1136e5e96")?.uuidString ?? "empty-wallet-id"

        account = Account.createFrom (phrase: accountSpecification.paperKey,
                                      timestamp: accountSpecification.timestamp,
                                      uids: walletId)
        guard nil != account
            else {
            precondition(false, "No account")
            return false
        }

        mainnet = (accountSpecification.network == "mainnet")

        // Ensure the storage path
        storagePath = FileManager.default
            .urls(for: .documentDirectory, in: .userDomainMask)[0]
            .appendingPathComponent("Core").path

        if clearPersistentData {
            do {
                if FileManager.default.fileExists(atPath: storagePath) {
                    try FileManager.default.removeItem(atPath: storagePath)
                }

                try FileManager.default.createDirectory (atPath: storagePath,
                                                         withIntermediateDirectories: true,
                                                         attributes: nil)
            }
            catch let error as NSError {
                print("Error: \(error.localizedDescription)")
            }
        }
        
        print ("APP: Account PaperKey  : \(accountSpecification.paperKey.components(separatedBy: CharacterSet.whitespaces).first ?? "<missed>") ...")
        print ("APP: Account Timestamp : \(account.timestamp)")
        print ("APP: StoragePath       : \(storagePath?.description ?? "<none>")");
        print ("APP: Mainnet           : \(mainnet)")
        let currencyCodesToMode: [String:WalletManagerMode] = [
            "btc" : .api_only,
            "eth" : .api_only,
//            "bch" : .p2p_only,
            ]
        if mainnet {

        }
        else {

        }

        let registerCurrencyCodes = [
            "ZLA",
            "ADT"]

        print ("APP: CurrenciesToMode  : \(currencyCodesToMode)")

        // Create the listener
        listener = CoreDemoListener (networkCurrencyCodesToMode: currencyCodesToMode,
                                         registerCurrencyCodes: registerCurrencyCodes,
                                         isMainnet: mainnet)

        // Create the BlockChainDB
        query = BlockChainDB.createForTest ()

        // Create the system
        self.system = System (listener: listener,
                              account: account,
                              onMainnet: mainnet,
                              path: storagePath,
                              query: query)
        
        // Subscribe to notificiations or not (Provide an endpoint if notifications are enabled).
        let subscriptionId = UIDevice.current.identifierForVendor!.uuidString
        let subscription = BlockChainDB.Subscription (id: subscriptionId, endpoint: nil);
        self.system.subscribe (using: subscription)

<<<<<<< HEAD
        var networksNeeded: [String] = []

        #if TESTNET
        networksNeeded += ["bitcoin-testnet,ripple-testnet"] // ...
        #endif

        #if MAINNET
        networksNeeded += ["bitcoin-mainnet"] // ...
        #endif

        print ("APP: Networks          : \(networksNeeded)")
        self.system.start (networksNeeded: networksNeeded) //, */"ethereum-mainnet"])

        self.system.configure()
=======
        self.system.configure(withCurrencyModels: [])
>>>>>>> 1ff69df1

        return true
    }

    func applicationWillResignActive(_ application: UIApplication) {
        // Sent when the application is about to move from active to inactive state. This can occur for certain types of temporary interruptions (such as an incoming phone call or SMS message) or when the user quits the application and it begins the transition to the background state.
        // Use this method to pause ongoing tasks, disable timers, and invalidate graphics rendering callbacks. Games should use this method to pause the game.
    }

    func applicationDidEnterBackground(_ application: UIApplication) {
        // Use this method to release shared resources, save user data, invalidate timers, and store enough application state information to restore your application to its current state in case it is terminated later.
        // If your application supports background execution, this method is called instead of applicationWillTerminate: when the user quits.
        system.stop()
    }

    func applicationWillEnterForeground(_ application: UIApplication) {
        // Called as part of the transition from the background to the active state; here you can
        // undo many of the changes made on entering the background.
        system.managers.forEach { $0.connect() }
    }

    func applicationDidBecomeActive(_ application: UIApplication) {
        // Restart any tasks that were paused (or not yet started) while the application was
        // inactive. If the application was previously in the background, optionally refresh the
        // user interface.
    }

    func applicationWillTerminate(_ application: UIApplication) {
        // Called when the application is about to terminate. Save data if appropriate. See also applicationDidEnterBackground:.
    }

    // MARK: - Split view

    func splitViewController(_ splitViewController: UISplitViewController, collapseSecondary secondaryViewController:UIViewController, onto primaryViewController:UIViewController) -> Bool {
        guard let secondaryAsNavController = secondaryViewController as? UINavigationController else { return false }
        guard let topAsDetailController = secondaryAsNavController.topViewController as? WalletViewController else { return false }
        if topAsDetailController.wallet == nil {
            // Return true to indicate that we have handled the collapse by doing nothing; the secondary controller will be discarded.
            return true
        }
        return false
    }

}


extension UIApplication {
    static var paperKey: String {
        return (UIApplication.shared.delegate as! CoreDemoAppDelegate).accountSpecification.paperKey
    }

    static func sync () {
        guard let app = UIApplication.shared.delegate as? CoreDemoAppDelegate else { return }
        print ("APP: Syncing")
        app.system.managers.forEach { $0.sync() }
    }

    static func sleep() {
        guard let app = UIApplication.shared.delegate as? CoreDemoAppDelegate else { return }
        print ("APP: Disconnecting")
        app.system.managers.forEach { $0.disconnect() }
        DispatchQueue.main.asyncAfter(deadline: .now() + 15.0) {
            print ("APP: Connecting")
            app.system.managers.forEach { $0.connect() }
        }
    }

    static func reset () {
        guard let app = UIApplication.shared.delegate as? CoreDemoAppDelegate else { return }
        print ("APP: Resetting")

        // Create a new system
        let system = System (listener: app.listener!,
                             account: app.account,
                             onMainnet: app.mainnet,
                             path: app.storagePath,
                             query: app.query)

        // Stop the existing system
        app.system.stop()
        app.summaryController.reset()

        
        // Assign and then configure the new system
        app.system = system

        // Passing `[]`... it is a demo app...
        app.system.configure(withCurrencyModels: [])
    }

    static func peer (network: Network) -> NetworkPeer? {
        guard let app = UIApplication.shared.delegate as? CoreDemoAppDelegate else { return nil }
        guard Currency.codeAsBTC == network.currency.code else { return nil }
        guard app.btcPeerUse else { return nil }

        if nil == app.btcPeer {
            app.btcPeer = network.createPeer (address: app.btcPeerSpec.address,
                                              port: app.btcPeerSpec.port,
                                              publicKey: nil)
        }

        return app.btcPeer
    }
}

extension Network {
    var scheme: String? {
        switch self.currency.code {
        case Currency.codeAsBTC: return "bitcoin"
        case Currency.codeAsBCH: return "bitcoincash" // bchtest
        case Currency.codeAsETH: return "ethereum"
        default: return nil
        }
    }
}
<|MERGE_RESOLUTION|>--- conflicted
+++ resolved
@@ -147,24 +147,7 @@
         let subscription = BlockChainDB.Subscription (id: subscriptionId, endpoint: nil);
         self.system.subscribe (using: subscription)
 
-<<<<<<< HEAD
-        var networksNeeded: [String] = []
-
-        #if TESTNET
-        networksNeeded += ["bitcoin-testnet,ripple-testnet"] // ...
-        #endif
-
-        #if MAINNET
-        networksNeeded += ["bitcoin-mainnet"] // ...
-        #endif
-
-        print ("APP: Networks          : \(networksNeeded)")
-        self.system.start (networksNeeded: networksNeeded) //, */"ethereum-mainnet"])
-
-        self.system.configure()
-=======
         self.system.configure(withCurrencyModels: [])
->>>>>>> 1ff69df1
 
         return true
     }
