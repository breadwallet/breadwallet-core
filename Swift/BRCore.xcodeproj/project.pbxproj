--- conflicted
+++ resolved
@@ -172,6 +172,8 @@
 		3C926548235A76910063246E /* BRRippleSignature.c in Sources */ = {isa = PBXBuildFile; fileRef = C3C453E62270B39E004CC0C7 /* BRRippleSignature.c */; };
 		3C926549235A76950063246E /* BRRippleTransaction.c in Sources */ = {isa = PBXBuildFile; fileRef = C3C453DE226E2C62004CC0C7 /* BRRippleTransaction.c */; };
 		3C92654A235A76960063246E /* BRRippleTransaction.c in Sources */ = {isa = PBXBuildFile; fileRef = C3C453DE226E2C62004CC0C7 /* BRRippleTransaction.c */; };
+		3C926552235F5EBD0063246E /* BRRippleAddress.c in Sources */ = {isa = PBXBuildFile; fileRef = 3C926550235F5EBD0063246E /* BRRippleAddress.c */; };
+		3C926553235F5EBD0063246E /* BRRippleAddress.c in Sources */ = {isa = PBXBuildFile; fileRef = 3C926550235F5EBD0063246E /* BRRippleAddress.c */; };
 		3C97E2352241658E003FD88F /* BRCryptoCurrency.c in Sources */ = {isa = PBXBuildFile; fileRef = 3C97E2332241658E003FD88F /* BRCryptoCurrency.c */; };
 		3C97E2362241658E003FD88F /* BRCryptoCurrency.c in Sources */ = {isa = PBXBuildFile; fileRef = 3C97E2332241658E003FD88F /* BRCryptoCurrency.c */; };
 		3C97E24F22416AB1003FD88F /* BRCryptoUnit.c in Sources */ = {isa = PBXBuildFile; fileRef = 3C97E24022416AB1003FD88F /* BRCryptoUnit.c */; };
@@ -294,21 +296,6 @@
 		3CF7683422E5F6DB0007BBDA /* BRCryptoKey.swift in Sources */ = {isa = PBXBuildFile; fileRef = 3CF7683322E5F6DB0007BBDA /* BRCryptoKey.swift */; };
 		3CFEFE2322BC3AF20044153D /* BRCryptoWalletManagerClient.c in Sources */ = {isa = PBXBuildFile; fileRef = 3CFEFE2122BC3AF20044153D /* BRCryptoWalletManagerClient.c */; };
 		3CFEFE2422BC3AF20044153D /* BRCryptoWalletManagerClient.c in Sources */ = {isa = PBXBuildFile; fileRef = 3CFEFE2122BC3AF20044153D /* BRCryptoWalletManagerClient.c */; };
-<<<<<<< HEAD
-=======
-		C30E2248235E42AD00E584AC /* BRRippleAddress.c in Sources */ = {isa = PBXBuildFile; fileRef = C30E2246235E42AC00E584AC /* BRRippleAddress.c */; };
-		C30E224A235E81F200E584AC /* BRRippleAddress.c in Sources */ = {isa = PBXBuildFile; fileRef = C30E2246235E42AC00E584AC /* BRRippleAddress.c */; };
-		C3169686232283A200743E45 /* BRRippleTransfer.c in Sources */ = {isa = PBXBuildFile; fileRef = C3169685232283A200743E45 /* BRRippleTransfer.c */; };
-		C31696892322B0A800743E45 /* BRRippleUtils.c in Sources */ = {isa = PBXBuildFile; fileRef = C31696872322B0A800743E45 /* BRRippleUtils.c */; };
-		C316968B2322F17500743E45 /* BRRippleUtils.c in Sources */ = {isa = PBXBuildFile; fileRef = C31696872322B0A800743E45 /* BRRippleUtils.c */; };
-		C32DAD04233E7DCB005FDD54 /* BRRippleFeeBasis.c in Sources */ = {isa = PBXBuildFile; fileRef = C32DAD03233E7DCB005FDD54 /* BRRippleFeeBasis.c */; };
-		C3C453E1226E2C62004CC0C7 /* BRRippleSerialize.c in Sources */ = {isa = PBXBuildFile; fileRef = C3C453DD226E2C62004CC0C7 /* BRRippleSerialize.c */; };
-		C3C453E2226E2C62004CC0C7 /* BRRippleTransaction.c in Sources */ = {isa = PBXBuildFile; fileRef = C3C453DE226E2C62004CC0C7 /* BRRippleTransaction.c */; };
-		C3C453E5226E4863004CC0C7 /* BRRippleAccount.c in Sources */ = {isa = PBXBuildFile; fileRef = C3C453E3226E4862004CC0C7 /* BRRippleAccount.c */; };
-		C3C453E72270B39E004CC0C7 /* BRRippleSignature.c in Sources */ = {isa = PBXBuildFile; fileRef = C3C453E62270B39E004CC0C7 /* BRRippleSignature.c */; };
-		C3C864A4227C6B490055120E /* BRRippleWallet.c in Sources */ = {isa = PBXBuildFile; fileRef = C3C864A3227C6B490055120E /* BRRippleWallet.c */; };
-		C3C864A7227CA28E0055120E /* BRRippleBase58.c in Sources */ = {isa = PBXBuildFile; fileRef = C3C864A6227CA28E0055120E /* BRRippleBase58.c */; };
->>>>>>> 48f27ae2
 		CA92F7902100F9CA0015C966 /* BRKeccak.c in Sources */ = {isa = PBXBuildFile; fileRef = CA92F78F2100F9CA0015C966 /* BRKeccak.c */; };
 		CE0DBEB923032F1B00FC72BD /* BRSyncManager.c in Sources */ = {isa = PBXBuildFile; fileRef = CE0DBEB823032F1A00FC72BD /* BRSyncManager.c */; };
 		CE179CA7233A4FF400633B97 /* BRCryptoCipher.c in Sources */ = {isa = PBXBuildFile; fileRef = CE179CA6233A4FF400633B97 /* BRCryptoCipher.c */; };
@@ -626,6 +613,8 @@
 		3C915B0C22E0B98D00AAD000 /* BRCryptoCipher.swift */ = {isa = PBXFileReference; lastKnownFileType = sourcecode.swift; path = BRCryptoCipher.swift; sourceTree = "<group>"; };
 		3C915B0E22E0C67800AAD000 /* BRCryptoSigner.swift */ = {isa = PBXFileReference; lastKnownFileType = sourcecode.swift; path = BRCryptoSigner.swift; sourceTree = "<group>"; };
 		3C915B1022E0EBE900AAD000 /* BRCryptoCommonTests.swift */ = {isa = PBXFileReference; lastKnownFileType = sourcecode.swift; path = BRCryptoCommonTests.swift; sourceTree = "<group>"; };
+		3C926550235F5EBD0063246E /* BRRippleAddress.c */ = {isa = PBXFileReference; fileEncoding = 4; lastKnownFileType = sourcecode.c.c; path = BRRippleAddress.c; sourceTree = "<group>"; };
+		3C926551235F5EBD0063246E /* BRRippleAddress.h */ = {isa = PBXFileReference; fileEncoding = 4; lastKnownFileType = sourcecode.c.h; path = BRRippleAddress.h; sourceTree = "<group>"; };
 		3C97E2332241658E003FD88F /* BRCryptoCurrency.c */ = {isa = PBXFileReference; fileEncoding = 4; lastKnownFileType = sourcecode.c.c; path = BRCryptoCurrency.c; sourceTree = "<group>"; };
 		3C97E2342241658E003FD88F /* BRCryptoCurrency.h */ = {isa = PBXFileReference; fileEncoding = 4; lastKnownFileType = sourcecode.c.h; path = BRCryptoCurrency.h; sourceTree = "<group>"; };
 		3C97E23922416AB1003FD88F /* BRCryptoNetwork.c */ = {isa = PBXFileReference; fileEncoding = 4; lastKnownFileType = sourcecode.c.c; path = BRCryptoNetwork.c; sourceTree = "<group>"; };
@@ -731,8 +720,6 @@
 		3CFEFE2022BC3AF20044153D /* BRCryptoWalletManagerPrivate.h */ = {isa = PBXFileReference; fileEncoding = 4; lastKnownFileType = sourcecode.c.h; path = BRCryptoWalletManagerPrivate.h; sourceTree = "<group>"; };
 		3CFEFE2122BC3AF20044153D /* BRCryptoWalletManagerClient.c */ = {isa = PBXFileReference; fileEncoding = 4; lastKnownFileType = sourcecode.c.c; path = BRCryptoWalletManagerClient.c; sourceTree = "<group>"; };
 		3CFEFE2222BC3AF20044153D /* BRCryptoWalletManagerClient.h */ = {isa = PBXFileReference; fileEncoding = 4; lastKnownFileType = sourcecode.c.h; path = BRCryptoWalletManagerClient.h; sourceTree = "<group>"; };
-		C30E2246235E42AC00E584AC /* BRRippleAddress.c */ = {isa = PBXFileReference; fileEncoding = 4; lastKnownFileType = sourcecode.c.c; path = BRRippleAddress.c; sourceTree = "<group>"; };
-		C30E2247235E42AC00E584AC /* BRRippleAddress.h */ = {isa = PBXFileReference; fileEncoding = 4; lastKnownFileType = sourcecode.c.h; path = BRRippleAddress.h; sourceTree = "<group>"; };
 		C316968423218C2300743E45 /* BRRippleTransfer.h */ = {isa = PBXFileReference; fileEncoding = 4; lastKnownFileType = sourcecode.c.h; path = BRRippleTransfer.h; sourceTree = "<group>"; };
 		C3169685232283A200743E45 /* BRRippleTransfer.c */ = {isa = PBXFileReference; fileEncoding = 4; lastKnownFileType = sourcecode.c.c; path = BRRippleTransfer.c; sourceTree = "<group>"; };
 		C31696872322B0A800743E45 /* BRRippleUtils.c */ = {isa = PBXFileReference; fileEncoding = 4; lastKnownFileType = sourcecode.c.c; path = BRRippleUtils.c; sourceTree = "<group>"; };
@@ -1325,19 +1312,14 @@
 			isa = PBXGroup;
 			children = (
 				3C812EBE2266675E0007D335 /* BRRipple.h */,
-<<<<<<< HEAD
-=======
-				C30E2246235E42AC00E584AC /* BRRippleAddress.c */,
-				C30E2247235E42AC00E584AC /* BRRippleAddress.h */,
-				C3C864A0227B8CFE0055120E /* BRRippleAccount.h */,
-				C3C453E3226E4862004CC0C7 /* BRRippleAccount.c */,
->>>>>>> 48f27ae2
 				C3C453E0226E2C62004CC0C7 /* BRRippleBase.h */,
 				C3C864B02284E8250055120E /* BRRipplePrivateStructs.h */,
 				C31696882322B0A800743E45 /* BRRippleUtils.h */,
 				C31696872322B0A800743E45 /* BRRippleUtils.c */,
 				C3C864A5227CA28E0055120E /* BRRippleBase58.h */,
 				C3C864A6227CA28E0055120E /* BRRippleBase58.c */,
+				3C926551235F5EBD0063246E /* BRRippleAddress.h */,
+				3C926550235F5EBD0063246E /* BRRippleAddress.c */,
 				C3C864A0227B8CFE0055120E /* BRRippleAccount.h */,
 				C3C453E3226E4862004CC0C7 /* BRRippleAccount.c */,
 				C32DAD02233E7DCB005FDD54 /* BRRippleFeeBasis.h */,
@@ -1921,9 +1903,9 @@
 				3C6B173A2131CE12003C313B /* BREthereumGas.c in Sources */,
 				3C6B173B2131CE12003C313B /* BREthereumHash.c in Sources */,
 				3C6B173C2131CE12003C313B /* BREthereumAddress.c in Sources */,
+				3C926553235F5EBD0063246E /* BRRippleAddress.c in Sources */,
 				3C6B173D2131CE12003C313B /* BREthereumSignature.c in Sources */,
 				3CF0FC9121657D7B000DE3FE /* BREthereumData.c in Sources */,
-				C30E224A235E81F200E584AC /* BRRippleAddress.c in Sources */,
 				3C6B173E2131CE12003C313B /* BREthereumTransaction.c in Sources */,
 				3C6B173F2131CE12003C313B /* BREthereumBloomFilter.c in Sources */,
 				3C9B8DEE22BD52940060C3A9 /* BRGenericHandlers.c in Sources */,
@@ -2030,6 +2012,7 @@
 			files = (
 				3CD30496213B226B00A0CCED /* BREthereumMessageP2P.c in Sources */,
 				CE6040C222BD69E40003967B /* BRWalletManagerEvent.c in Sources */,
+				3C926552235F5EBD0063246E /* BRRippleAddress.c in Sources */,
 				3C926547235A76900063246E /* BRRippleSignature.c in Sources */,
 				3CAB60B120AF8D1A00810CE4 /* BREthereumEther.c in Sources */,
 				3CF38E4821C4421600B771E6 /* BREthereumProofOfWork.c in Sources */,
@@ -2134,7 +2117,6 @@
 				3C386DD320C6F6070065E355 /* BREthereumEWMClient.c in Sources */,
 				3C9B8DE922BD52940060C3A9 /* BRGeneric.c in Sources */,
 				3C9B8DED22BD52940060C3A9 /* BRGenericHandlers.c in Sources */,
-				C30E2248235E42AD00E584AC /* BRRippleAddress.c in Sources */,
 				3CAB60E620AF8D1A00810CE4 /* BRWallet.c in Sources */,
 				3C926543235A766D0063246E /* BRRippleBase58.c in Sources */,
 			);
