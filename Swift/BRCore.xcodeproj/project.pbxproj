// !$*UTF8*$!
{
	archiveVersion = 1;
	classes = {
	};
	objectVersion = 50;
	objects = {

/* Begin PBXBuildFile section */
		3C0D2979216FD0DB003838E9 /* BREthereumMessageP2P.c in Sources */ = {isa = PBXBuildFile; fileRef = 3CD30495213B226B00A0CCED /* BREthereumMessageP2P.c */; };
		3C0D297A216FD0DB003838E9 /* BREthereumMessageDIS.c in Sources */ = {isa = PBXBuildFile; fileRef = 3CD30497213B228900A0CCED /* BREthereumMessageDIS.c */; };
		3C0D297B216FD0DB003838E9 /* BREthereumMessageLES.c in Sources */ = {isa = PBXBuildFile; fileRef = 3CD30499213B22AF00A0CCED /* BREthereumMessageLES.c */; };
		3C0D297C216FD0DB003838E9 /* BREthereumMessagePIP.c in Sources */ = {isa = PBXBuildFile; fileRef = 3CD30493213B222A00A0CCED /* BREthereumMessagePIP.c */; };
		3C0D297D216FD0E0003838E9 /* BREthereumProvision.c in Sources */ = {isa = PBXBuildFile; fileRef = 3CD3049C213F281500A0CCED /* BREthereumProvision.c */; };
		3C0D297E216FD12A003838E9 /* testContract.c in Sources */ = {isa = PBXBuildFile; fileRef = 3C9025FA2106613600143B69 /* testContract.c */; };
		3C0EADF42188D920000577A6 /* BRCrypto.framework in Frameworks */ = {isa = PBXBuildFile; fileRef = 3C0EADEB2188D91F000577A6 /* BRCrypto.framework */; };
		3C0EADF92188D920000577A6 /* BRCryptoAmountTests.swift in Sources */ = {isa = PBXBuildFile; fileRef = 3C0EADF82188D920000577A6 /* BRCryptoAmountTests.swift */; };
		3C0EADFB2188D920000577A6 /* BRCryptoVersion.h in Headers */ = {isa = PBXBuildFile; fileRef = 3C0EADED2188D91F000577A6 /* BRCryptoVersion.h */; settings = {ATTRIBUTES = (Public, ); }; };
		3C0EAE022188D930000577A6 /* libCore.a in Frameworks */ = {isa = PBXBuildFile; fileRef = 3CAB609B20AF8C5D00810CE4 /* libCore.a */; };
		3C0EAE1A2191145A000577A6 /* BRSupport.swift in Sources */ = {isa = PBXBuildFile; fileRef = 3C0EAE192191145A000577A6 /* BRSupport.swift */; };
		3C0FF5332209243B0068A0AE /* libresolv.tbd in Frameworks */ = {isa = PBXBuildFile; fileRef = 3CEF5FC9220513FC0010A811 /* libresolv.tbd */; };
		3C18F8B221950746006F738F /* CoreDemoAppDelegate.swift in Sources */ = {isa = PBXBuildFile; fileRef = 3C18F8B121950746006F738F /* CoreDemoAppDelegate.swift */; };
		3C18F8B921950746006F738F /* Main.storyboard in Resources */ = {isa = PBXBuildFile; fileRef = 3C18F8B721950746006F738F /* Main.storyboard */; };
		3C18F8BB21950748006F738F /* Assets.xcassets in Resources */ = {isa = PBXBuildFile; fileRef = 3C18F8BA21950748006F738F /* Assets.xcassets */; };
		3C18F8BE21950748006F738F /* LaunchScreen.storyboard in Resources */ = {isa = PBXBuildFile; fileRef = 3C18F8BC21950748006F738F /* LaunchScreen.storyboard */; };
		3C18F8C721950781006F738F /* libCore.a in Frameworks */ = {isa = PBXBuildFile; fileRef = 3CAB609B20AF8C5D00810CE4 /* libCore.a */; };
		3C18F8C821950797006F738F /* BRCrypto.framework in Frameworks */ = {isa = PBXBuildFile; fileRef = 3C0EADEB2188D91F000577A6 /* BRCrypto.framework */; };
		3C18F8C921950797006F738F /* BRCrypto.framework in Embed Frameworks */ = {isa = PBXBuildFile; fileRef = 3C0EADEB2188D91F000577A6 /* BRCrypto.framework */; settings = {ATTRIBUTES = (CodeSignOnCopy, RemoveHeadersOnCopy, ); }; };
		3C18F8CC219507E2006F738F /* CoreDemoListener.swift in Sources */ = {isa = PBXBuildFile; fileRef = 3C18F8CB219507E2006F738F /* CoreDemoListener.swift */; };
		3C1C1D822264D01900597848 /* BRBlockChainDBTest.swift in Sources */ = {isa = PBXBuildFile; fileRef = 3C1C1D812264D01900597848 /* BRBlockChainDBTest.swift */; };
		3C1CD3C8216FD015001709A3 /* testEwm.c in Sources */ = {isa = PBXBuildFile; fileRef = 3C9025F82106511700143B69 /* testEwm.c */; };
		3C25BF472236EE40004B093F /* BRBCashParams.c in Sources */ = {isa = PBXBuildFile; fileRef = 3C25BF462236EE40004B093F /* BRBCashParams.c */; };
		3C25BF482236EE40004B093F /* BRBCashParams.c in Sources */ = {isa = PBXBuildFile; fileRef = 3C25BF462236EE40004B093F /* BRBCashParams.c */; };
		3C25BF4A2236EE71004B093F /* BRChainParams.c in Sources */ = {isa = PBXBuildFile; fileRef = 3C25BF492236EE70004B093F /* BRChainParams.c */; };
		3C25BF4B2236EE71004B093F /* BRChainParams.c in Sources */ = {isa = PBXBuildFile; fileRef = 3C25BF492236EE70004B093F /* BRChainParams.c */; };
		3C25ED372254066000CFB88D /* TransferTableViewCell.swift in Sources */ = {isa = PBXBuildFile; fileRef = 3CCD36BB21AC90850032637A /* TransferTableViewCell.swift */; };
		3C25ED382254079400CFB88D /* TransferViewController.swift in Sources */ = {isa = PBXBuildFile; fileRef = 3CCD36B921AC90850032637A /* TransferViewController.swift */; };
		3C2AED6C22BA93C0006B2F4A /* BRGeneric.c in Sources */ = {isa = PBXBuildFile; fileRef = 3C2AED6B22BA93C0006B2F4A /* BRGeneric.c */; };
		3C2AED7022BA98D7006B2F4A /* BRGenericHandlers.c in Sources */ = {isa = PBXBuildFile; fileRef = 3C2AED6F22BA98D7006B2F4A /* BRGenericHandlers.c */; };
		3C2C172F22BAA47C00E811E2 /* BRCryptoTransfer.c in Sources */ = {isa = PBXBuildFile; fileRef = 3C97E23B22416AB1003FD88F /* BRCryptoTransfer.c */; };
		3C2C173022BAA48200E811E2 /* BRCryptoWallet.c in Sources */ = {isa = PBXBuildFile; fileRef = 3C97E23A22416AB1003FD88F /* BRCryptoWallet.c */; };
		3C2C173122BAA48E00E811E2 /* BRCryptoHash.c in Sources */ = {isa = PBXBuildFile; fileRef = 3CCC61E7228C6C2000C0A13E /* BRCryptoHash.c */; };
		3C2C173222BAA49B00E811E2 /* BRCryptoFeeBasis.c in Sources */ = {isa = PBXBuildFile; fileRef = 3CCC61EA228C7FB500C0A13E /* BRCryptoFeeBasis.c */; };
		3C2C173322BAA49F00E811E2 /* BRCryptoNetwork.c in Sources */ = {isa = PBXBuildFile; fileRef = 3C97E23922416AB1003FD88F /* BRCryptoNetwork.c */; };
		3C2C173422BAA4A100E811E2 /* BRCryptoTransfer.c in Sources */ = {isa = PBXBuildFile; fileRef = 3C97E23B22416AB1003FD88F /* BRCryptoTransfer.c */; };
		3C2C173522BAA4A500E811E2 /* BRCryptoWallet.c in Sources */ = {isa = PBXBuildFile; fileRef = 3C97E23A22416AB1003FD88F /* BRCryptoWallet.c */; };
		3C2C173622BAA4A800E811E2 /* BRCryptoWalletManager.c in Sources */ = {isa = PBXBuildFile; fileRef = 3C97E23D22416AB1003FD88F /* BRCryptoWalletManager.c */; };
		3C2C173922BAC9E900E811E2 /* BRGenericRipple.c in Sources */ = {isa = PBXBuildFile; fileRef = 3C2C173822BAC9E900E811E2 /* BRGenericRipple.c */; };
		3C386DC720C6F4AF0065E355 /* BREthereumLESRandom.c in Sources */ = {isa = PBXBuildFile; fileRef = 3C386DC120C6F4AE0065E355 /* BREthereumLESRandom.c */; };
		3C386DCF20C6F5E40065E355 /* BREthereumBCS.c in Sources */ = {isa = PBXBuildFile; fileRef = 3C386DCA20C6F5E40065E355 /* BREthereumBCS.c */; };
		3C386DD020C6F5E40065E355 /* BREthereumBCSEvent.c in Sources */ = {isa = PBXBuildFile; fileRef = 3C386DCD20C6F5E40065E355 /* BREthereumBCSEvent.c */; };
		3C386DD320C6F6070065E355 /* BREthereumEWMClient.c in Sources */ = {isa = PBXBuildFile; fileRef = 3C386DD120C6F6060065E355 /* BREthereumEWMClient.c */; };
		3C386DD420C6F6070065E355 /* BREthereumEWMEvent.c in Sources */ = {isa = PBXBuildFile; fileRef = 3C386DD220C6F6070065E355 /* BREthereumEWMEvent.c */; };
		3C3B37FD20D82335004F9928 /* BREventAlarm.c in Sources */ = {isa = PBXBuildFile; fileRef = 3C3B37FB20D82335004F9928 /* BREventAlarm.c */; };
		3C3DC5BB21DFCA7C004188BD /* BRFileService.c in Sources */ = {isa = PBXBuildFile; fileRef = 3C3DC5BA21DFCA7C004188BD /* BRFileService.c */; };
		3C54A7FF2121F1D200C57B1B /* BREthereumMessage.c in Sources */ = {isa = PBXBuildFile; fileRef = 3C54A7FE2121F1D200C57B1B /* BREthereumMessage.c */; };
		3C54A8022122284900C57B1B /* BREthereumNode.c in Sources */ = {isa = PBXBuildFile; fileRef = 3C54A8012122284900C57B1B /* BREthereumNode.c */; };
		3C54A80521234C9700C57B1B /* BREthereumNodeEndpoint.c in Sources */ = {isa = PBXBuildFile; fileRef = 3C54A80421234C9700C57B1B /* BREthereumNodeEndpoint.c */; };
		3C5C02392212035B0052E010 /* libresolv.tbd in Frameworks */ = {isa = PBXBuildFile; fileRef = 3CEF5FC9220513FC0010A811 /* libresolv.tbd */; };
		3C5F5E75212C82310038B732 /* BREthereumMPT.c in Sources */ = {isa = PBXBuildFile; fileRef = 3C5F5E74212C82310038B732 /* BREthereumMPT.c */; };
		3C6B172F2131CB5B003C313B /* main.c in Sources */ = {isa = PBXBuildFile; fileRef = 3C6B172E2131CB5B003C313B /* main.c */; };
		3C6B17392131CE12003C313B /* BREthereumEther.c in Sources */ = {isa = PBXBuildFile; fileRef = 3C2A53B320AF595400C430F6 /* BREthereumEther.c */; };
		3C6B173A2131CE12003C313B /* BREthereumGas.c in Sources */ = {isa = PBXBuildFile; fileRef = 3C2A53B520AF595400C430F6 /* BREthereumGas.c */; };
		3C6B173B2131CE12003C313B /* BREthereumHash.c in Sources */ = {isa = PBXBuildFile; fileRef = 3C2A53B020AF595400C430F6 /* BREthereumHash.c */; };
		3C6B173C2131CE12003C313B /* BREthereumAddress.c in Sources */ = {isa = PBXBuildFile; fileRef = 3C2A53B920AF595400C430F6 /* BREthereumAddress.c */; };
		3C6B173D2131CE12003C313B /* BREthereumSignature.c in Sources */ = {isa = PBXBuildFile; fileRef = 3C2A53AE20AF595400C430F6 /* BREthereumSignature.c */; };
		3C6B173E2131CE12003C313B /* BREthereumTransaction.c in Sources */ = {isa = PBXBuildFile; fileRef = 3C2A53BB20AF595500C430F6 /* BREthereumTransaction.c */; };
		3C6B173F2131CE12003C313B /* BREthereumBloomFilter.c in Sources */ = {isa = PBXBuildFile; fileRef = 3C2A53BF20AF595500C430F6 /* BREthereumBloomFilter.c */; };
		3C6B17402131CE12003C313B /* BREthereumNetwork.c in Sources */ = {isa = PBXBuildFile; fileRef = 3C2A53C120AF595500C430F6 /* BREthereumNetwork.c */; };
		3C6B17412131CE12003C313B /* BREthereumTransactionReceipt.c in Sources */ = {isa = PBXBuildFile; fileRef = 3C2A53C220AF595500C430F6 /* BREthereumTransactionReceipt.c */; };
		3C6B17422131CE12003C313B /* BREthereumAccountState.c in Sources */ = {isa = PBXBuildFile; fileRef = 3C2A53C520AF595500C430F6 /* BREthereumAccountState.c */; };
		3C6B17432131CE12003C313B /* BREthereumLog.c in Sources */ = {isa = PBXBuildFile; fileRef = 3C2A53C620AF595500C430F6 /* BREthereumLog.c */; };
		3C6B17442131CE12003C313B /* BREthereumTransactionStatus.c in Sources */ = {isa = PBXBuildFile; fileRef = 3C2A53C920AF595500C430F6 /* BREthereumTransactionStatus.c */; };
		3C6B17452131CE12003C313B /* BREthereumBlock.c in Sources */ = {isa = PBXBuildFile; fileRef = 3C2A53CB20AF595500C430F6 /* BREthereumBlock.c */; };
		3C6B17462131CE12003C313B /* BREthereumAmount.c in Sources */ = {isa = PBXBuildFile; fileRef = 3C2A53CD20AF595500C430F6 /* BREthereumAmount.c */; };
		3C6B17472131CE12003C313B /* BREthereumAccount.c in Sources */ = {isa = PBXBuildFile; fileRef = 3C2A537720AF595400C430F6 /* BREthereumAccount.c */; };
		3C6B17482131CE12003C313B /* BREthereumWallet.c in Sources */ = {isa = PBXBuildFile; fileRef = 3C2A539C20AF595400C430F6 /* BREthereumWallet.c */; };
		3C6B17492131CE12003C313B /* BREthereumBCS.c in Sources */ = {isa = PBXBuildFile; fileRef = 3C386DCA20C6F5E40065E355 /* BREthereumBCS.c */; };
		3C6B174A2131CE12003C313B /* BREthereumToken.c in Sources */ = {isa = PBXBuildFile; fileRef = 3C2A53AA20AF595400C430F6 /* BREthereumToken.c */; };
		3C6B174B2131CE12003C313B /* BREthereumContract.c in Sources */ = {isa = PBXBuildFile; fileRef = 3C2A53A920AF595400C430F6 /* BREthereumContract.c */; };
		3C6B174C2131CE12003C313B /* BREvent.c in Sources */ = {isa = PBXBuildFile; fileRef = 3C2A539220AF595400C430F6 /* BREvent.c */; };
		3C6B174D2131CE12003C313B /* BREventQueue.c in Sources */ = {isa = PBXBuildFile; fileRef = 3C2A539520AF595400C430F6 /* BREventQueue.c */; };
		3C6B174E2131CE12003C313B /* BREthereumLES.c in Sources */ = {isa = PBXBuildFile; fileRef = 3C2A538620AF595400C430F6 /* BREthereumLES.c */; };
		3C6B174F2131CE12003C313B /* BREthereumBCSEvent.c in Sources */ = {isa = PBXBuildFile; fileRef = 3C386DCD20C6F5E40065E355 /* BREthereumBCSEvent.c */; };
		3C6B17502131CE12003C313B /* BREventAlarm.c in Sources */ = {isa = PBXBuildFile; fileRef = 3C3B37FB20D82335004F9928 /* BREventAlarm.c */; };
		3C6B17512131CE12003C313B /* BREthereumLESFrameCoder.c in Sources */ = {isa = PBXBuildFile; fileRef = 3C2A538B20AF595400C430F6 /* BREthereumLESFrameCoder.c */; };
		3C6B17522131CE12003C313B /* BRKeccak.c in Sources */ = {isa = PBXBuildFile; fileRef = CA92F78F2100F9CA0015C966 /* BRKeccak.c */; };
		3C6B17532131CE12003C313B /* BREthereumEWM.c in Sources */ = {isa = PBXBuildFile; fileRef = 3C2A53A220AF595400C430F6 /* BREthereumEWM.c */; };
		3C6B17542131CE12003C313B /* BRRlpCoder.c in Sources */ = {isa = PBXBuildFile; fileRef = 3C2A539A20AF595400C430F6 /* BRRlpCoder.c */; };
		3C6B17552131CE12003C313B /* BRUtilMath.c in Sources */ = {isa = PBXBuildFile; fileRef = 3C2A537B20AF595400C430F6 /* BRUtilMath.c */; };
		3C6B17562131CE12003C313B /* BRUtilMathParse.c in Sources */ = {isa = PBXBuildFile; fileRef = 3C2A537C20AF595400C430F6 /* BRUtilMathParse.c */; };
		3C6B17572131CE12003C313B /* BRUtilHex.c in Sources */ = {isa = PBXBuildFile; fileRef = 3C2A537E20AF595400C430F6 /* BRUtilHex.c */; };
		3C6B17582131CE12003C313B /* BRBCashAddr.c in Sources */ = {isa = PBXBuildFile; fileRef = 3C590F3D20950C720005597B /* BRBCashAddr.c */; };
		3C6B17592131CE12003C313B /* BRAddress.c in Sources */ = {isa = PBXBuildFile; fileRef = 3C590F3420950C720005597B /* BRAddress.c */; };
		3C6B175A2131CE12003C313B /* BRBase58.c in Sources */ = {isa = PBXBuildFile; fileRef = 3C590F4A20950C730005597B /* BRBase58.c */; };
		3C6B175B2131CE12003C313B /* BREthereumBCSSync.c in Sources */ = {isa = PBXBuildFile; fileRef = 3C9025FC2108DDAE00143B69 /* BREthereumBCSSync.c */; };
		3C6B175C2131CE12003C313B /* BRBech32.c in Sources */ = {isa = PBXBuildFile; fileRef = 3C590F4420950C730005597B /* BRBech32.c */; };
		3C6B175D2131CE12003C313B /* BRBIP32Sequence.c in Sources */ = {isa = PBXBuildFile; fileRef = 3C590F3220950C720005597B /* BRBIP32Sequence.c */; };
		3C6B175E2131CE12003C313B /* BREthereumMessage.c in Sources */ = {isa = PBXBuildFile; fileRef = 3C54A7FE2121F1D200C57B1B /* BREthereumMessage.c */; };
		3C6B175F2131CE12003C313B /* BRBIP38Key.c in Sources */ = {isa = PBXBuildFile; fileRef = 3C590F5820950C750005597B /* BRBIP38Key.c */; };
		3C6B17602131CE12003C313B /* BREthereumMPT.c in Sources */ = {isa = PBXBuildFile; fileRef = 3C5F5E74212C82310038B732 /* BREthereumMPT.c */; };
		3C6B17612131CE12003C313B /* BREthereumTransfer.c in Sources */ = {isa = PBXBuildFile; fileRef = 3C902622210A7E9800143B69 /* BREthereumTransfer.c */; };
		3C6B17622131CE12003C313B /* BREthereumNode.c in Sources */ = {isa = PBXBuildFile; fileRef = 3C54A8012122284900C57B1B /* BREthereumNode.c */; };
		3C6B17632131CE12003C313B /* BRBIP39Mnemonic.c in Sources */ = {isa = PBXBuildFile; fileRef = 3C590F5920950C750005597B /* BRBIP39Mnemonic.c */; };
		3C6B17642131CE12003C313B /* BRBloomFilter.c in Sources */ = {isa = PBXBuildFile; fileRef = 3C590F4E20950C730005597B /* BRBloomFilter.c */; };
		3C6B17652131CE12003C313B /* BRCrypto.c in Sources */ = {isa = PBXBuildFile; fileRef = 3C590F5520950C740005597B /* BRCrypto.c */; };
		3C6B17662131CE12003C313B /* BRKeyECIES.c in Sources */ = {isa = PBXBuildFile; fileRef = 3CA74EA920AF622D00EDF3E7 /* BRKeyECIES.c */; };
		3C6B17682131CE12003C313B /* BRKey.c in Sources */ = {isa = PBXBuildFile; fileRef = 3C590F5420950C740005597B /* BRKey.c */; };
		3C6B17692131CE12003C313B /* BREthereumNodeEndpoint.c in Sources */ = {isa = PBXBuildFile; fileRef = 3C54A80421234C9700C57B1B /* BREthereumNodeEndpoint.c */; };
		3C6B176A2131CE12003C313B /* BRMerkleBlock.c in Sources */ = {isa = PBXBuildFile; fileRef = 3C590F3520950C720005597B /* BRMerkleBlock.c */; };
		3C6B176B2131CE12003C313B /* BRPaymentProtocol.c in Sources */ = {isa = PBXBuildFile; fileRef = 3C590F3A20950C720005597B /* BRPaymentProtocol.c */; };
		3C6B176C2131CE12003C313B /* BRPeer.c in Sources */ = {isa = PBXBuildFile; fileRef = 3C590F5120950C740005597B /* BRPeer.c */; };
		3C6B176D2131CE12003C313B /* BRPeerManager.c in Sources */ = {isa = PBXBuildFile; fileRef = 3C590F4B20950C730005597B /* BRPeerManager.c */; };
		3C6B176E2131CE12003C313B /* BRSet.c in Sources */ = {isa = PBXBuildFile; fileRef = 3C590F4D20950C730005597B /* BRSet.c */; };
		3C6B176F2131CE12003C313B /* BREthereumLESRandom.c in Sources */ = {isa = PBXBuildFile; fileRef = 3C386DC120C6F4AE0065E355 /* BREthereumLESRandom.c */; };
		3C6B17702131CE12003C313B /* BREthereumEWMEvent.c in Sources */ = {isa = PBXBuildFile; fileRef = 3C386DD220C6F6070065E355 /* BREthereumEWMEvent.c */; };
		3C6B17712131CE12003C313B /* BRTransaction.c in Sources */ = {isa = PBXBuildFile; fileRef = 3C590F5320950C740005597B /* BRTransaction.c */; };
		3C6B17722131CE12003C313B /* BREthereumEWMClient.c in Sources */ = {isa = PBXBuildFile; fileRef = 3C386DD120C6F6060065E355 /* BREthereumEWMClient.c */; };
		3C6B17732131CE12003C313B /* BRWallet.c in Sources */ = {isa = PBXBuildFile; fileRef = 3C590F5720950C740005597B /* BRWallet.c */; };
		3C6B177C2131CE70003C313B /* libCoreMacOS.a in Frameworks */ = {isa = PBXBuildFile; fileRef = 3C6B17792131CE12003C313B /* libCoreMacOS.a */; };
		3C812EC22266721E0007D335 /* testRipple.c in Sources */ = {isa = PBXBuildFile; fileRef = 3C812EC12266721E0007D335 /* testRipple.c */; };
		3C9025EF21063AD200143B69 /* testUtil.c in Sources */ = {isa = PBXBuildFile; fileRef = 3C9025EE21063AD200143B69 /* testUtil.c */; };
		3C9025F121063BDC00143B69 /* testRlp.c in Sources */ = {isa = PBXBuildFile; fileRef = 3C9025F021063BDC00143B69 /* testRlp.c */; };
		3C9025F321064B6700143B69 /* testEvent.c in Sources */ = {isa = PBXBuildFile; fileRef = 3C9025F221064B6700143B69 /* testEvent.c */; };
		3C9025F521064E9F00143B69 /* testBc.c in Sources */ = {isa = PBXBuildFile; fileRef = 3C9025F421064E9F00143B69 /* testBc.c */; };
		3C9025F721064FF800143B69 /* testBase.c in Sources */ = {isa = PBXBuildFile; fileRef = 3C9025F621064FF800143B69 /* testBase.c */; };
		3C9025F92106511700143B69 /* testEwm.c in Sources */ = {isa = PBXBuildFile; fileRef = 3C9025F82106511700143B69 /* testEwm.c */; };
		3C9025FB2106613600143B69 /* testContract.c in Sources */ = {isa = PBXBuildFile; fileRef = 3C9025FA2106613600143B69 /* testContract.c */; };
		3C9025FD2108DDAE00143B69 /* BREthereumBCSSync.c in Sources */ = {isa = PBXBuildFile; fileRef = 3C9025FC2108DDAE00143B69 /* BREthereumBCSSync.c */; };
		3C902623210A7E9800143B69 /* BREthereumTransfer.c in Sources */ = {isa = PBXBuildFile; fileRef = 3C902622210A7E9800143B69 /* BREthereumTransfer.c */; };
		3C97E2352241658E003FD88F /* BRCryptoCurrency.c in Sources */ = {isa = PBXBuildFile; fileRef = 3C97E2332241658E003FD88F /* BRCryptoCurrency.c */; };
		3C97E2362241658E003FD88F /* BRCryptoCurrency.c in Sources */ = {isa = PBXBuildFile; fileRef = 3C97E2332241658E003FD88F /* BRCryptoCurrency.c */; };
		3C97E24F22416AB1003FD88F /* BRCryptoUnit.c in Sources */ = {isa = PBXBuildFile; fileRef = 3C97E24022416AB1003FD88F /* BRCryptoUnit.c */; };
		3C97E25022416AB1003FD88F /* BRCryptoUnit.c in Sources */ = {isa = PBXBuildFile; fileRef = 3C97E24022416AB1003FD88F /* BRCryptoUnit.c */; };
		3C97E25122416AB1003FD88F /* BRCryptoAmount.c in Sources */ = {isa = PBXBuildFile; fileRef = 3C97E24422416AB1003FD88F /* BRCryptoAmount.c */; };
		3C97E25222416AB1003FD88F /* BRCryptoAmount.c in Sources */ = {isa = PBXBuildFile; fileRef = 3C97E24422416AB1003FD88F /* BRCryptoAmount.c */; };
		3C97E256224170B9003FD88F /* BRCryptoAccount.c in Sources */ = {isa = PBXBuildFile; fileRef = 3C97E255224170B9003FD88F /* BRCryptoAccount.c */; };
		3C97E257224170B9003FD88F /* BRCryptoAccount.c in Sources */ = {isa = PBXBuildFile; fileRef = 3C97E255224170B9003FD88F /* BRCryptoAccount.c */; };
		3C97E25A224170EC003FD88F /* BRCryptoAddress.c in Sources */ = {isa = PBXBuildFile; fileRef = 3C97E259224170EC003FD88F /* BRCryptoAddress.c */; };
		3C97E25B224170EC003FD88F /* BRCryptoAddress.c in Sources */ = {isa = PBXBuildFile; fileRef = 3C97E259224170EC003FD88F /* BRCryptoAddress.c */; };
		3C97E25F2243E589003FD88F /* BRCryptoAccountTests.swift in Sources */ = {isa = PBXBuildFile; fileRef = 3C97E25E2243E589003FD88F /* BRCryptoAccountTests.swift */; };
		3C97E2612243E5EE003FD88F /* BRCryptoNetworkTests.swift in Sources */ = {isa = PBXBuildFile; fileRef = 3C97E2602243E5EE003FD88F /* BRCryptoNetworkTests.swift */; };
		3C97E269224996C3003FD88F /* BRCryptoSystemTests.swift in Sources */ = {isa = PBXBuildFile; fileRef = 3C97E268224996C2003FD88F /* BRCryptoSystemTests.swift */; };
		3CA15F80221648D200C84E65 /* libresolv.tbd in Frameworks */ = {isa = PBXBuildFile; fileRef = 3CA15F7F221648D200C84E65 /* libresolv.tbd */; };
		3CAB60A920AF8C8500810CE4 /* CoreTests.swift in Sources */ = {isa = PBXBuildFile; fileRef = 3CAB60A820AF8C8500810CE4 /* CoreTests.swift */; };
		3CAB60AB20AF8C8500810CE4 /* libCore.a in Frameworks */ = {isa = PBXBuildFile; fileRef = 3CAB609B20AF8C5D00810CE4 /* libCore.a */; };
		3CAB60B120AF8D1A00810CE4 /* BREthereumEther.c in Sources */ = {isa = PBXBuildFile; fileRef = 3C2A53B320AF595400C430F6 /* BREthereumEther.c */; };
		3CAB60B220AF8D1A00810CE4 /* BREthereumGas.c in Sources */ = {isa = PBXBuildFile; fileRef = 3C2A53B520AF595400C430F6 /* BREthereumGas.c */; };
		3CAB60B320AF8D1A00810CE4 /* BREthereumHash.c in Sources */ = {isa = PBXBuildFile; fileRef = 3C2A53B020AF595400C430F6 /* BREthereumHash.c */; };
		3CAB60B420AF8D1A00810CE4 /* BREthereumAddress.c in Sources */ = {isa = PBXBuildFile; fileRef = 3C2A53B920AF595400C430F6 /* BREthereumAddress.c */; };
		3CAB60B520AF8D1A00810CE4 /* BREthereumSignature.c in Sources */ = {isa = PBXBuildFile; fileRef = 3C2A53AE20AF595400C430F6 /* BREthereumSignature.c */; };
		3CAB60B620AF8D1A00810CE4 /* BREthereumTransaction.c in Sources */ = {isa = PBXBuildFile; fileRef = 3C2A53BB20AF595500C430F6 /* BREthereumTransaction.c */; };
		3CAB60B720AF8D1A00810CE4 /* BREthereumBloomFilter.c in Sources */ = {isa = PBXBuildFile; fileRef = 3C2A53BF20AF595500C430F6 /* BREthereumBloomFilter.c */; };
		3CAB60B820AF8D1A00810CE4 /* BREthereumNetwork.c in Sources */ = {isa = PBXBuildFile; fileRef = 3C2A53C120AF595500C430F6 /* BREthereumNetwork.c */; };
		3CAB60B920AF8D1A00810CE4 /* BREthereumTransactionReceipt.c in Sources */ = {isa = PBXBuildFile; fileRef = 3C2A53C220AF595500C430F6 /* BREthereumTransactionReceipt.c */; };
		3CAB60BA20AF8D1A00810CE4 /* BREthereumAccountState.c in Sources */ = {isa = PBXBuildFile; fileRef = 3C2A53C520AF595500C430F6 /* BREthereumAccountState.c */; };
		3CAB60BB20AF8D1A00810CE4 /* BREthereumLog.c in Sources */ = {isa = PBXBuildFile; fileRef = 3C2A53C620AF595500C430F6 /* BREthereumLog.c */; };
		3CAB60BC20AF8D1A00810CE4 /* BREthereumTransactionStatus.c in Sources */ = {isa = PBXBuildFile; fileRef = 3C2A53C920AF595500C430F6 /* BREthereumTransactionStatus.c */; };
		3CAB60BD20AF8D1A00810CE4 /* BREthereumBlock.c in Sources */ = {isa = PBXBuildFile; fileRef = 3C2A53CB20AF595500C430F6 /* BREthereumBlock.c */; };
		3CAB60BE20AF8D1A00810CE4 /* BREthereumAmount.c in Sources */ = {isa = PBXBuildFile; fileRef = 3C2A53CD20AF595500C430F6 /* BREthereumAmount.c */; };
		3CAB60C020AF8D1A00810CE4 /* BREthereumAccount.c in Sources */ = {isa = PBXBuildFile; fileRef = 3C2A537720AF595400C430F6 /* BREthereumAccount.c */; };
		3CAB60C120AF8D1A00810CE4 /* BREthereumWallet.c in Sources */ = {isa = PBXBuildFile; fileRef = 3C2A539C20AF595400C430F6 /* BREthereumWallet.c */; };
		3CAB60C220AF8D1A00810CE4 /* BREthereumToken.c in Sources */ = {isa = PBXBuildFile; fileRef = 3C2A53AA20AF595400C430F6 /* BREthereumToken.c */; };
		3CAB60C320AF8D1A00810CE4 /* BREthereumContract.c in Sources */ = {isa = PBXBuildFile; fileRef = 3C2A53A920AF595400C430F6 /* BREthereumContract.c */; };
		3CAB60C420AF8D1A00810CE4 /* BREvent.c in Sources */ = {isa = PBXBuildFile; fileRef = 3C2A539220AF595400C430F6 /* BREvent.c */; };
		3CAB60C520AF8D1A00810CE4 /* BREventQueue.c in Sources */ = {isa = PBXBuildFile; fileRef = 3C2A539520AF595400C430F6 /* BREventQueue.c */; };
		3CAB60C820AF8D1A00810CE4 /* BREthereumLES.c in Sources */ = {isa = PBXBuildFile; fileRef = 3C2A538620AF595400C430F6 /* BREthereumLES.c */; };
		3CAB60CA20AF8D1A00810CE4 /* BREthereumLESFrameCoder.c in Sources */ = {isa = PBXBuildFile; fileRef = 3C2A538B20AF595400C430F6 /* BREthereumLESFrameCoder.c */; };
		3CAB60CD20AF8D1A00810CE4 /* BREthereumEWM.c in Sources */ = {isa = PBXBuildFile; fileRef = 3C2A53A220AF595400C430F6 /* BREthereumEWM.c */; };
		3CAB60D120AF8D1A00810CE4 /* BRRlpCoder.c in Sources */ = {isa = PBXBuildFile; fileRef = 3C2A539A20AF595400C430F6 /* BRRlpCoder.c */; };
		3CAB60D220AF8D1A00810CE4 /* BRUtilMath.c in Sources */ = {isa = PBXBuildFile; fileRef = 3C2A537B20AF595400C430F6 /* BRUtilMath.c */; };
		3CAB60D320AF8D1A00810CE4 /* BRUtilMathParse.c in Sources */ = {isa = PBXBuildFile; fileRef = 3C2A537C20AF595400C430F6 /* BRUtilMathParse.c */; };
		3CAB60D420AF8D1A00810CE4 /* BRUtilHex.c in Sources */ = {isa = PBXBuildFile; fileRef = 3C2A537E20AF595400C430F6 /* BRUtilHex.c */; };
		3CAB60D520AF8D1A00810CE4 /* BRBCashAddr.c in Sources */ = {isa = PBXBuildFile; fileRef = 3C590F3D20950C720005597B /* BRBCashAddr.c */; };
		3CAB60D620AF8D1A00810CE4 /* BRAddress.c in Sources */ = {isa = PBXBuildFile; fileRef = 3C590F3420950C720005597B /* BRAddress.c */; };
		3CAB60D720AF8D1A00810CE4 /* BRBase58.c in Sources */ = {isa = PBXBuildFile; fileRef = 3C590F4A20950C730005597B /* BRBase58.c */; };
		3CAB60D820AF8D1A00810CE4 /* BRBech32.c in Sources */ = {isa = PBXBuildFile; fileRef = 3C590F4420950C730005597B /* BRBech32.c */; };
		3CAB60D920AF8D1A00810CE4 /* BRBIP32Sequence.c in Sources */ = {isa = PBXBuildFile; fileRef = 3C590F3220950C720005597B /* BRBIP32Sequence.c */; };
		3CAB60DA20AF8D1A00810CE4 /* BRBIP38Key.c in Sources */ = {isa = PBXBuildFile; fileRef = 3C590F5820950C750005597B /* BRBIP38Key.c */; };
		3CAB60DB20AF8D1A00810CE4 /* BRBIP39Mnemonic.c in Sources */ = {isa = PBXBuildFile; fileRef = 3C590F5920950C750005597B /* BRBIP39Mnemonic.c */; };
		3CAB60DC20AF8D1A00810CE4 /* BRBloomFilter.c in Sources */ = {isa = PBXBuildFile; fileRef = 3C590F4E20950C730005597B /* BRBloomFilter.c */; };
		3CAB60DD20AF8D1A00810CE4 /* BRCrypto.c in Sources */ = {isa = PBXBuildFile; fileRef = 3C590F5520950C740005597B /* BRCrypto.c */; };
		3CAB60DE20AF8D1A00810CE4 /* BRKeyECIES.c in Sources */ = {isa = PBXBuildFile; fileRef = 3CA74EA920AF622D00EDF3E7 /* BRKeyECIES.c */; };
		3CAB60DF20AF8D1A00810CE4 /* BRKey.c in Sources */ = {isa = PBXBuildFile; fileRef = 3C590F5420950C740005597B /* BRKey.c */; };
		3CAB60E020AF8D1A00810CE4 /* BRMerkleBlock.c in Sources */ = {isa = PBXBuildFile; fileRef = 3C590F3520950C720005597B /* BRMerkleBlock.c */; };
		3CAB60E120AF8D1A00810CE4 /* BRPaymentProtocol.c in Sources */ = {isa = PBXBuildFile; fileRef = 3C590F3A20950C720005597B /* BRPaymentProtocol.c */; };
		3CAB60E220AF8D1A00810CE4 /* BRPeer.c in Sources */ = {isa = PBXBuildFile; fileRef = 3C590F5120950C740005597B /* BRPeer.c */; };
		3CAB60E320AF8D1A00810CE4 /* BRPeerManager.c in Sources */ = {isa = PBXBuildFile; fileRef = 3C590F4B20950C730005597B /* BRPeerManager.c */; };
		3CAB60E420AF8D1A00810CE4 /* BRSet.c in Sources */ = {isa = PBXBuildFile; fileRef = 3C590F4D20950C730005597B /* BRSet.c */; };
		3CAB60E520AF8D1A00810CE4 /* BRTransaction.c in Sources */ = {isa = PBXBuildFile; fileRef = 3C590F5320950C740005597B /* BRTransaction.c */; };
		3CAB60E620AF8D1A00810CE4 /* BRWallet.c in Sources */ = {isa = PBXBuildFile; fileRef = 3C590F5720950C740005597B /* BRWallet.c */; };
		3CAB60E720AF8ED800810CE4 /* test.c in Sources */ = {isa = PBXBuildFile; fileRef = 3C2A53A620AF595400C430F6 /* test.c */; };
		3CAB60E820AF8EE000810CE4 /* test.c in Sources */ = {isa = PBXBuildFile; fileRef = 3C42EF8E209763AB000E58E0 /* test.c */; };
		3CAB613320B3536000810CE4 /* testLES.c in Sources */ = {isa = PBXBuildFile; fileRef = 3C2A538920AF595400C430F6 /* testLES.c */; };
		3CBE455B22779F1D00A70C78 /* TransferCreateController.swift in Sources */ = {isa = PBXBuildFile; fileRef = 3CCD36B821AC90850032637A /* TransferCreateController.swift */; };
		3CCB1349224D1B1700ADCDB9 /* BRBlockChainDB.swift in Sources */ = {isa = PBXBuildFile; fileRef = 3CCB1343224D1B1700ADCDB9 /* BRBlockChainDB.swift */; };
		3CCB134C224D1B1700ADCDB9 /* BRCryptoSystem.swift in Sources */ = {isa = PBXBuildFile; fileRef = 3CCB1347224D1B1700ADCDB9 /* BRCryptoSystem.swift */; };
		3CCB1355224D3F7500ADCDB9 /* testCrypto.c in Sources */ = {isa = PBXBuildFile; fileRef = 3CCB1354224D3F7500ADCDB9 /* testCrypto.c */; };
		3CCB1363224D94C300ADCDB9 /* BRCryptoBaseTests.swift in Sources */ = {isa = PBXBuildFile; fileRef = 3CCB1362224D94C300ADCDB9 /* BRCryptoBaseTests.swift */; };
		3CCB136A2253C84E00ADCDB9 /* BRSyncMode.c in Sources */ = {isa = PBXBuildFile; fileRef = 3CCB13682253C84500ADCDB9 /* BRSyncMode.c */; };
		3CCB136B2253C84E00ADCDB9 /* BRSyncMode.c in Sources */ = {isa = PBXBuildFile; fileRef = 3CCB13682253C84500ADCDB9 /* BRSyncMode.c */; };
		3CCC61E8228C6C2000C0A13E /* BRCryptoHash.c in Sources */ = {isa = PBXBuildFile; fileRef = 3CCC61E7228C6C2000C0A13E /* BRCryptoHash.c */; };
		3CCC61EB228C7FB500C0A13E /* BRCryptoFeeBasis.c in Sources */ = {isa = PBXBuildFile; fileRef = 3CCC61EA228C7FB500C0A13E /* BRCryptoFeeBasis.c */; };
		3CCD36B121A5BB8D0032637A /* BRWalletManager.c in Sources */ = {isa = PBXBuildFile; fileRef = 3CCD36B021A5BB8D0032637A /* BRWalletManager.c */; };
		3CCD36B221A5BB8D0032637A /* BRWalletManager.c in Sources */ = {isa = PBXBuildFile; fileRef = 3CCD36B021A5BB8D0032637A /* BRWalletManager.c */; };
		3CCD36BD21AC90860032637A /* WalletViewController.swift in Sources */ = {isa = PBXBuildFile; fileRef = 3CCD36B721AC90850032637A /* WalletViewController.swift */; };
		3CCD36C021AC90860032637A /* SummaryViewController.swift in Sources */ = {isa = PBXBuildFile; fileRef = 3CCD36BA21AC90850032637A /* SummaryViewController.swift */; };
		3CCD36C221AC90860032637A /* WalletTableViewCell.swift in Sources */ = {isa = PBXBuildFile; fileRef = 3CCD36BC21AC90850032637A /* WalletTableViewCell.swift */; };
		3CCD36C421AC92220032637A /* Support.swift in Sources */ = {isa = PBXBuildFile; fileRef = 3CCD36C321AC92210032637A /* Support.swift */; };
		3CD30494213B222A00A0CCED /* BREthereumMessagePIP.c in Sources */ = {isa = PBXBuildFile; fileRef = 3CD30493213B222A00A0CCED /* BREthereumMessagePIP.c */; };
		3CD30496213B226B00A0CCED /* BREthereumMessageP2P.c in Sources */ = {isa = PBXBuildFile; fileRef = 3CD30495213B226B00A0CCED /* BREthereumMessageP2P.c */; };
		3CD30498213B228900A0CCED /* BREthereumMessageDIS.c in Sources */ = {isa = PBXBuildFile; fileRef = 3CD30497213B228900A0CCED /* BREthereumMessageDIS.c */; };
		3CD3049A213B22AF00A0CCED /* BREthereumMessageLES.c in Sources */ = {isa = PBXBuildFile; fileRef = 3CD30499213B22AF00A0CCED /* BREthereumMessageLES.c */; };
		3CD3049D213F281500A0CCED /* BREthereumProvision.c in Sources */ = {isa = PBXBuildFile; fileRef = 3CD3049C213F281500A0CCED /* BREthereumProvision.c */; };
		3CD57F6D21F696C5003B0306 /* BREthereumProofOfWork.c in Sources */ = {isa = PBXBuildFile; fileRef = 3CF38E4721C4421600B771E6 /* BREthereumProofOfWork.c */; };
		3CE48BF521E937580067BFC9 /* BRCryptoTransferTests.swift in Sources */ = {isa = PBXBuildFile; fileRef = 3CE48BF421E937580067BFC9 /* BRCryptoTransferTests.swift */; };
		3CE48BF721E937F70067BFC9 /* BRCryptoWalletManagerTests.swift in Sources */ = {isa = PBXBuildFile; fileRef = 3CE48BF621E937F70067BFC9 /* BRCryptoWalletManagerTests.swift */; };
		3CE48BF921E938370067BFC9 /* BRCryptoWalletTests.swift in Sources */ = {isa = PBXBuildFile; fileRef = 3CE48BF821E938370067BFC9 /* BRCryptoWalletTests.swift */; };
		3CEE8EED216FAFF7008540C8 /* main.c in Sources */ = {isa = PBXBuildFile; fileRef = 3CEE8EEC216FAFF7008540C8 /* main.c */; };
		3CEE8EF3216FB025008540C8 /* libCoreMacOS.a in Frameworks */ = {isa = PBXBuildFile; fileRef = 3C6B17792131CE12003C313B /* libCoreMacOS.a */; };
		3CEF5FB121FB972B0010A811 /* testSup.c in Sources */ = {isa = PBXBuildFile; fileRef = 3CEF5FB021FB972B0010A811 /* testSup.c */; };
		3CEF5FB221FF9DC30010A811 /* BRFileService.c in Sources */ = {isa = PBXBuildFile; fileRef = 3C3DC5BA21DFCA7C004188BD /* BRFileService.c */; };
		3CEF5FD0220521DC0010A811 /* libresolv.tbd in Frameworks */ = {isa = PBXBuildFile; fileRef = 3CEF5FC9220513FC0010A811 /* libresolv.tbd */; };
		3CEF5FD1220521EC0010A811 /* libresolv.tbd in Frameworks */ = {isa = PBXBuildFile; fileRef = 3CEF5FC9220513FC0010A811 /* libresolv.tbd */; };
		3CEF5FD42208C6E40010A811 /* BRAssert.c in Sources */ = {isa = PBXBuildFile; fileRef = 3CEF5FD32208C6E30010A811 /* BRAssert.c */; };
		3CEF5FD52208C6E40010A811 /* BRAssert.c in Sources */ = {isa = PBXBuildFile; fileRef = 3CEF5FD32208C6E30010A811 /* BRAssert.c */; };
		3CF0FC9021657D7B000DE3FE /* BREthereumData.c in Sources */ = {isa = PBXBuildFile; fileRef = 3CF0FC8F21657D7A000DE3FE /* BREthereumData.c */; };
		3CF0FC9121657D7B000DE3FE /* BREthereumData.c in Sources */ = {isa = PBXBuildFile; fileRef = 3CF0FC8F21657D7A000DE3FE /* BREthereumData.c */; };
		3CF38E4821C4421600B771E6 /* BREthereumProofOfWork.c in Sources */ = {isa = PBXBuildFile; fileRef = 3CF38E4721C4421600B771E6 /* BREthereumProofOfWork.c */; };
		3CF66AE622A8342200C1E9BB /* BRCryptoWalletManager.c in Sources */ = {isa = PBXBuildFile; fileRef = 3C97E23D22416AB1003FD88F /* BRCryptoWalletManager.c */; };
		3CF66AE722A8358200C1E9BB /* BRCryptoNetwork.c in Sources */ = {isa = PBXBuildFile; fileRef = 3C97E23922416AB1003FD88F /* BRCryptoNetwork.c */; };
		3CF66B1122AAE45400C1E9BB /* BRCryptoNetwork.swift in Sources */ = {isa = PBXBuildFile; fileRef = 3CF66B0922AAE45300C1E9BB /* BRCryptoNetwork.swift */; };
		3CF66B1222AAE45400C1E9BB /* BRCryptoWallet.swift in Sources */ = {isa = PBXBuildFile; fileRef = 3CF66B0A22AAE45300C1E9BB /* BRCryptoWallet.swift */; };
		3CF66B1322AAE45400C1E9BB /* BRCryptoTransfer.swift in Sources */ = {isa = PBXBuildFile; fileRef = 3CF66B0B22AAE45300C1E9BB /* BRCryptoTransfer.swift */; };
		3CF66B1422AAE45400C1E9BB /* BRCryptoAmount.swift in Sources */ = {isa = PBXBuildFile; fileRef = 3CF66B0C22AAE45400C1E9BB /* BRCryptoAmount.swift */; };
		3CF66B1522AAE45400C1E9BB /* BRCryptoAccount.swift in Sources */ = {isa = PBXBuildFile; fileRef = 3CF66B0D22AAE45400C1E9BB /* BRCryptoAccount.swift */; };
		3CF66B1622AAE45400C1E9BB /* BRCryptoWalletManager.swift in Sources */ = {isa = PBXBuildFile; fileRef = 3CF66B0E22AAE45400C1E9BB /* BRCryptoWalletManager.swift */; };
		3CF66B1722AAE45400C1E9BB /* BRCryptoUnit.swift in Sources */ = {isa = PBXBuildFile; fileRef = 3CF66B0F22AAE45400C1E9BB /* BRCryptoUnit.swift */; };
		3CF66B1822AAE45400C1E9BB /* BRCryptoCurrency.swift in Sources */ = {isa = PBXBuildFile; fileRef = 3CF66B1022AAE45400C1E9BB /* BRCryptoCurrency.swift */; };
		3CF66B1A22AB14E100C1E9BB /* BRCryptoAddress.swift in Sources */ = {isa = PBXBuildFile; fileRef = 3CF66B1922AB14E100C1E9BB /* BRCryptoAddress.swift */; };
<<<<<<< HEAD
		3CFEFE1E22BC208E0044153D /* BRGenericWalletManager.c in Sources */ = {isa = PBXBuildFile; fileRef = 3CFEFE1D22BC208E0044153D /* BRGenericWalletManager.c */; };
		3CFEFE1F22BC208E0044153D /* BRGenericWalletManager.c in Sources */ = {isa = PBXBuildFile; fileRef = 3CFEFE1D22BC208E0044153D /* BRGenericWalletManager.c */; };
=======
		3CFEFE2322BC3AF20044153D /* BRCryptoWalletManagerClient.c in Sources */ = {isa = PBXBuildFile; fileRef = 3CFEFE2122BC3AF20044153D /* BRCryptoWalletManagerClient.c */; };
		3CFEFE2422BC3AF20044153D /* BRCryptoWalletManagerClient.c in Sources */ = {isa = PBXBuildFile; fileRef = 3CFEFE2122BC3AF20044153D /* BRCryptoWalletManagerClient.c */; };
>>>>>>> fdbf0d07
		C3C453E1226E2C62004CC0C7 /* BRRippleSerialize.c in Sources */ = {isa = PBXBuildFile; fileRef = C3C453DD226E2C62004CC0C7 /* BRRippleSerialize.c */; };
		C3C453E2226E2C62004CC0C7 /* BRRippleTransaction.c in Sources */ = {isa = PBXBuildFile; fileRef = C3C453DE226E2C62004CC0C7 /* BRRippleTransaction.c */; };
		C3C453E5226E4863004CC0C7 /* BRRippleAccount.c in Sources */ = {isa = PBXBuildFile; fileRef = C3C453E3226E4862004CC0C7 /* BRRippleAccount.c */; };
		C3C453E72270B39E004CC0C7 /* BRRippleSignature.c in Sources */ = {isa = PBXBuildFile; fileRef = C3C453E62270B39E004CC0C7 /* BRRippleSignature.c */; };
		C3C864A4227C6B490055120E /* BRRippleWallet.c in Sources */ = {isa = PBXBuildFile; fileRef = C3C864A3227C6B490055120E /* BRRippleWallet.c */; };
		C3C864A7227CA28E0055120E /* BRRippleBase58.c in Sources */ = {isa = PBXBuildFile; fileRef = C3C864A6227CA28E0055120E /* BRRippleBase58.c */; };
		CA92F7902100F9CA0015C966 /* BRKeccak.c in Sources */ = {isa = PBXBuildFile; fileRef = CA92F78F2100F9CA0015C966 /* BRKeccak.c */; };
/* End PBXBuildFile section */

/* Begin PBXContainerItemProxy section */
		3C0EADF52188D920000577A6 /* PBXContainerItemProxy */ = {
			isa = PBXContainerItemProxy;
			containerPortal = 3C590F0E20950C160005597B /* Project object */;
			proxyType = 1;
			remoteGlobalIDString = 3C0EADEA2188D91F000577A6;
			remoteInfo = BRCoreX;
		};
		3C18F8C321950760006F738F /* PBXContainerItemProxy */ = {
			isa = PBXContainerItemProxy;
			containerPortal = 3C590F0E20950C160005597B /* Project object */;
			proxyType = 1;
			remoteGlobalIDString = 3CAB609A20AF8C5D00810CE4;
			remoteInfo = Core;
		};
		3C18F8C521950765006F738F /* PBXContainerItemProxy */ = {
			isa = PBXContainerItemProxy;
			containerPortal = 3C590F0E20950C160005597B /* Project object */;
			proxyType = 1;
			remoteGlobalIDString = 3C0EADEA2188D91F000577A6;
			remoteInfo = BRCoreX;
		};
		3C6B177A2131CE60003C313B /* PBXContainerItemProxy */ = {
			isa = PBXContainerItemProxy;
			containerPortal = 3C590F0E20950C160005597B /* Project object */;
			proxyType = 1;
			remoteGlobalIDString = 3C6B17362131CE12003C313B;
			remoteInfo = CoreMacOS;
		};
		3CAB60AC20AF8C8500810CE4 /* PBXContainerItemProxy */ = {
			isa = PBXContainerItemProxy;
			containerPortal = 3C590F0E20950C160005597B /* Project object */;
			proxyType = 1;
			remoteGlobalIDString = 3CAB609A20AF8C5D00810CE4;
			remoteInfo = Core;
		};
		3CEE8EF1216FB00E008540C8 /* PBXContainerItemProxy */ = {
			isa = PBXContainerItemProxy;
			containerPortal = 3C590F0E20950C160005597B /* Project object */;
			proxyType = 1;
			remoteGlobalIDString = 3C6B17362131CE12003C313B;
			remoteInfo = CoreMacOS;
		};
/* End PBXContainerItemProxy section */

/* Begin PBXCopyFilesBuildPhase section */
		3C18F8CA21950797006F738F /* Embed Frameworks */ = {
			isa = PBXCopyFilesBuildPhase;
			buildActionMask = 2147483647;
			dstPath = "";
			dstSubfolderSpec = 10;
			files = (
				3C18F8C921950797006F738F /* BRCrypto.framework in Embed Frameworks */,
			);
			name = "Embed Frameworks";
			runOnlyForDeploymentPostprocessing = 0;
		};
		3C6B172A2131CB5B003C313B /* CopyFiles */ = {
			isa = PBXCopyFilesBuildPhase;
			buildActionMask = 2147483647;
			dstPath = /usr/share/man/man1/;
			dstSubfolderSpec = 0;
			files = (
			);
			runOnlyForDeploymentPostprocessing = 1;
		};
		3C6B17752131CE12003C313B /* CopyFiles */ = {
			isa = PBXCopyFilesBuildPhase;
			buildActionMask = 2147483647;
			dstPath = "include/$(PRODUCT_NAME)";
			dstSubfolderSpec = 16;
			files = (
			);
			runOnlyForDeploymentPostprocessing = 0;
		};
		3CAB609920AF8C5D00810CE4 /* CopyFiles */ = {
			isa = PBXCopyFilesBuildPhase;
			buildActionMask = 2147483647;
			dstPath = "include/$(PRODUCT_NAME)";
			dstSubfolderSpec = 16;
			files = (
			);
			runOnlyForDeploymentPostprocessing = 0;
		};
		3CEE8EE8216FAFF7008540C8 /* CopyFiles */ = {
			isa = PBXCopyFilesBuildPhase;
			buildActionMask = 2147483647;
			dstPath = /usr/share/man/man1/;
			dstSubfolderSpec = 0;
			files = (
			);
			runOnlyForDeploymentPostprocessing = 1;
		};
/* End PBXCopyFilesBuildPhase section */

/* Begin PBXFileReference section */
		3C0EADEB2188D91F000577A6 /* BRCrypto.framework */ = {isa = PBXFileReference; explicitFileType = wrapper.framework; includeInIndex = 0; path = BRCrypto.framework; sourceTree = BUILT_PRODUCTS_DIR; };
		3C0EADED2188D91F000577A6 /* BRCryptoVersion.h */ = {isa = PBXFileReference; lastKnownFileType = sourcecode.c.h; path = BRCryptoVersion.h; sourceTree = "<group>"; };
		3C0EADEE2188D91F000577A6 /* Info.plist */ = {isa = PBXFileReference; lastKnownFileType = text.plist.xml; path = Info.plist; sourceTree = "<group>"; };
		3C0EADF32188D91F000577A6 /* BRCryptoTests.xctest */ = {isa = PBXFileReference; explicitFileType = wrapper.cfbundle; includeInIndex = 0; path = BRCryptoTests.xctest; sourceTree = BUILT_PRODUCTS_DIR; };
		3C0EADF82188D920000577A6 /* BRCryptoAmountTests.swift */ = {isa = PBXFileReference; lastKnownFileType = sourcecode.swift; path = BRCryptoAmountTests.swift; sourceTree = "<group>"; };
		3C0EADFA2188D920000577A6 /* Info.plist */ = {isa = PBXFileReference; lastKnownFileType = text.plist.xml; path = Info.plist; sourceTree = "<group>"; };
		3C0EAE192191145A000577A6 /* BRSupport.swift */ = {isa = PBXFileReference; lastKnownFileType = sourcecode.swift; path = BRSupport.swift; sourceTree = "<group>"; };
		3C18F8AF21950746006F738F /* BRCryptoDemo.app */ = {isa = PBXFileReference; explicitFileType = wrapper.application; includeInIndex = 0; path = BRCryptoDemo.app; sourceTree = BUILT_PRODUCTS_DIR; };
		3C18F8B121950746006F738F /* CoreDemoAppDelegate.swift */ = {isa = PBXFileReference; lastKnownFileType = sourcecode.swift; path = CoreDemoAppDelegate.swift; sourceTree = "<group>"; };
		3C18F8B821950746006F738F /* Base */ = {isa = PBXFileReference; lastKnownFileType = file.storyboard; name = Base; path = Base.lproj/Main.storyboard; sourceTree = "<group>"; };
		3C18F8BA21950748006F738F /* Assets.xcassets */ = {isa = PBXFileReference; lastKnownFileType = folder.assetcatalog; path = Assets.xcassets; sourceTree = "<group>"; };
		3C18F8BD21950748006F738F /* Base */ = {isa = PBXFileReference; lastKnownFileType = file.storyboard; name = Base; path = Base.lproj/LaunchScreen.storyboard; sourceTree = "<group>"; };
		3C18F8BF21950748006F738F /* Info.plist */ = {isa = PBXFileReference; lastKnownFileType = text.plist.xml; path = Info.plist; sourceTree = "<group>"; };
		3C18F8CB219507E2006F738F /* CoreDemoListener.swift */ = {isa = PBXFileReference; lastKnownFileType = sourcecode.swift; path = CoreDemoListener.swift; sourceTree = "<group>"; };
		3C1C1D812264D01900597848 /* BRBlockChainDBTest.swift */ = {isa = PBXFileReference; lastKnownFileType = sourcecode.swift; path = BRBlockChainDBTest.swift; sourceTree = "<group>"; };
		3C25BF462236EE40004B093F /* BRBCashParams.c */ = {isa = PBXFileReference; fileEncoding = 4; lastKnownFileType = sourcecode.c.c; path = BRBCashParams.c; sourceTree = "<group>"; };
		3C25BF492236EE70004B093F /* BRChainParams.c */ = {isa = PBXFileReference; fileEncoding = 4; lastKnownFileType = sourcecode.c.c; path = BRChainParams.c; sourceTree = "<group>"; };
		3C2A537720AF595400C430F6 /* BREthereumAccount.c */ = {isa = PBXFileReference; fileEncoding = 4; lastKnownFileType = sourcecode.c.c; path = BREthereumAccount.c; sourceTree = "<group>"; };
		3C2A537920AF595400C430F6 /* BRUtilMath.h */ = {isa = PBXFileReference; fileEncoding = 4; lastKnownFileType = sourcecode.c.h; path = BRUtilMath.h; sourceTree = "<group>"; };
		3C2A537A20AF595400C430F6 /* BRUtilHex.h */ = {isa = PBXFileReference; fileEncoding = 4; lastKnownFileType = sourcecode.c.h; path = BRUtilHex.h; sourceTree = "<group>"; };
		3C2A537B20AF595400C430F6 /* BRUtilMath.c */ = {isa = PBXFileReference; fileEncoding = 4; lastKnownFileType = sourcecode.c.c; path = BRUtilMath.c; sourceTree = "<group>"; };
		3C2A537C20AF595400C430F6 /* BRUtilMathParse.c */ = {isa = PBXFileReference; fileEncoding = 4; lastKnownFileType = sourcecode.c.c; path = BRUtilMathParse.c; sourceTree = "<group>"; };
		3C2A537D20AF595400C430F6 /* BRUtil.h */ = {isa = PBXFileReference; fileEncoding = 4; lastKnownFileType = sourcecode.c.h; path = BRUtil.h; sourceTree = "<group>"; };
		3C2A537E20AF595400C430F6 /* BRUtilHex.c */ = {isa = PBXFileReference; fileEncoding = 4; lastKnownFileType = sourcecode.c.c; path = BRUtilHex.c; sourceTree = "<group>"; };
		3C2A538420AF595400C430F6 /* BREthereumLESFrameCoder.h */ = {isa = PBXFileReference; fileEncoding = 4; lastKnownFileType = sourcecode.c.h; path = BREthereumLESFrameCoder.h; sourceTree = "<group>"; };
		3C2A538620AF595400C430F6 /* BREthereumLES.c */ = {isa = PBXFileReference; fileEncoding = 4; lastKnownFileType = sourcecode.c.c; path = BREthereumLES.c; sourceTree = "<group>"; };
		3C2A538920AF595400C430F6 /* testLES.c */ = {isa = PBXFileReference; fileEncoding = 4; lastKnownFileType = sourcecode.c.c; path = testLES.c; sourceTree = "<group>"; };
		3C2A538B20AF595400C430F6 /* BREthereumLESFrameCoder.c */ = {isa = PBXFileReference; fileEncoding = 4; lastKnownFileType = sourcecode.c.c; path = BREthereumLESFrameCoder.c; sourceTree = "<group>"; };
		3C2A538E20AF595400C430F6 /* BREthereumLES.h */ = {isa = PBXFileReference; fileEncoding = 4; lastKnownFileType = sourcecode.c.h; path = BREthereumLES.h; sourceTree = "<group>"; };
		3C2A539020AF595400C430F6 /* BREthereumWallet.h */ = {isa = PBXFileReference; fileEncoding = 4; lastKnownFileType = sourcecode.c.h; path = BREthereumWallet.h; sourceTree = "<group>"; };
		3C2A539220AF595400C430F6 /* BREvent.c */ = {isa = PBXFileReference; fileEncoding = 4; lastKnownFileType = sourcecode.c.c; path = BREvent.c; sourceTree = "<group>"; };
		3C2A539320AF595400C430F6 /* BREventQueue.h */ = {isa = PBXFileReference; fileEncoding = 4; lastKnownFileType = sourcecode.c.h; path = BREventQueue.h; sourceTree = "<group>"; };
		3C2A539420AF595400C430F6 /* BREvent.h */ = {isa = PBXFileReference; fileEncoding = 4; lastKnownFileType = sourcecode.c.h; path = BREvent.h; sourceTree = "<group>"; };
		3C2A539520AF595400C430F6 /* BREventQueue.c */ = {isa = PBXFileReference; fileEncoding = 4; lastKnownFileType = sourcecode.c.c; path = BREventQueue.c; sourceTree = "<group>"; };
		3C2A539620AF595400C430F6 /* BREthereum.h */ = {isa = PBXFileReference; fileEncoding = 4; lastKnownFileType = sourcecode.c.h; path = BREthereum.h; sourceTree = "<group>"; };
		3C2A539820AF595400C430F6 /* BRRlp.h */ = {isa = PBXFileReference; fileEncoding = 4; lastKnownFileType = sourcecode.c.h; path = BRRlp.h; sourceTree = "<group>"; };
		3C2A539920AF595400C430F6 /* BRRlpCoder.h */ = {isa = PBXFileReference; fileEncoding = 4; lastKnownFileType = sourcecode.c.h; path = BRRlpCoder.h; sourceTree = "<group>"; };
		3C2A539A20AF595400C430F6 /* BRRlpCoder.c */ = {isa = PBXFileReference; fileEncoding = 4; lastKnownFileType = sourcecode.c.c; path = BRRlpCoder.c; sourceTree = "<group>"; };
		3C2A539C20AF595400C430F6 /* BREthereumWallet.c */ = {isa = PBXFileReference; fileEncoding = 4; lastKnownFileType = sourcecode.c.c; path = BREthereumWallet.c; sourceTree = "<group>"; };
		3C2A53A020AF595400C430F6 /* BREthereumEWM.h */ = {isa = PBXFileReference; fileEncoding = 4; lastKnownFileType = sourcecode.c.h; path = BREthereumEWM.h; sourceTree = "<group>"; };
		3C2A53A220AF595400C430F6 /* BREthereumEWM.c */ = {isa = PBXFileReference; fileEncoding = 4; lastKnownFileType = sourcecode.c.c; path = BREthereumEWM.c; sourceTree = "<group>"; };
		3C2A53A320AF595400C430F6 /* BREthereumEWMPrivate.h */ = {isa = PBXFileReference; fileEncoding = 4; lastKnownFileType = sourcecode.c.h; path = BREthereumEWMPrivate.h; sourceTree = "<group>"; };
		3C2A53A520AF595400C430F6 /* BREthereumAccount.h */ = {isa = PBXFileReference; fileEncoding = 4; lastKnownFileType = sourcecode.c.h; path = BREthereumAccount.h; sourceTree = "<group>"; };
		3C2A53A620AF595400C430F6 /* test.c */ = {isa = PBXFileReference; fileEncoding = 4; lastKnownFileType = sourcecode.c.c; path = test.c; sourceTree = "<group>"; };
		3C2A53A820AF595400C430F6 /* BREthereumToken.h */ = {isa = PBXFileReference; fileEncoding = 4; lastKnownFileType = sourcecode.c.h; path = BREthereumToken.h; sourceTree = "<group>"; };
		3C2A53A920AF595400C430F6 /* BREthereumContract.c */ = {isa = PBXFileReference; fileEncoding = 4; lastKnownFileType = sourcecode.c.c; path = BREthereumContract.c; sourceTree = "<group>"; };
		3C2A53AA20AF595400C430F6 /* BREthereumToken.c */ = {isa = PBXFileReference; fileEncoding = 4; lastKnownFileType = sourcecode.c.c; path = BREthereumToken.c; sourceTree = "<group>"; };
		3C2A53AB20AF595400C430F6 /* BREthereumContract.h */ = {isa = PBXFileReference; fileEncoding = 4; lastKnownFileType = sourcecode.c.h; path = BREthereumContract.h; sourceTree = "<group>"; };
		3C2A53AD20AF595400C430F6 /* BREthereumEther.h */ = {isa = PBXFileReference; fileEncoding = 4; lastKnownFileType = sourcecode.c.h; path = BREthereumEther.h; sourceTree = "<group>"; };
		3C2A53AE20AF595400C430F6 /* BREthereumSignature.c */ = {isa = PBXFileReference; fileEncoding = 4; lastKnownFileType = sourcecode.c.c; path = BREthereumSignature.c; sourceTree = "<group>"; };
		3C2A53AF20AF595400C430F6 /* BREthereumGas.h */ = {isa = PBXFileReference; fileEncoding = 4; lastKnownFileType = sourcecode.c.h; path = BREthereumGas.h; sourceTree = "<group>"; };
		3C2A53B020AF595400C430F6 /* BREthereumHash.c */ = {isa = PBXFileReference; fileEncoding = 4; lastKnownFileType = sourcecode.c.c; path = BREthereumHash.c; sourceTree = "<group>"; };
		3C2A53B120AF595400C430F6 /* BREthereumLogic.h */ = {isa = PBXFileReference; fileEncoding = 4; lastKnownFileType = sourcecode.c.h; path = BREthereumLogic.h; sourceTree = "<group>"; };
		3C2A53B220AF595400C430F6 /* BREthereumAddress.h */ = {isa = PBXFileReference; fileEncoding = 4; lastKnownFileType = sourcecode.c.h; path = BREthereumAddress.h; sourceTree = "<group>"; };
		3C2A53B320AF595400C430F6 /* BREthereumEther.c */ = {isa = PBXFileReference; fileEncoding = 4; lastKnownFileType = sourcecode.c.c; path = BREthereumEther.c; sourceTree = "<group>"; };
		3C2A53B420AF595400C430F6 /* BREthereumHash.h */ = {isa = PBXFileReference; fileEncoding = 4; lastKnownFileType = sourcecode.c.h; path = BREthereumHash.h; sourceTree = "<group>"; };
		3C2A53B520AF595400C430F6 /* BREthereumGas.c */ = {isa = PBXFileReference; fileEncoding = 4; lastKnownFileType = sourcecode.c.c; path = BREthereumGas.c; sourceTree = "<group>"; };
		3C2A53B620AF595400C430F6 /* BREthereumBase.h */ = {isa = PBXFileReference; fileEncoding = 4; lastKnownFileType = sourcecode.c.h; path = BREthereumBase.h; sourceTree = "<group>"; };
		3C2A53B720AF595400C430F6 /* BREthereumSignature.h */ = {isa = PBXFileReference; fileEncoding = 4; lastKnownFileType = sourcecode.c.h; path = BREthereumSignature.h; sourceTree = "<group>"; };
		3C2A53B920AF595400C430F6 /* BREthereumAddress.c */ = {isa = PBXFileReference; fileEncoding = 4; lastKnownFileType = sourcecode.c.c; path = BREthereumAddress.c; sourceTree = "<group>"; };
		3C2A53BB20AF595500C430F6 /* BREthereumTransaction.c */ = {isa = PBXFileReference; fileEncoding = 4; lastKnownFileType = sourcecode.c.c; path = BREthereumTransaction.c; sourceTree = "<group>"; };
		3C2A53BC20AF595500C430F6 /* BREthereumBlockChain.h */ = {isa = PBXFileReference; fileEncoding = 4; lastKnownFileType = sourcecode.c.h; path = BREthereumBlockChain.h; sourceTree = "<group>"; };
		3C2A53BD20AF595500C430F6 /* BREthereumLog.h */ = {isa = PBXFileReference; fileEncoding = 4; lastKnownFileType = sourcecode.c.h; path = BREthereumLog.h; sourceTree = "<group>"; };
		3C2A53BE20AF595500C430F6 /* BREthereumAccountState.h */ = {isa = PBXFileReference; fileEncoding = 4; lastKnownFileType = sourcecode.c.h; path = BREthereumAccountState.h; sourceTree = "<group>"; };
		3C2A53BF20AF595500C430F6 /* BREthereumBloomFilter.c */ = {isa = PBXFileReference; fileEncoding = 4; lastKnownFileType = sourcecode.c.c; path = BREthereumBloomFilter.c; sourceTree = "<group>"; };
		3C2A53C020AF595500C430F6 /* BREthereumTransactionStatus.h */ = {isa = PBXFileReference; fileEncoding = 4; lastKnownFileType = sourcecode.c.h; path = BREthereumTransactionStatus.h; sourceTree = "<group>"; };
		3C2A53C120AF595500C430F6 /* BREthereumNetwork.c */ = {isa = PBXFileReference; fileEncoding = 4; lastKnownFileType = sourcecode.c.c; path = BREthereumNetwork.c; sourceTree = "<group>"; };
		3C2A53C220AF595500C430F6 /* BREthereumTransactionReceipt.c */ = {isa = PBXFileReference; fileEncoding = 4; lastKnownFileType = sourcecode.c.c; path = BREthereumTransactionReceipt.c; sourceTree = "<group>"; };
		3C2A53C320AF595500C430F6 /* BREthereumBlock.h */ = {isa = PBXFileReference; fileEncoding = 4; lastKnownFileType = sourcecode.c.h; path = BREthereumBlock.h; sourceTree = "<group>"; };
		3C2A53C420AF595500C430F6 /* BREthereumAmount.h */ = {isa = PBXFileReference; fileEncoding = 4; lastKnownFileType = sourcecode.c.h; path = BREthereumAmount.h; sourceTree = "<group>"; };
		3C2A53C520AF595500C430F6 /* BREthereumAccountState.c */ = {isa = PBXFileReference; fileEncoding = 4; lastKnownFileType = sourcecode.c.c; path = BREthereumAccountState.c; sourceTree = "<group>"; };
		3C2A53C620AF595500C430F6 /* BREthereumLog.c */ = {isa = PBXFileReference; fileEncoding = 4; lastKnownFileType = sourcecode.c.c; path = BREthereumLog.c; sourceTree = "<group>"; };
		3C2A53C720AF595500C430F6 /* BREthereumTransaction.h */ = {isa = PBXFileReference; fileEncoding = 4; lastKnownFileType = sourcecode.c.h; path = BREthereumTransaction.h; sourceTree = "<group>"; };
		3C2A53C820AF595500C430F6 /* BREthereumNetwork.h */ = {isa = PBXFileReference; fileEncoding = 4; lastKnownFileType = sourcecode.c.h; path = BREthereumNetwork.h; sourceTree = "<group>"; };
		3C2A53C920AF595500C430F6 /* BREthereumTransactionStatus.c */ = {isa = PBXFileReference; fileEncoding = 4; lastKnownFileType = sourcecode.c.c; path = BREthereumTransactionStatus.c; sourceTree = "<group>"; };
		3C2A53CA20AF595500C430F6 /* BREthereumBloomFilter.h */ = {isa = PBXFileReference; fileEncoding = 4; lastKnownFileType = sourcecode.c.h; path = BREthereumBloomFilter.h; sourceTree = "<group>"; };
		3C2A53CB20AF595500C430F6 /* BREthereumBlock.c */ = {isa = PBXFileReference; fileEncoding = 4; lastKnownFileType = sourcecode.c.c; path = BREthereumBlock.c; sourceTree = "<group>"; };
		3C2A53CC20AF595500C430F6 /* BREthereumTransactionReceipt.h */ = {isa = PBXFileReference; fileEncoding = 4; lastKnownFileType = sourcecode.c.h; path = BREthereumTransactionReceipt.h; sourceTree = "<group>"; };
		3C2A53CD20AF595500C430F6 /* BREthereumAmount.c */ = {isa = PBXFileReference; fileEncoding = 4; lastKnownFileType = sourcecode.c.c; path = BREthereumAmount.c; sourceTree = "<group>"; };
		3C2AED6A22BA93C0006B2F4A /* BRGeneric.h */ = {isa = PBXFileReference; lastKnownFileType = sourcecode.c.h; path = BRGeneric.h; sourceTree = "<group>"; };
		3C2AED6B22BA93C0006B2F4A /* BRGeneric.c */ = {isa = PBXFileReference; lastKnownFileType = sourcecode.c.c; path = BRGeneric.c; sourceTree = "<group>"; };
		3C2AED6D22BA98A5006B2F4A /* BRGenericBase.h */ = {isa = PBXFileReference; lastKnownFileType = sourcecode.c.h; path = BRGenericBase.h; sourceTree = "<group>"; };
		3C2AED6E22BA98D7006B2F4A /* BRGenericHandlers.h */ = {isa = PBXFileReference; lastKnownFileType = sourcecode.c.h; path = BRGenericHandlers.h; sourceTree = "<group>"; };
		3C2AED6F22BA98D7006B2F4A /* BRGenericHandlers.c */ = {isa = PBXFileReference; lastKnownFileType = sourcecode.c.c; path = BRGenericHandlers.c; sourceTree = "<group>"; };
		3C2C173722BAC9E900E811E2 /* BRGenericRipple.h */ = {isa = PBXFileReference; lastKnownFileType = sourcecode.c.h; path = BRGenericRipple.h; sourceTree = "<group>"; };
		3C2C173822BAC9E900E811E2 /* BRGenericRipple.c */ = {isa = PBXFileReference; lastKnownFileType = sourcecode.c.c; path = BRGenericRipple.c; sourceTree = "<group>"; };
		3C386DBD20C6F4AE0065E355 /* BREthereumLESRandom.h */ = {isa = PBXFileReference; fileEncoding = 4; lastKnownFileType = sourcecode.c.h; path = BREthereumLESRandom.h; sourceTree = "<group>"; };
		3C386DC120C6F4AE0065E355 /* BREthereumLESRandom.c */ = {isa = PBXFileReference; fileEncoding = 4; lastKnownFileType = sourcecode.c.c; path = BREthereumLESRandom.c; sourceTree = "<group>"; };
		3C386DCA20C6F5E40065E355 /* BREthereumBCS.c */ = {isa = PBXFileReference; fileEncoding = 4; lastKnownFileType = sourcecode.c.c; path = BREthereumBCS.c; sourceTree = "<group>"; };
		3C386DCB20C6F5E40065E355 /* BREthereumBlockChainSlice.h */ = {isa = PBXFileReference; fileEncoding = 4; lastKnownFileType = sourcecode.c.h; path = BREthereumBlockChainSlice.h; sourceTree = "<group>"; };
		3C386DCC20C6F5E40065E355 /* BREthereumBCSPrivate.h */ = {isa = PBXFileReference; fileEncoding = 4; lastKnownFileType = sourcecode.c.h; path = BREthereumBCSPrivate.h; sourceTree = "<group>"; };
		3C386DCD20C6F5E40065E355 /* BREthereumBCSEvent.c */ = {isa = PBXFileReference; fileEncoding = 4; lastKnownFileType = sourcecode.c.c; path = BREthereumBCSEvent.c; sourceTree = "<group>"; };
		3C386DCE20C6F5E40065E355 /* BREthereumBCS.h */ = {isa = PBXFileReference; fileEncoding = 4; lastKnownFileType = sourcecode.c.h; path = BREthereumBCS.h; sourceTree = "<group>"; };
		3C386DD120C6F6060065E355 /* BREthereumEWMClient.c */ = {isa = PBXFileReference; fileEncoding = 4; lastKnownFileType = sourcecode.c.c; path = BREthereumEWMClient.c; sourceTree = "<group>"; };
		3C386DD220C6F6070065E355 /* BREthereumEWMEvent.c */ = {isa = PBXFileReference; fileEncoding = 4; lastKnownFileType = sourcecode.c.c; path = BREthereumEWMEvent.c; sourceTree = "<group>"; };
		3C3B37FB20D82335004F9928 /* BREventAlarm.c */ = {isa = PBXFileReference; fileEncoding = 4; lastKnownFileType = sourcecode.c.c; path = BREventAlarm.c; sourceTree = "<group>"; };
		3C3B37FC20D82335004F9928 /* BREventAlarm.h */ = {isa = PBXFileReference; fileEncoding = 4; lastKnownFileType = sourcecode.c.h; path = BREventAlarm.h; sourceTree = "<group>"; };
		3C3DC5B921DFCA7C004188BD /* BRFileService.h */ = {isa = PBXFileReference; lastKnownFileType = sourcecode.c.h; path = BRFileService.h; sourceTree = "<group>"; };
		3C3DC5BA21DFCA7C004188BD /* BRFileService.c */ = {isa = PBXFileReference; lastKnownFileType = sourcecode.c.c; path = BRFileService.c; sourceTree = "<group>"; };
		3C42EF512095143D000E58E0 /* module.modulemap */ = {isa = PBXFileReference; fileEncoding = 4; lastKnownFileType = "sourcecode.module-map"; path = module.modulemap; sourceTree = "<group>"; };
		3C42EF8E209763AB000E58E0 /* test.c */ = {isa = PBXFileReference; fileEncoding = 4; lastKnownFileType = sourcecode.c.c; path = test.c; sourceTree = "<group>"; };
		3C54A7FD2121F1D200C57B1B /* BREthereumMessage.h */ = {isa = PBXFileReference; lastKnownFileType = sourcecode.c.h; path = BREthereumMessage.h; sourceTree = "<group>"; };
		3C54A7FE2121F1D200C57B1B /* BREthereumMessage.c */ = {isa = PBXFileReference; lastKnownFileType = sourcecode.c.c; path = BREthereumMessage.c; sourceTree = "<group>"; };
		3C54A8002122284900C57B1B /* BREthereumNode.h */ = {isa = PBXFileReference; lastKnownFileType = sourcecode.c.h; path = BREthereumNode.h; sourceTree = "<group>"; };
		3C54A8012122284900C57B1B /* BREthereumNode.c */ = {isa = PBXFileReference; lastKnownFileType = sourcecode.c.c; path = BREthereumNode.c; sourceTree = "<group>"; };
		3C54A80321234C9700C57B1B /* BREthereumNodeEndpoint.h */ = {isa = PBXFileReference; lastKnownFileType = sourcecode.c.h; path = BREthereumNodeEndpoint.h; sourceTree = "<group>"; };
		3C54A80421234C9700C57B1B /* BREthereumNodeEndpoint.c */ = {isa = PBXFileReference; lastKnownFileType = sourcecode.c.c; path = BREthereumNodeEndpoint.c; sourceTree = "<group>"; };
		3C590F3220950C720005597B /* BRBIP32Sequence.c */ = {isa = PBXFileReference; fileEncoding = 4; lastKnownFileType = sourcecode.c.c; path = BRBIP32Sequence.c; sourceTree = "<group>"; };
		3C590F3320950C720005597B /* BRBIP39Mnemonic.h */ = {isa = PBXFileReference; fileEncoding = 4; lastKnownFileType = sourcecode.c.h; path = BRBIP39Mnemonic.h; sourceTree = "<group>"; };
		3C590F3420950C720005597B /* BRAddress.c */ = {isa = PBXFileReference; fileEncoding = 4; lastKnownFileType = sourcecode.c.c; path = BRAddress.c; sourceTree = "<group>"; };
		3C590F3520950C720005597B /* BRMerkleBlock.c */ = {isa = PBXFileReference; fileEncoding = 4; lastKnownFileType = sourcecode.c.c; path = BRMerkleBlock.c; sourceTree = "<group>"; };
		3C590F3620950C720005597B /* BRCrypto.h */ = {isa = PBXFileReference; fileEncoding = 4; lastKnownFileType = sourcecode.c.h; path = BRCrypto.h; sourceTree = "<group>"; };
		3C590F3720950C720005597B /* BRAddress.h */ = {isa = PBXFileReference; fileEncoding = 4; lastKnownFileType = sourcecode.c.h; path = BRAddress.h; sourceTree = "<group>"; };
		3C590F3820950C720005597B /* BRArray.h */ = {isa = PBXFileReference; fileEncoding = 4; lastKnownFileType = sourcecode.c.h; path = BRArray.h; sourceTree = "<group>"; };
		3C590F3920950C720005597B /* BRBech32.h */ = {isa = PBXFileReference; fileEncoding = 4; lastKnownFileType = sourcecode.c.h; path = BRBech32.h; sourceTree = "<group>"; };
		3C590F3A20950C720005597B /* BRPaymentProtocol.c */ = {isa = PBXFileReference; fileEncoding = 4; lastKnownFileType = sourcecode.c.c; path = BRPaymentProtocol.c; sourceTree = "<group>"; };
		3C590F3C20950C720005597B /* BRBCashParams.h */ = {isa = PBXFileReference; fileEncoding = 4; lastKnownFileType = sourcecode.c.h; path = BRBCashParams.h; sourceTree = "<group>"; };
		3C590F3D20950C720005597B /* BRBCashAddr.c */ = {isa = PBXFileReference; fileEncoding = 4; lastKnownFileType = sourcecode.c.c; path = BRBCashAddr.c; sourceTree = "<group>"; };
		3C590F3E20950C720005597B /* BRBCashAddr.h */ = {isa = PBXFileReference; fileEncoding = 4; lastKnownFileType = sourcecode.c.h; path = BRBCashAddr.h; sourceTree = "<group>"; };
		3C590F3F20950C720005597B /* BRBIP39WordsEn.h */ = {isa = PBXFileReference; fileEncoding = 4; lastKnownFileType = sourcecode.c.h; path = BRBIP39WordsEn.h; sourceTree = "<group>"; };
		3C590F4020950C720005597B /* BRBloomFilter.h */ = {isa = PBXFileReference; fileEncoding = 4; lastKnownFileType = sourcecode.c.h; path = BRBloomFilter.h; sourceTree = "<group>"; };
		3C590F4120950C720005597B /* BRPaymentProtocol.h */ = {isa = PBXFileReference; fileEncoding = 4; lastKnownFileType = sourcecode.c.h; path = BRPaymentProtocol.h; sourceTree = "<group>"; };
		3C590F4220950C720005597B /* BRKey.h */ = {isa = PBXFileReference; fileEncoding = 4; lastKnownFileType = sourcecode.c.h; path = BRKey.h; sourceTree = "<group>"; };
		3C590F4320950C730005597B /* BRBIP38Key.h */ = {isa = PBXFileReference; fileEncoding = 4; lastKnownFileType = sourcecode.c.h; path = BRBIP38Key.h; sourceTree = "<group>"; };
		3C590F4420950C730005597B /* BRBech32.c */ = {isa = PBXFileReference; fileEncoding = 4; lastKnownFileType = sourcecode.c.c; path = BRBech32.c; sourceTree = "<group>"; };
		3C590F4520950C730005597B /* BRBIP32Sequence.h */ = {isa = PBXFileReference; fileEncoding = 4; lastKnownFileType = sourcecode.c.h; path = BRBIP32Sequence.h; sourceTree = "<group>"; };
		3C590F4620950C730005597B /* BRWallet.h */ = {isa = PBXFileReference; fileEncoding = 4; lastKnownFileType = sourcecode.c.h; path = BRWallet.h; sourceTree = "<group>"; };
		3C590F4720950C730005597B /* BRTransaction.h */ = {isa = PBXFileReference; fileEncoding = 4; lastKnownFileType = sourcecode.c.h; path = BRTransaction.h; sourceTree = "<group>"; };
		3C590F4820950C730005597B /* BRInt.h */ = {isa = PBXFileReference; fileEncoding = 4; lastKnownFileType = sourcecode.c.h; path = BRInt.h; sourceTree = "<group>"; };
		3C590F4920950C730005597B /* BRMerkleBlock.h */ = {isa = PBXFileReference; fileEncoding = 4; lastKnownFileType = sourcecode.c.h; path = BRMerkleBlock.h; sourceTree = "<group>"; };
		3C590F4A20950C730005597B /* BRBase58.c */ = {isa = PBXFileReference; fileEncoding = 4; lastKnownFileType = sourcecode.c.c; path = BRBase58.c; sourceTree = "<group>"; };
		3C590F4B20950C730005597B /* BRPeerManager.c */ = {isa = PBXFileReference; fileEncoding = 4; lastKnownFileType = sourcecode.c.c; path = BRPeerManager.c; sourceTree = "<group>"; };
		3C590F4C20950C730005597B /* BRPeerManager.h */ = {isa = PBXFileReference; fileEncoding = 4; lastKnownFileType = sourcecode.c.h; path = BRPeerManager.h; sourceTree = "<group>"; };
		3C590F4D20950C730005597B /* BRSet.c */ = {isa = PBXFileReference; fileEncoding = 4; lastKnownFileType = sourcecode.c.c; path = BRSet.c; sourceTree = "<group>"; };
		3C590F4E20950C730005597B /* BRBloomFilter.c */ = {isa = PBXFileReference; fileEncoding = 4; lastKnownFileType = sourcecode.c.c; path = BRBloomFilter.c; sourceTree = "<group>"; };
		3C590F4F20950C740005597B /* BRSet.h */ = {isa = PBXFileReference; fileEncoding = 4; lastKnownFileType = sourcecode.c.h; path = BRSet.h; sourceTree = "<group>"; };
		3C590F5020950C740005597B /* BRPeer.h */ = {isa = PBXFileReference; fileEncoding = 4; lastKnownFileType = sourcecode.c.h; path = BRPeer.h; sourceTree = "<group>"; };
		3C590F5120950C740005597B /* BRPeer.c */ = {isa = PBXFileReference; fileEncoding = 4; lastKnownFileType = sourcecode.c.c; path = BRPeer.c; sourceTree = "<group>"; };
		3C590F5220950C740005597B /* BRChainParams.h */ = {isa = PBXFileReference; fileEncoding = 4; lastKnownFileType = sourcecode.c.h; path = BRChainParams.h; sourceTree = "<group>"; };
		3C590F5320950C740005597B /* BRTransaction.c */ = {isa = PBXFileReference; fileEncoding = 4; lastKnownFileType = sourcecode.c.c; path = BRTransaction.c; sourceTree = "<group>"; };
		3C590F5420950C740005597B /* BRKey.c */ = {isa = PBXFileReference; fileEncoding = 4; lastKnownFileType = sourcecode.c.c; path = BRKey.c; sourceTree = "<group>"; };
		3C590F5520950C740005597B /* BRCrypto.c */ = {isa = PBXFileReference; fileEncoding = 4; lastKnownFileType = sourcecode.c.c; path = BRCrypto.c; sourceTree = "<group>"; };
		3C590F5620950C740005597B /* BRBase58.h */ = {isa = PBXFileReference; fileEncoding = 4; lastKnownFileType = sourcecode.c.h; path = BRBase58.h; sourceTree = "<group>"; };
		3C590F5720950C740005597B /* BRWallet.c */ = {isa = PBXFileReference; fileEncoding = 4; lastKnownFileType = sourcecode.c.c; path = BRWallet.c; sourceTree = "<group>"; };
		3C590F5820950C750005597B /* BRBIP38Key.c */ = {isa = PBXFileReference; fileEncoding = 4; lastKnownFileType = sourcecode.c.c; path = BRBIP38Key.c; sourceTree = "<group>"; };
		3C590F5920950C750005597B /* BRBIP39Mnemonic.c */ = {isa = PBXFileReference; fileEncoding = 4; lastKnownFileType = sourcecode.c.c; path = BRBIP39Mnemonic.c; sourceTree = "<group>"; };
		3C5F5E73212C82310038B732 /* BREthereumMPT.h */ = {isa = PBXFileReference; lastKnownFileType = sourcecode.c.h; path = BREthereumMPT.h; sourceTree = "<group>"; };
		3C5F5E74212C82310038B732 /* BREthereumMPT.c */ = {isa = PBXFileReference; lastKnownFileType = sourcecode.c.c; path = BREthereumMPT.c; sourceTree = "<group>"; };
		3C6B172C2131CB5B003C313B /* CoreExplore */ = {isa = PBXFileReference; explicitFileType = "compiled.mach-o.executable"; includeInIndex = 0; path = CoreExplore; sourceTree = BUILT_PRODUCTS_DIR; };
		3C6B172E2131CB5B003C313B /* main.c */ = {isa = PBXFileReference; lastKnownFileType = sourcecode.c.c; path = main.c; sourceTree = "<group>"; };
		3C6B17792131CE12003C313B /* libCoreMacOS.a */ = {isa = PBXFileReference; explicitFileType = archive.ar; includeInIndex = 0; path = libCoreMacOS.a; sourceTree = BUILT_PRODUCTS_DIR; };
		3C812EBE2266675E0007D335 /* BRRipple.h */ = {isa = PBXFileReference; lastKnownFileType = sourcecode.c.h; path = BRRipple.h; sourceTree = "<group>"; };
		3C812EC12266721E0007D335 /* testRipple.c */ = {isa = PBXFileReference; lastKnownFileType = sourcecode.c.c; path = testRipple.c; sourceTree = "<group>"; };
		3C9025EE21063AD200143B69 /* testUtil.c */ = {isa = PBXFileReference; lastKnownFileType = sourcecode.c.c; path = testUtil.c; sourceTree = "<group>"; };
		3C9025F021063BDC00143B69 /* testRlp.c */ = {isa = PBXFileReference; lastKnownFileType = sourcecode.c.c; path = testRlp.c; sourceTree = "<group>"; };
		3C9025F221064B6700143B69 /* testEvent.c */ = {isa = PBXFileReference; lastKnownFileType = sourcecode.c.c; path = testEvent.c; sourceTree = "<group>"; };
		3C9025F421064E9F00143B69 /* testBc.c */ = {isa = PBXFileReference; lastKnownFileType = sourcecode.c.c; path = testBc.c; sourceTree = "<group>"; };
		3C9025F621064FF800143B69 /* testBase.c */ = {isa = PBXFileReference; lastKnownFileType = sourcecode.c.c; path = testBase.c; sourceTree = "<group>"; };
		3C9025F82106511700143B69 /* testEwm.c */ = {isa = PBXFileReference; lastKnownFileType = sourcecode.c.c; path = testEwm.c; sourceTree = "<group>"; };
		3C9025FA2106613600143B69 /* testContract.c */ = {isa = PBXFileReference; lastKnownFileType = sourcecode.c.c; path = testContract.c; sourceTree = "<group>"; };
		3C9025FC2108DDAE00143B69 /* BREthereumBCSSync.c */ = {isa = PBXFileReference; lastKnownFileType = sourcecode.c.c; path = BREthereumBCSSync.c; sourceTree = "<group>"; };
		3C902621210A7E9800143B69 /* BREthereumTransfer.h */ = {isa = PBXFileReference; lastKnownFileType = sourcecode.c.h; path = BREthereumTransfer.h; sourceTree = "<group>"; };
		3C902622210A7E9800143B69 /* BREthereumTransfer.c */ = {isa = PBXFileReference; lastKnownFileType = sourcecode.c.c; path = BREthereumTransfer.c; sourceTree = "<group>"; };
		3C97E2332241658E003FD88F /* BRCryptoCurrency.c */ = {isa = PBXFileReference; fileEncoding = 4; lastKnownFileType = sourcecode.c.c; path = BRCryptoCurrency.c; sourceTree = "<group>"; };
		3C97E2342241658E003FD88F /* BRCryptoCurrency.h */ = {isa = PBXFileReference; fileEncoding = 4; lastKnownFileType = sourcecode.c.h; path = BRCryptoCurrency.h; sourceTree = "<group>"; };
		3C97E23922416AB1003FD88F /* BRCryptoNetwork.c */ = {isa = PBXFileReference; fileEncoding = 4; lastKnownFileType = sourcecode.c.c; path = BRCryptoNetwork.c; sourceTree = "<group>"; };
		3C97E23A22416AB1003FD88F /* BRCryptoWallet.c */ = {isa = PBXFileReference; fileEncoding = 4; lastKnownFileType = sourcecode.c.c; path = BRCryptoWallet.c; sourceTree = "<group>"; };
		3C97E23B22416AB1003FD88F /* BRCryptoTransfer.c */ = {isa = PBXFileReference; fileEncoding = 4; lastKnownFileType = sourcecode.c.c; path = BRCryptoTransfer.c; sourceTree = "<group>"; };
		3C97E23C22416AB1003FD88F /* BRCryptoWallet.h */ = {isa = PBXFileReference; fileEncoding = 4; lastKnownFileType = sourcecode.c.h; path = BRCryptoWallet.h; sourceTree = "<group>"; };
		3C97E23D22416AB1003FD88F /* BRCryptoWalletManager.c */ = {isa = PBXFileReference; fileEncoding = 4; lastKnownFileType = sourcecode.c.c; path = BRCryptoWalletManager.c; sourceTree = "<group>"; };
		3C97E23E22416AB1003FD88F /* BRCryptoTransfer.h */ = {isa = PBXFileReference; fileEncoding = 4; lastKnownFileType = sourcecode.c.h; path = BRCryptoTransfer.h; sourceTree = "<group>"; };
		3C97E23F22416AB1003FD88F /* BRCryptoUnit.h */ = {isa = PBXFileReference; fileEncoding = 4; lastKnownFileType = sourcecode.c.h; path = BRCryptoUnit.h; sourceTree = "<group>"; };
		3C97E24022416AB1003FD88F /* BRCryptoUnit.c */ = {isa = PBXFileReference; fileEncoding = 4; lastKnownFileType = sourcecode.c.c; path = BRCryptoUnit.c; sourceTree = "<group>"; };
		3C97E24122416AB1003FD88F /* BRCryptoNetwork.h */ = {isa = PBXFileReference; fileEncoding = 4; lastKnownFileType = sourcecode.c.h; path = BRCryptoNetwork.h; sourceTree = "<group>"; };
		3C97E24222416AB1003FD88F /* BRCryptoAmount.h */ = {isa = PBXFileReference; fileEncoding = 4; lastKnownFileType = sourcecode.c.h; path = BRCryptoAmount.h; sourceTree = "<group>"; };
		3C97E24322416AB1003FD88F /* BRCryptoWalletManager.h */ = {isa = PBXFileReference; fileEncoding = 4; lastKnownFileType = sourcecode.c.h; path = BRCryptoWalletManager.h; sourceTree = "<group>"; };
		3C97E24422416AB1003FD88F /* BRCryptoAmount.c */ = {isa = PBXFileReference; fileEncoding = 4; lastKnownFileType = sourcecode.c.c; path = BRCryptoAmount.c; sourceTree = "<group>"; };
		3C97E25322416D4D003FD88F /* BRCryptoBase.h */ = {isa = PBXFileReference; lastKnownFileType = sourcecode.c.h; path = BRCryptoBase.h; sourceTree = "<group>"; };
		3C97E254224170B9003FD88F /* BRCryptoAccount.h */ = {isa = PBXFileReference; lastKnownFileType = sourcecode.c.h; path = BRCryptoAccount.h; sourceTree = "<group>"; };
		3C97E255224170B9003FD88F /* BRCryptoAccount.c */ = {isa = PBXFileReference; lastKnownFileType = sourcecode.c.c; path = BRCryptoAccount.c; sourceTree = "<group>"; };
		3C97E258224170EC003FD88F /* BRCryptoAddress.h */ = {isa = PBXFileReference; lastKnownFileType = sourcecode.c.h; path = BRCryptoAddress.h; sourceTree = "<group>"; };
		3C97E259224170EC003FD88F /* BRCryptoAddress.c */ = {isa = PBXFileReference; lastKnownFileType = sourcecode.c.c; path = BRCryptoAddress.c; sourceTree = "<group>"; };
		3C97E25D22430AA1003FD88F /* BRCryptoPrivate.h */ = {isa = PBXFileReference; lastKnownFileType = sourcecode.c.h; path = BRCryptoPrivate.h; sourceTree = "<group>"; };
		3C97E25E2243E589003FD88F /* BRCryptoAccountTests.swift */ = {isa = PBXFileReference; lastKnownFileType = sourcecode.swift; path = BRCryptoAccountTests.swift; sourceTree = "<group>"; };
		3C97E2602243E5EE003FD88F /* BRCryptoNetworkTests.swift */ = {isa = PBXFileReference; lastKnownFileType = sourcecode.swift; path = BRCryptoNetworkTests.swift; sourceTree = "<group>"; };
		3C97E268224996C2003FD88F /* BRCryptoSystemTests.swift */ = {isa = PBXFileReference; fileEncoding = 4; lastKnownFileType = sourcecode.swift; path = BRCryptoSystemTests.swift; sourceTree = "<group>"; };
		3CA15F7E221645B400C84E65 /* test.h */ = {isa = PBXFileReference; lastKnownFileType = sourcecode.c.h; path = test.h; sourceTree = "<group>"; };
		3CA15F7F221648D200C84E65 /* libresolv.tbd */ = {isa = PBXFileReference; lastKnownFileType = "sourcecode.text-based-dylib-definition"; name = libresolv.tbd; path = Platforms/MacOSX.platform/Developer/SDKs/MacOSX10.14.sdk/usr/lib/libresolv.tbd; sourceTree = DEVELOPER_DIR; };
		3CA74EA920AF622D00EDF3E7 /* BRKeyECIES.c */ = {isa = PBXFileReference; fileEncoding = 4; lastKnownFileType = sourcecode.c.c; path = BRKeyECIES.c; sourceTree = "<group>"; };
		3CA74EAA20AF622D00EDF3E7 /* BRKeyECIES.h */ = {isa = PBXFileReference; fileEncoding = 4; lastKnownFileType = sourcecode.c.h; path = BRKeyECIES.h; sourceTree = "<group>"; };
		3CAB609B20AF8C5D00810CE4 /* libCore.a */ = {isa = PBXFileReference; explicitFileType = archive.ar; includeInIndex = 0; path = libCore.a; sourceTree = BUILT_PRODUCTS_DIR; };
		3CAB60A620AF8C8500810CE4 /* CoreTests.xctest */ = {isa = PBXFileReference; explicitFileType = wrapper.cfbundle; includeInIndex = 0; path = CoreTests.xctest; sourceTree = BUILT_PRODUCTS_DIR; };
		3CAB60A820AF8C8500810CE4 /* CoreTests.swift */ = {isa = PBXFileReference; lastKnownFileType = sourcecode.swift; path = CoreTests.swift; sourceTree = "<group>"; };
		3CAB60AA20AF8C8500810CE4 /* Info.plist */ = {isa = PBXFileReference; lastKnownFileType = text.plist.xml; path = Info.plist; sourceTree = "<group>"; };
		3CAB60E920AF8F3E00810CE4 /* CoreTests-Bridging-Header.h */ = {isa = PBXFileReference; lastKnownFileType = sourcecode.c.h; path = "CoreTests-Bridging-Header.h"; sourceTree = "<group>"; };
		3CC48D49221CD1F200067EFC /* CoreTestsConfig.plist */ = {isa = PBXFileReference; lastKnownFileType = text.plist.xml; path = CoreTestsConfig.plist; sourceTree = "<group>"; };
		3CCB1343224D1B1700ADCDB9 /* BRBlockChainDB.swift */ = {isa = PBXFileReference; fileEncoding = 4; lastKnownFileType = sourcecode.swift; path = BRBlockChainDB.swift; sourceTree = "<group>"; };
		3CCB1347224D1B1700ADCDB9 /* BRCryptoSystem.swift */ = {isa = PBXFileReference; fileEncoding = 4; lastKnownFileType = sourcecode.swift; path = BRCryptoSystem.swift; sourceTree = "<group>"; };
		3CCB1354224D3F7500ADCDB9 /* testCrypto.c */ = {isa = PBXFileReference; lastKnownFileType = sourcecode.c.c; path = testCrypto.c; sourceTree = "<group>"; };
		3CCB1362224D94C300ADCDB9 /* BRCryptoBaseTests.swift */ = {isa = PBXFileReference; lastKnownFileType = sourcecode.swift; path = BRCryptoBaseTests.swift; sourceTree = "<group>"; };
		3CCB13672252B58C00ADCDB9 /* README.md */ = {isa = PBXFileReference; lastKnownFileType = net.daringfireball.markdown; path = README.md; sourceTree = "<group>"; };
		3CCB13682253C84500ADCDB9 /* BRSyncMode.c */ = {isa = PBXFileReference; fileEncoding = 4; lastKnownFileType = sourcecode.c.c; path = BRSyncMode.c; sourceTree = "<group>"; };
		3CCB13692253C84D00ADCDB9 /* BRSyncMode.h */ = {isa = PBXFileReference; fileEncoding = 4; lastKnownFileType = sourcecode.c.h; path = BRSyncMode.h; sourceTree = "<group>"; };
		3CCC61E6228C6C2000C0A13E /* BRCryptoHash.h */ = {isa = PBXFileReference; lastKnownFileType = sourcecode.c.h; path = BRCryptoHash.h; sourceTree = "<group>"; };
		3CCC61E7228C6C2000C0A13E /* BRCryptoHash.c */ = {isa = PBXFileReference; lastKnownFileType = sourcecode.c.c; path = BRCryptoHash.c; sourceTree = "<group>"; };
		3CCC61E9228C7FB500C0A13E /* BRCryptoFeeBasis.h */ = {isa = PBXFileReference; lastKnownFileType = sourcecode.c.h; path = BRCryptoFeeBasis.h; sourceTree = "<group>"; };
		3CCC61EA228C7FB500C0A13E /* BRCryptoFeeBasis.c */ = {isa = PBXFileReference; lastKnownFileType = sourcecode.c.c; path = BRCryptoFeeBasis.c; sourceTree = "<group>"; };
		3CCD36AA21A36B590032637A /* BREthereumBase.h */ = {isa = PBXFileReference; lastKnownFileType = sourcecode.c.h; path = BREthereumBase.h; sourceTree = "<group>"; };
		3CCD36AE21A4B1EB0032637A /* BREthereumClient.h */ = {isa = PBXFileReference; lastKnownFileType = sourcecode.c.h; path = BREthereumClient.h; sourceTree = "<group>"; };
		3CCD36AF21A5BB8D0032637A /* BRWalletManager.h */ = {isa = PBXFileReference; lastKnownFileType = sourcecode.c.h; path = BRWalletManager.h; sourceTree = "<group>"; };
		3CCD36B021A5BB8D0032637A /* BRWalletManager.c */ = {isa = PBXFileReference; lastKnownFileType = sourcecode.c.c; path = BRWalletManager.c; sourceTree = "<group>"; };
		3CCD36B721AC90850032637A /* WalletViewController.swift */ = {isa = PBXFileReference; fileEncoding = 4; lastKnownFileType = sourcecode.swift; path = WalletViewController.swift; sourceTree = "<group>"; };
		3CCD36B821AC90850032637A /* TransferCreateController.swift */ = {isa = PBXFileReference; fileEncoding = 4; lastKnownFileType = sourcecode.swift; path = TransferCreateController.swift; sourceTree = "<group>"; };
		3CCD36B921AC90850032637A /* TransferViewController.swift */ = {isa = PBXFileReference; fileEncoding = 4; lastKnownFileType = sourcecode.swift; path = TransferViewController.swift; sourceTree = "<group>"; };
		3CCD36BA21AC90850032637A /* SummaryViewController.swift */ = {isa = PBXFileReference; fileEncoding = 4; lastKnownFileType = sourcecode.swift; path = SummaryViewController.swift; sourceTree = "<group>"; };
		3CCD36BB21AC90850032637A /* TransferTableViewCell.swift */ = {isa = PBXFileReference; fileEncoding = 4; lastKnownFileType = sourcecode.swift; path = TransferTableViewCell.swift; sourceTree = "<group>"; };
		3CCD36BC21AC90850032637A /* WalletTableViewCell.swift */ = {isa = PBXFileReference; fileEncoding = 4; lastKnownFileType = sourcecode.swift; path = WalletTableViewCell.swift; sourceTree = "<group>"; };
		3CCD36C321AC92210032637A /* Support.swift */ = {isa = PBXFileReference; fileEncoding = 4; lastKnownFileType = sourcecode.swift; path = Support.swift; sourceTree = "<group>"; };
		3CD3048D213B12AE00A0CCED /* BREthereumLESBase.h */ = {isa = PBXFileReference; lastKnownFileType = sourcecode.c.h; path = BREthereumLESBase.h; sourceTree = "<group>"; };
		3CD3048E213B13D400A0CCED /* BREthereumMessageP2P.h */ = {isa = PBXFileReference; lastKnownFileType = sourcecode.c.h; path = BREthereumMessageP2P.h; sourceTree = "<group>"; };
		3CD3048F213B145600A0CCED /* BREthereumMessageLES.h */ = {isa = PBXFileReference; lastKnownFileType = sourcecode.c.h; path = BREthereumMessageLES.h; sourceTree = "<group>"; };
		3CD30490213B148900A0CCED /* BREthereumMessagePIP.h */ = {isa = PBXFileReference; lastKnownFileType = sourcecode.c.h; path = BREthereumMessagePIP.h; sourceTree = "<group>"; };
		3CD30491213B151300A0CCED /* BREthereumMessageDIS.h */ = {isa = PBXFileReference; lastKnownFileType = sourcecode.c.h; path = BREthereumMessageDIS.h; sourceTree = "<group>"; };
		3CD30492213B15A300A0CCED /* BREthereumMessageETH.h */ = {isa = PBXFileReference; lastKnownFileType = sourcecode.c.h; path = BREthereumMessageETH.h; sourceTree = "<group>"; };
		3CD30493213B222A00A0CCED /* BREthereumMessagePIP.c */ = {isa = PBXFileReference; lastKnownFileType = sourcecode.c.c; path = BREthereumMessagePIP.c; sourceTree = "<group>"; };
		3CD30495213B226B00A0CCED /* BREthereumMessageP2P.c */ = {isa = PBXFileReference; lastKnownFileType = sourcecode.c.c; path = BREthereumMessageP2P.c; sourceTree = "<group>"; };
		3CD30497213B228900A0CCED /* BREthereumMessageDIS.c */ = {isa = PBXFileReference; lastKnownFileType = sourcecode.c.c; path = BREthereumMessageDIS.c; sourceTree = "<group>"; };
		3CD30499213B22AF00A0CCED /* BREthereumMessageLES.c */ = {isa = PBXFileReference; lastKnownFileType = sourcecode.c.c; path = BREthereumMessageLES.c; sourceTree = "<group>"; };
		3CD3049B213D8C4200A0CCED /* BREthereumProvision.h */ = {isa = PBXFileReference; lastKnownFileType = sourcecode.c.h; path = BREthereumProvision.h; sourceTree = "<group>"; };
		3CD3049C213F281500A0CCED /* BREthereumProvision.c */ = {isa = PBXFileReference; lastKnownFileType = sourcecode.c.c; path = BREthereumProvision.c; sourceTree = "<group>"; };
		3CE48BF421E937580067BFC9 /* BRCryptoTransferTests.swift */ = {isa = PBXFileReference; lastKnownFileType = sourcecode.swift; path = BRCryptoTransferTests.swift; sourceTree = "<group>"; };
		3CE48BF621E937F70067BFC9 /* BRCryptoWalletManagerTests.swift */ = {isa = PBXFileReference; lastKnownFileType = sourcecode.swift; path = BRCryptoWalletManagerTests.swift; sourceTree = "<group>"; };
		3CE48BF821E938370067BFC9 /* BRCryptoWalletTests.swift */ = {isa = PBXFileReference; lastKnownFileType = sourcecode.swift; path = BRCryptoWalletTests.swift; sourceTree = "<group>"; };
		3CEE8EEA216FAFF7008540C8 /* CorePerf */ = {isa = PBXFileReference; explicitFileType = "compiled.mach-o.executable"; includeInIndex = 0; path = CorePerf; sourceTree = BUILT_PRODUCTS_DIR; };
		3CEE8EEC216FAFF7008540C8 /* main.c */ = {isa = PBXFileReference; lastKnownFileType = sourcecode.c.c; path = main.c; sourceTree = "<group>"; };
		3CEF5FB021FB972B0010A811 /* testSup.c */ = {isa = PBXFileReference; lastKnownFileType = sourcecode.c.c; path = testSup.c; sourceTree = "<group>"; };
		3CEF5FC9220513FC0010A811 /* libresolv.tbd */ = {isa = PBXFileReference; lastKnownFileType = "sourcecode.text-based-dylib-definition"; name = libresolv.tbd; path = usr/lib/libresolv.tbd; sourceTree = SDKROOT; };
		3CEF5FCB220514340010A811 /* libresolv.9.tbd */ = {isa = PBXFileReference; lastKnownFileType = "sourcecode.text-based-dylib-definition"; name = libresolv.9.tbd; path = usr/lib/libresolv.9.tbd; sourceTree = SDKROOT; };
		3CEF5FD22208C6E30010A811 /* BRAssert.h */ = {isa = PBXFileReference; lastKnownFileType = sourcecode.c.h; path = BRAssert.h; sourceTree = "<group>"; };
		3CEF5FD32208C6E30010A811 /* BRAssert.c */ = {isa = PBXFileReference; lastKnownFileType = sourcecode.c.c; path = BRAssert.c; sourceTree = "<group>"; };
		3CF0FC8E21657D7A000DE3FE /* BREthereumData.h */ = {isa = PBXFileReference; lastKnownFileType = sourcecode.c.h; path = BREthereumData.h; sourceTree = "<group>"; };
		3CF0FC8F21657D7A000DE3FE /* BREthereumData.c */ = {isa = PBXFileReference; lastKnownFileType = sourcecode.c.c; path = BREthereumData.c; sourceTree = "<group>"; };
		3CF38E4721C4421600B771E6 /* BREthereumProofOfWork.c */ = {isa = PBXFileReference; lastKnownFileType = sourcecode.c.c; path = BREthereumProofOfWork.c; sourceTree = "<group>"; };
		3CF66B0922AAE45300C1E9BB /* BRCryptoNetwork.swift */ = {isa = PBXFileReference; fileEncoding = 4; lastKnownFileType = sourcecode.swift; path = BRCryptoNetwork.swift; sourceTree = "<group>"; };
		3CF66B0A22AAE45300C1E9BB /* BRCryptoWallet.swift */ = {isa = PBXFileReference; fileEncoding = 4; lastKnownFileType = sourcecode.swift; path = BRCryptoWallet.swift; sourceTree = "<group>"; };
		3CF66B0B22AAE45300C1E9BB /* BRCryptoTransfer.swift */ = {isa = PBXFileReference; fileEncoding = 4; lastKnownFileType = sourcecode.swift; path = BRCryptoTransfer.swift; sourceTree = "<group>"; };
		3CF66B0C22AAE45400C1E9BB /* BRCryptoAmount.swift */ = {isa = PBXFileReference; fileEncoding = 4; lastKnownFileType = sourcecode.swift; path = BRCryptoAmount.swift; sourceTree = "<group>"; };
		3CF66B0D22AAE45400C1E9BB /* BRCryptoAccount.swift */ = {isa = PBXFileReference; fileEncoding = 4; lastKnownFileType = sourcecode.swift; path = BRCryptoAccount.swift; sourceTree = "<group>"; };
		3CF66B0E22AAE45400C1E9BB /* BRCryptoWalletManager.swift */ = {isa = PBXFileReference; fileEncoding = 4; lastKnownFileType = sourcecode.swift; path = BRCryptoWalletManager.swift; sourceTree = "<group>"; };
		3CF66B0F22AAE45400C1E9BB /* BRCryptoUnit.swift */ = {isa = PBXFileReference; fileEncoding = 4; lastKnownFileType = sourcecode.swift; path = BRCryptoUnit.swift; sourceTree = "<group>"; };
		3CF66B1022AAE45400C1E9BB /* BRCryptoCurrency.swift */ = {isa = PBXFileReference; fileEncoding = 4; lastKnownFileType = sourcecode.swift; path = BRCryptoCurrency.swift; sourceTree = "<group>"; };
		3CF66B1922AB14E100C1E9BB /* BRCryptoAddress.swift */ = {isa = PBXFileReference; lastKnownFileType = sourcecode.swift; path = BRCryptoAddress.swift; sourceTree = "<group>"; };
<<<<<<< HEAD
		3CFEFE1C22BC208E0044153D /* BRGenericWalletManager.h */ = {isa = PBXFileReference; lastKnownFileType = sourcecode.c.h; path = BRGenericWalletManager.h; sourceTree = "<group>"; };
		3CFEFE1D22BC208E0044153D /* BRGenericWalletManager.c */ = {isa = PBXFileReference; lastKnownFileType = sourcecode.c.c; path = BRGenericWalletManager.c; sourceTree = "<group>"; };
=======
		3CFEFE2022BC3AF20044153D /* BRCryptoWalletManagerPrivate.h */ = {isa = PBXFileReference; fileEncoding = 4; lastKnownFileType = sourcecode.c.h; path = BRCryptoWalletManagerPrivate.h; sourceTree = "<group>"; };
		3CFEFE2122BC3AF20044153D /* BRCryptoWalletManagerClient.c */ = {isa = PBXFileReference; fileEncoding = 4; lastKnownFileType = sourcecode.c.c; path = BRCryptoWalletManagerClient.c; sourceTree = "<group>"; };
		3CFEFE2222BC3AF20044153D /* BRCryptoWalletManagerClient.h */ = {isa = PBXFileReference; fileEncoding = 4; lastKnownFileType = sourcecode.c.h; path = BRCryptoWalletManagerClient.h; sourceTree = "<group>"; };
>>>>>>> fdbf0d07
		C370DC362295776000314FBB /* testRippleTxList1.h */ = {isa = PBXFileReference; fileEncoding = 4; lastKnownFileType = sourcecode.c.h; path = testRippleTxList1.h; sourceTree = "<group>"; };
		C370DC372295776000314FBB /* testRippleTxList2.h */ = {isa = PBXFileReference; fileEncoding = 4; lastKnownFileType = sourcecode.c.h; path = testRippleTxList2.h; sourceTree = "<group>"; };
		C3C453DD226E2C62004CC0C7 /* BRRippleSerialize.c */ = {isa = PBXFileReference; fileEncoding = 4; lastKnownFileType = sourcecode.c.c; path = BRRippleSerialize.c; sourceTree = "<group>"; };
		C3C453DE226E2C62004CC0C7 /* BRRippleTransaction.c */ = {isa = PBXFileReference; fileEncoding = 4; lastKnownFileType = sourcecode.c.c; path = BRRippleTransaction.c; sourceTree = "<group>"; };
		C3C453DF226E2C62004CC0C7 /* BRRippleSerialize.h */ = {isa = PBXFileReference; fileEncoding = 4; lastKnownFileType = sourcecode.c.h; path = BRRippleSerialize.h; sourceTree = "<group>"; };
		C3C453E0226E2C62004CC0C7 /* BRRippleBase.h */ = {isa = PBXFileReference; fileEncoding = 4; lastKnownFileType = sourcecode.c.h; path = BRRippleBase.h; sourceTree = "<group>"; };
		C3C453E3226E4862004CC0C7 /* BRRippleAccount.c */ = {isa = PBXFileReference; fileEncoding = 4; lastKnownFileType = sourcecode.c.c; path = BRRippleAccount.c; sourceTree = "<group>"; };
		C3C453E62270B39E004CC0C7 /* BRRippleSignature.c */ = {isa = PBXFileReference; fileEncoding = 4; lastKnownFileType = sourcecode.c.c; path = BRRippleSignature.c; sourceTree = "<group>"; };
		C3C453E82270B960004CC0C7 /* BRRippleSignature.h */ = {isa = PBXFileReference; fileEncoding = 4; lastKnownFileType = sourcecode.c.h; path = BRRippleSignature.h; sourceTree = "<group>"; };
		C3C864A0227B8CFE0055120E /* BRRippleAccount.h */ = {isa = PBXFileReference; fileEncoding = 4; lastKnownFileType = sourcecode.c.h; path = BRRippleAccount.h; sourceTree = "<group>"; };
		C3C864A1227B90530055120E /* BRRippleTransaction.h */ = {isa = PBXFileReference; fileEncoding = 4; lastKnownFileType = sourcecode.c.h; path = BRRippleTransaction.h; sourceTree = "<group>"; };
		C3C864A2227B92A80055120E /* BRRippleWallet.h */ = {isa = PBXFileReference; fileEncoding = 4; lastKnownFileType = sourcecode.c.h; path = BRRippleWallet.h; sourceTree = "<group>"; };
		C3C864A3227C6B490055120E /* BRRippleWallet.c */ = {isa = PBXFileReference; fileEncoding = 4; lastKnownFileType = sourcecode.c.c; path = BRRippleWallet.c; sourceTree = "<group>"; };
		C3C864A5227CA28E0055120E /* BRRippleBase58.h */ = {isa = PBXFileReference; fileEncoding = 4; lastKnownFileType = sourcecode.c.h; path = BRRippleBase58.h; sourceTree = "<group>"; };
		C3C864A6227CA28E0055120E /* BRRippleBase58.c */ = {isa = PBXFileReference; fileEncoding = 4; lastKnownFileType = sourcecode.c.c; path = BRRippleBase58.c; sourceTree = "<group>"; };
		C3C864B02284E8250055120E /* BRRipplePrivateStructs.h */ = {isa = PBXFileReference; fileEncoding = 4; lastKnownFileType = sourcecode.c.h; path = BRRipplePrivateStructs.h; sourceTree = "<group>"; };
		CA92F78E2100F9CA0015C966 /* BRKeccak.h */ = {isa = PBXFileReference; lastKnownFileType = sourcecode.c.h; path = BRKeccak.h; sourceTree = "<group>"; };
		CA92F78F2100F9CA0015C966 /* BRKeccak.c */ = {isa = PBXFileReference; lastKnownFileType = sourcecode.c.c; path = BRKeccak.c; sourceTree = "<group>"; };
/* End PBXFileReference section */

/* Begin PBXFrameworksBuildPhase section */
		3C0EADE82188D91F000577A6 /* Frameworks */ = {
			isa = PBXFrameworksBuildPhase;
			buildActionMask = 2147483647;
			files = (
				3C5C02392212035B0052E010 /* libresolv.tbd in Frameworks */,
				3C0EAE022188D930000577A6 /* libCore.a in Frameworks */,
			);
			runOnlyForDeploymentPostprocessing = 0;
		};
		3C0EADF02188D91F000577A6 /* Frameworks */ = {
			isa = PBXFrameworksBuildPhase;
			buildActionMask = 2147483647;
			files = (
				3C0EADF42188D920000577A6 /* BRCrypto.framework in Frameworks */,
			);
			runOnlyForDeploymentPostprocessing = 0;
		};
		3C18F8AC21950746006F738F /* Frameworks */ = {
			isa = PBXFrameworksBuildPhase;
			buildActionMask = 2147483647;
			files = (
				3C0FF5332209243B0068A0AE /* libresolv.tbd in Frameworks */,
				3C18F8C821950797006F738F /* BRCrypto.framework in Frameworks */,
				3C18F8C721950781006F738F /* libCore.a in Frameworks */,
			);
			runOnlyForDeploymentPostprocessing = 0;
		};
		3C6B17292131CB5B003C313B /* Frameworks */ = {
			isa = PBXFrameworksBuildPhase;
			buildActionMask = 2147483647;
			files = (
				3C6B177C2131CE70003C313B /* libCoreMacOS.a in Frameworks */,
			);
			runOnlyForDeploymentPostprocessing = 0;
		};
		3C6B17742131CE12003C313B /* Frameworks */ = {
			isa = PBXFrameworksBuildPhase;
			buildActionMask = 2147483647;
			files = (
			);
			runOnlyForDeploymentPostprocessing = 0;
		};
		3CAB609820AF8C5D00810CE4 /* Frameworks */ = {
			isa = PBXFrameworksBuildPhase;
			buildActionMask = 2147483647;
			files = (
				3CEF5FD0220521DC0010A811 /* libresolv.tbd in Frameworks */,
			);
			runOnlyForDeploymentPostprocessing = 0;
		};
		3CAB60A320AF8C8500810CE4 /* Frameworks */ = {
			isa = PBXFrameworksBuildPhase;
			buildActionMask = 2147483647;
			files = (
				3CAB60AB20AF8C8500810CE4 /* libCore.a in Frameworks */,
				3CEF5FD1220521EC0010A811 /* libresolv.tbd in Frameworks */,
			);
			runOnlyForDeploymentPostprocessing = 0;
		};
		3CEE8EE7216FAFF7008540C8 /* Frameworks */ = {
			isa = PBXFrameworksBuildPhase;
			buildActionMask = 2147483647;
			files = (
				3CEE8EF3216FB025008540C8 /* libCoreMacOS.a in Frameworks */,
				3CA15F80221648D200C84E65 /* libresolv.tbd in Frameworks */,
			);
			runOnlyForDeploymentPostprocessing = 0;
		};
/* End PBXFrameworksBuildPhase section */

/* Begin PBXGroup section */
		3C0EADEC2188D91F000577A6 /* BRCrypto */ = {
			isa = PBXGroup;
			children = (
				3CF66B1022AAE45400C1E9BB /* BRCryptoCurrency.swift */,
				3CF66B0F22AAE45400C1E9BB /* BRCryptoUnit.swift */,
				3CF66B0C22AAE45400C1E9BB /* BRCryptoAmount.swift */,
				3CF66B0D22AAE45400C1E9BB /* BRCryptoAccount.swift */,
				3CF66B0922AAE45300C1E9BB /* BRCryptoNetwork.swift */,
				3CF66B1922AB14E100C1E9BB /* BRCryptoAddress.swift */,
				3CF66B0B22AAE45300C1E9BB /* BRCryptoTransfer.swift */,
				3CF66B0A22AAE45300C1E9BB /* BRCryptoWallet.swift */,
				3CF66B0E22AAE45400C1E9BB /* BRCryptoWalletManager.swift */,
				3CCB1347224D1B1700ADCDB9 /* BRCryptoSystem.swift */,
				3CCB135E224D5C7900ADCDB9 /* common */,
				3C0EADED2188D91F000577A6 /* BRCryptoVersion.h */,
				3C0EADEE2188D91F000577A6 /* Info.plist */,
			);
			path = BRCrypto;
			sourceTree = "<group>";
		};
		3C0EADF72188D920000577A6 /* BRCryptoTests */ = {
			isa = PBXGroup;
			children = (
				3CCB1362224D94C300ADCDB9 /* BRCryptoBaseTests.swift */,
				3C0EADF82188D920000577A6 /* BRCryptoAmountTests.swift */,
				3C97E25E2243E589003FD88F /* BRCryptoAccountTests.swift */,
				3C97E2602243E5EE003FD88F /* BRCryptoNetworkTests.swift */,
				3CE48BF421E937580067BFC9 /* BRCryptoTransferTests.swift */,
				3CE48BF821E938370067BFC9 /* BRCryptoWalletTests.swift */,
				3CE48BF621E937F70067BFC9 /* BRCryptoWalletManagerTests.swift */,
				3C97E268224996C2003FD88F /* BRCryptoSystemTests.swift */,
				3C1C1D812264D01900597848 /* BRBlockChainDBTest.swift */,
				3C0EADFA2188D920000577A6 /* Info.plist */,
			);
			path = BRCryptoTests;
			sourceTree = "<group>";
		};
		3C18F8B021950746006F738F /* BRCryptoDemo */ = {
			isa = PBXGroup;
			children = (
				3C18F8B121950746006F738F /* CoreDemoAppDelegate.swift */,
				3C18F8CB219507E2006F738F /* CoreDemoListener.swift */,
				3CCD36BA21AC90850032637A /* SummaryViewController.swift */,
				3CCD36BC21AC90850032637A /* WalletTableViewCell.swift */,
				3CCD36B721AC90850032637A /* WalletViewController.swift */,
				3CCD36BB21AC90850032637A /* TransferTableViewCell.swift */,
				3CCD36B921AC90850032637A /* TransferViewController.swift */,
				3CCD36B821AC90850032637A /* TransferCreateController.swift */,
				3CCD36C321AC92210032637A /* Support.swift */,
				3C18F8B721950746006F738F /* Main.storyboard */,
				3C18F8BA21950748006F738F /* Assets.xcassets */,
				3C18F8BC21950748006F738F /* LaunchScreen.storyboard */,
				3C18F8BF21950748006F738F /* Info.plist */,
			);
			path = BRCryptoDemo;
			sourceTree = "<group>";
		};
		3C25BF322236DD73004B093F /* bitcoin */ = {
			isa = PBXGroup;
			children = (
				3C590F5820950C750005597B /* BRBIP38Key.c */,
				3C590F4320950C730005597B /* BRBIP38Key.h */,
				3C590F4E20950C730005597B /* BRBloomFilter.c */,
				3C590F4020950C720005597B /* BRBloomFilter.h */,
				3C590F5220950C740005597B /* BRChainParams.h */,
				3C25BF492236EE70004B093F /* BRChainParams.c */,
				3C590F3520950C720005597B /* BRMerkleBlock.c */,
				3C590F4920950C730005597B /* BRMerkleBlock.h */,
				3C590F3A20950C720005597B /* BRPaymentProtocol.c */,
				3C590F4120950C720005597B /* BRPaymentProtocol.h */,
				3C590F5120950C740005597B /* BRPeer.c */,
				3C590F5020950C740005597B /* BRPeer.h */,
				3C590F4B20950C730005597B /* BRPeerManager.c */,
				3C590F4C20950C730005597B /* BRPeerManager.h */,
				3C590F5320950C740005597B /* BRTransaction.c */,
				3C590F4720950C730005597B /* BRTransaction.h */,
				3C590F5720950C740005597B /* BRWallet.c */,
				3C590F4620950C730005597B /* BRWallet.h */,
				3CCD36B021A5BB8D0032637A /* BRWalletManager.c */,
				3CCD36AF21A5BB8D0032637A /* BRWalletManager.h */,
				3C42EF8E209763AB000E58E0 /* test.c */,
			);
			name = bitcoin;
			path = ../../bitcoin;
			sourceTree = "<group>";
		};
		3C2A537620AF592300C430F6 /* ethereum */ = {
			isa = PBXGroup;
			children = (
				3CCB13672252B58C00ADCDB9 /* README.md */,
				3C2A537820AF595400C430F6 /* util */,
				3C2A539720AF595400C430F6 /* rlp */,
				3C2A539120AF595400C430F6 /* event */,
				3C2A53AC20AF595400C430F6 /* base */,
				3C2A53A720AF595400C430F6 /* contract */,
				3C2A53BA20AF595500C430F6 /* blockchain */,
				3C5F5E72212C82170038B732 /* mpt */,
				3C2A537F20AF595400C430F6 /* les */,
				3C386DC920C6F5E40065E355 /* bcs */,
				3C2A539E20AF595400C430F6 /* ewm */,
				3C2A539620AF595400C430F6 /* BREthereum.h */,
				3CA15F7E221645B400C84E65 /* test.h */,
				3C2A53A620AF595400C430F6 /* test.c */,
			);
			name = ethereum;
			path = ../../ethereum;
			sourceTree = "<group>";
		};
		3C2A537820AF595400C430F6 /* util */ = {
			isa = PBXGroup;
			children = (
				3C2A537D20AF595400C430F6 /* BRUtil.h */,
				3C2A537920AF595400C430F6 /* BRUtilMath.h */,
				3C2A537B20AF595400C430F6 /* BRUtilMath.c */,
				3C2A537C20AF595400C430F6 /* BRUtilMathParse.c */,
				3C2A537A20AF595400C430F6 /* BRUtilHex.h */,
				3C2A537E20AF595400C430F6 /* BRUtilHex.c */,
				CA92F78E2100F9CA0015C966 /* BRKeccak.h */,
				CA92F78F2100F9CA0015C966 /* BRKeccak.c */,
				3C9025EE21063AD200143B69 /* testUtil.c */,
			);
			path = util;
			sourceTree = "<group>";
		};
		3C2A537F20AF595400C430F6 /* les */ = {
			isa = PBXGroup;
			children = (
				3C3CE04C214457DA00AA99D5 /* msg */,
				3CD3048D213B12AE00A0CCED /* BREthereumLESBase.h */,
				3C386DBD20C6F4AE0065E355 /* BREthereumLESRandom.h */,
				3C386DC120C6F4AE0065E355 /* BREthereumLESRandom.c */,
				3C2A538420AF595400C430F6 /* BREthereumLESFrameCoder.h */,
				3C2A538B20AF595400C430F6 /* BREthereumLESFrameCoder.c */,
				3C54A7FD2121F1D200C57B1B /* BREthereumMessage.h */,
				3C54A7FE2121F1D200C57B1B /* BREthereumMessage.c */,
				3CD3049B213D8C4200A0CCED /* BREthereumProvision.h */,
				3CD3049C213F281500A0CCED /* BREthereumProvision.c */,
				3C54A80321234C9700C57B1B /* BREthereumNodeEndpoint.h */,
				3C54A80421234C9700C57B1B /* BREthereumNodeEndpoint.c */,
				3C54A8002122284900C57B1B /* BREthereumNode.h */,
				3C54A8012122284900C57B1B /* BREthereumNode.c */,
				3C2A538E20AF595400C430F6 /* BREthereumLES.h */,
				3C2A538620AF595400C430F6 /* BREthereumLES.c */,
				3C2A538920AF595400C430F6 /* testLES.c */,
			);
			path = les;
			sourceTree = "<group>";
		};
		3C2A539120AF595400C430F6 /* event */ = {
			isa = PBXGroup;
			children = (
				3C2A539420AF595400C430F6 /* BREvent.h */,
				3C2A539220AF595400C430F6 /* BREvent.c */,
				3C2A539320AF595400C430F6 /* BREventQueue.h */,
				3C2A539520AF595400C430F6 /* BREventQueue.c */,
				3C3B37FC20D82335004F9928 /* BREventAlarm.h */,
				3C3B37FB20D82335004F9928 /* BREventAlarm.c */,
				3C9025F221064B6700143B69 /* testEvent.c */,
			);
			path = event;
			sourceTree = "<group>";
		};
		3C2A539720AF595400C430F6 /* rlp */ = {
			isa = PBXGroup;
			children = (
				3C2A539820AF595400C430F6 /* BRRlp.h */,
				3C2A539920AF595400C430F6 /* BRRlpCoder.h */,
				3C2A539A20AF595400C430F6 /* BRRlpCoder.c */,
				3C9025F021063BDC00143B69 /* testRlp.c */,
			);
			path = rlp;
			sourceTree = "<group>";
		};
		3C2A539E20AF595400C430F6 /* ewm */ = {
			isa = PBXGroup;
			children = (
				3CCD36AA21A36B590032637A /* BREthereumBase.h */,
				3C902621210A7E9800143B69 /* BREthereumTransfer.h */,
				3C902622210A7E9800143B69 /* BREthereumTransfer.c */,
				3C2A53C420AF595500C430F6 /* BREthereumAmount.h */,
				3C2A53CD20AF595500C430F6 /* BREthereumAmount.c */,
				3C2A53A520AF595400C430F6 /* BREthereumAccount.h */,
				3C2A537720AF595400C430F6 /* BREthereumAccount.c */,
				3C2A539020AF595400C430F6 /* BREthereumWallet.h */,
				3C2A539C20AF595400C430F6 /* BREthereumWallet.c */,
				3CCD36AE21A4B1EB0032637A /* BREthereumClient.h */,
				3C2A53A020AF595400C430F6 /* BREthereumEWM.h */,
				3C2A53A320AF595400C430F6 /* BREthereumEWMPrivate.h */,
				3C2A53A220AF595400C430F6 /* BREthereumEWM.c */,
				3C386DD220C6F6070065E355 /* BREthereumEWMEvent.c */,
				3C386DD120C6F6060065E355 /* BREthereumEWMClient.c */,
				3C9025F82106511700143B69 /* testEwm.c */,
			);
			path = ewm;
			sourceTree = "<group>";
		};
		3C2A53A720AF595400C430F6 /* contract */ = {
			isa = PBXGroup;
			children = (
				3C2A53A820AF595400C430F6 /* BREthereumToken.h */,
				3C2A53AA20AF595400C430F6 /* BREthereumToken.c */,
				3C2A53AB20AF595400C430F6 /* BREthereumContract.h */,
				3C2A53A920AF595400C430F6 /* BREthereumContract.c */,
				3C9025FA2106613600143B69 /* testContract.c */,
			);
			path = contract;
			sourceTree = "<group>";
		};
		3C2A53AC20AF595400C430F6 /* base */ = {
			isa = PBXGroup;
			children = (
				3C2A53B620AF595400C430F6 /* BREthereumBase.h */,
				3C2A53B120AF595400C430F6 /* BREthereumLogic.h */,
				3C2A53AD20AF595400C430F6 /* BREthereumEther.h */,
				3C2A53B320AF595400C430F6 /* BREthereumEther.c */,
				3C2A53AF20AF595400C430F6 /* BREthereumGas.h */,
				3C2A53B520AF595400C430F6 /* BREthereumGas.c */,
				3C2A53B420AF595400C430F6 /* BREthereumHash.h */,
				3C2A53B020AF595400C430F6 /* BREthereumHash.c */,
				3CF0FC8E21657D7A000DE3FE /* BREthereumData.h */,
				3CF0FC8F21657D7A000DE3FE /* BREthereumData.c */,
				3C2A53B220AF595400C430F6 /* BREthereumAddress.h */,
				3C2A53B920AF595400C430F6 /* BREthereumAddress.c */,
				3C2A53B720AF595400C430F6 /* BREthereumSignature.h */,
				3C2A53AE20AF595400C430F6 /* BREthereumSignature.c */,
				3C9025F621064FF800143B69 /* testBase.c */,
			);
			path = base;
			sourceTree = "<group>";
		};
		3C2A53BA20AF595500C430F6 /* blockchain */ = {
			isa = PBXGroup;
			children = (
				3C2A53BC20AF595500C430F6 /* BREthereumBlockChain.h */,
				3C2A53C820AF595500C430F6 /* BREthereumNetwork.h */,
				3C2A53C120AF595500C430F6 /* BREthereumNetwork.c */,
				3C2A53BE20AF595500C430F6 /* BREthereumAccountState.h */,
				3C2A53C520AF595500C430F6 /* BREthereumAccountState.c */,
				3C2A53CA20AF595500C430F6 /* BREthereumBloomFilter.h */,
				3C2A53BF20AF595500C430F6 /* BREthereumBloomFilter.c */,
				3C2A53C020AF595500C430F6 /* BREthereumTransactionStatus.h */,
				3C2A53C920AF595500C430F6 /* BREthereumTransactionStatus.c */,
				3C2A53CC20AF595500C430F6 /* BREthereumTransactionReceipt.h */,
				3C2A53C220AF595500C430F6 /* BREthereumTransactionReceipt.c */,
				3C2A53C720AF595500C430F6 /* BREthereumTransaction.h */,
				3C2A53BB20AF595500C430F6 /* BREthereumTransaction.c */,
				3C2A53BD20AF595500C430F6 /* BREthereumLog.h */,
				3C2A53C620AF595500C430F6 /* BREthereumLog.c */,
				3C2A53C320AF595500C430F6 /* BREthereumBlock.h */,
				3C2A53CB20AF595500C430F6 /* BREthereumBlock.c */,
				3CF38E4721C4421600B771E6 /* BREthereumProofOfWork.c */,
				3C9025F421064E9F00143B69 /* testBc.c */,
			);
			path = blockchain;
			sourceTree = "<group>";
		};
		3C386DC920C6F5E40065E355 /* bcs */ = {
			isa = PBXGroup;
			children = (
				3C386DCB20C6F5E40065E355 /* BREthereumBlockChainSlice.h */,
				3C386DCE20C6F5E40065E355 /* BREthereumBCS.h */,
				3C386DCC20C6F5E40065E355 /* BREthereumBCSPrivate.h */,
				3C386DCA20C6F5E40065E355 /* BREthereumBCS.c */,
				3C9025FC2108DDAE00143B69 /* BREthereumBCSSync.c */,
				3C386DCD20C6F5E40065E355 /* BREthereumBCSEvent.c */,
			);
			path = bcs;
			sourceTree = "<group>";
		};
		3C3CE04C214457DA00AA99D5 /* msg */ = {
			isa = PBXGroup;
			children = (
				3CD3048E213B13D400A0CCED /* BREthereumMessageP2P.h */,
				3CD30495213B226B00A0CCED /* BREthereumMessageP2P.c */,
				3CD30491213B151300A0CCED /* BREthereumMessageDIS.h */,
				3CD30497213B228900A0CCED /* BREthereumMessageDIS.c */,
				3CD30492213B15A300A0CCED /* BREthereumMessageETH.h */,
				3CD3048F213B145600A0CCED /* BREthereumMessageLES.h */,
				3CD30499213B22AF00A0CCED /* BREthereumMessageLES.c */,
				3CD30490213B148900A0CCED /* BREthereumMessagePIP.h */,
				3CD30493213B222A00A0CCED /* BREthereumMessagePIP.c */,
			);
			path = msg;
			sourceTree = "<group>";
		};
		3C3DC5B821DFCA39004188BD /* support */ = {
			isa = PBXGroup;
			children = (
				3C590F4820950C730005597B /* BRInt.h */,
				3C590F3820950C720005597B /* BRArray.h */,
				3C590F4F20950C740005597B /* BRSet.h */,
				3C590F4D20950C730005597B /* BRSet.c */,
				3C590F3620950C720005597B /* BRCrypto.h */,
				3C590F5520950C740005597B /* BRCrypto.c */,
				3C590F5620950C740005597B /* BRBase58.h */,
				3C590F4A20950C730005597B /* BRBase58.c */,
				3C590F3720950C720005597B /* BRAddress.h */,
				3C590F3420950C720005597B /* BRAddress.c */,
				3C590F3920950C720005597B /* BRBech32.h */,
				3C590F4420950C730005597B /* BRBech32.c */,
				3C590F4520950C730005597B /* BRBIP32Sequence.h */,
				3C590F3220950C720005597B /* BRBIP32Sequence.c */,
				3C590F3320950C720005597B /* BRBIP39Mnemonic.h */,
				3C590F5920950C750005597B /* BRBIP39Mnemonic.c */,
				3C590F3F20950C720005597B /* BRBIP39WordsEn.h */,
				3C590F4220950C720005597B /* BRKey.h */,
				3C590F5420950C740005597B /* BRKey.c */,
				3CA74EAA20AF622D00EDF3E7 /* BRKeyECIES.h */,
				3CA74EA920AF622D00EDF3E7 /* BRKeyECIES.c */,
				3C3DC5B921DFCA7C004188BD /* BRFileService.h */,
				3C3DC5BA21DFCA7C004188BD /* BRFileService.c */,
				3CEF5FD22208C6E30010A811 /* BRAssert.h */,
				3CEF5FD32208C6E30010A811 /* BRAssert.c */,
				3CCB13692253C84D00ADCDB9 /* BRSyncMode.h */,
				3CCB13682253C84500ADCDB9 /* BRSyncMode.c */,
				3CEF5FB021FB972B0010A811 /* testSup.c */,
			);
			name = support;
			path = ../../support;
			sourceTree = "<group>";
		};
		3C590F0D20950C160005597B = {
			isa = PBXGroup;
			children = (
				3C0EADEC2188D91F000577A6 /* BRCrypto */,
				3C0EADF72188D920000577A6 /* BRCryptoTests */,
				3C18F8B021950746006F738F /* BRCryptoDemo */,
				3C590F3120950C470005597B /* Core */,
				3CAB60A720AF8C8500810CE4 /* CoreTests */,
				3C6B172D2131CB5B003C313B /* CoreExplore */,
				3CEE8EEB216FAFF7008540C8 /* CorePerf */,
				3C590F1820950C160005597B /* Products */,
				3CAB610A20AF938E00810CE4 /* Frameworks */,
			);
			sourceTree = "<group>";
		};
		3C590F1820950C160005597B /* Products */ = {
			isa = PBXGroup;
			children = (
				3CAB609B20AF8C5D00810CE4 /* libCore.a */,
				3CAB60A620AF8C8500810CE4 /* CoreTests.xctest */,
				3C6B172C2131CB5B003C313B /* CoreExplore */,
				3C6B17792131CE12003C313B /* libCoreMacOS.a */,
				3CEE8EEA216FAFF7008540C8 /* CorePerf */,
				3C0EADEB2188D91F000577A6 /* BRCrypto.framework */,
				3C0EADF32188D91F000577A6 /* BRCryptoTests.xctest */,
				3C18F8AF21950746006F738F /* BRCryptoDemo.app */,
			);
			name = Products;
			sourceTree = "<group>";
		};
		3C590F3120950C470005597B /* Core */ = {
			isa = PBXGroup;
			children = (
				3C42EF512095143D000E58E0 /* module.modulemap */,
				3C3DC5B821DFCA39004188BD /* support */,
				3C25BF322236DD73004B093F /* bitcoin */,
				3C590F3B20950C720005597B /* bcash */,
				3C2A537620AF592300C430F6 /* ethereum */,
				3C812EBD226666C50007D335 /* ripple */,
				3C97E231224164ED003FD88F /* generic */,
				3C97E2322241656B003FD88F /* crypto */,
			);
			path = Core;
			sourceTree = "<group>";
		};
		3C590F3B20950C720005597B /* bcash */ = {
			isa = PBXGroup;
			children = (
				3C25BF462236EE40004B093F /* BRBCashParams.c */,
				3C590F3C20950C720005597B /* BRBCashParams.h */,
				3C590F3D20950C720005597B /* BRBCashAddr.c */,
				3C590F3E20950C720005597B /* BRBCashAddr.h */,
			);
			name = bcash;
			path = ../../bcash;
			sourceTree = "<group>";
		};
		3C5F5E72212C82170038B732 /* mpt */ = {
			isa = PBXGroup;
			children = (
				3C5F5E73212C82310038B732 /* BREthereumMPT.h */,
				3C5F5E74212C82310038B732 /* BREthereumMPT.c */,
			);
			path = mpt;
			sourceTree = "<group>";
		};
		3C6B172D2131CB5B003C313B /* CoreExplore */ = {
			isa = PBXGroup;
			children = (
				3C6B172E2131CB5B003C313B /* main.c */,
			);
			path = CoreExplore;
			sourceTree = "<group>";
		};
		3C812EBD226666C50007D335 /* ripple */ = {
			isa = PBXGroup;
			children = (
				C3C864B02284E8250055120E /* BRRipplePrivateStructs.h */,
				3C812EBE2266675E0007D335 /* BRRipple.h */,
				C3C864A0227B8CFE0055120E /* BRRippleAccount.h */,
				C3C453E3226E4862004CC0C7 /* BRRippleAccount.c */,
				C3C453E0226E2C62004CC0C7 /* BRRippleBase.h */,
				C3C864A6227CA28E0055120E /* BRRippleBase58.c */,
				C3C864A5227CA28E0055120E /* BRRippleBase58.h */,
				C3C453DF226E2C62004CC0C7 /* BRRippleSerialize.h */,
				C3C453DD226E2C62004CC0C7 /* BRRippleSerialize.c */,
				C3C453E82270B960004CC0C7 /* BRRippleSignature.h */,
				C3C453E62270B39E004CC0C7 /* BRRippleSignature.c */,
				C3C864A1227B90530055120E /* BRRippleTransaction.h */,
				C3C453DE226E2C62004CC0C7 /* BRRippleTransaction.c */,
				C3C864A2227B92A80055120E /* BRRippleWallet.h */,
				C3C864A3227C6B490055120E /* BRRippleWallet.c */,
				3C812EC12266721E0007D335 /* testRipple.c */,
				C370DC362295776000314FBB /* testRippleTxList1.h */,
				C370DC372295776000314FBB /* testRippleTxList2.h */,
			);
			name = ripple;
			path = ../../ripple;
			sourceTree = "<group>";
		};
		3C97E231224164ED003FD88F /* generic */ = {
			isa = PBXGroup;
			children = (
				3C2AED6D22BA98A5006B2F4A /* BRGenericBase.h */,
				3C2AED6E22BA98D7006B2F4A /* BRGenericHandlers.h */,
				3C2AED6F22BA98D7006B2F4A /* BRGenericHandlers.c */,
				3C2AED6A22BA93C0006B2F4A /* BRGeneric.h */,
				3C2AED6B22BA93C0006B2F4A /* BRGeneric.c */,
				3CFEFE1C22BC208E0044153D /* BRGenericWalletManager.h */,
				3CFEFE1D22BC208E0044153D /* BRGenericWalletManager.c */,
				3C2C173722BAC9E900E811E2 /* BRGenericRipple.h */,
				3C2C173822BAC9E900E811E2 /* BRGenericRipple.c */,
			);
			name = generic;
			path = ../../generic;
			sourceTree = "<group>";
		};
		3C97E2322241656B003FD88F /* crypto */ = {
			isa = PBXGroup;
			children = (
				3C97E25322416D4D003FD88F /* BRCryptoBase.h */,
				3C97E25D22430AA1003FD88F /* BRCryptoPrivate.h */,
				3CCC61E6228C6C2000C0A13E /* BRCryptoHash.h */,
				3CCC61E7228C6C2000C0A13E /* BRCryptoHash.c */,
				3C97E2342241658E003FD88F /* BRCryptoCurrency.h */,
				3C97E2332241658E003FD88F /* BRCryptoCurrency.c */,
				3C97E23F22416AB1003FD88F /* BRCryptoUnit.h */,
				3C97E24022416AB1003FD88F /* BRCryptoUnit.c */,
				3C97E24222416AB1003FD88F /* BRCryptoAmount.h */,
				3C97E24422416AB1003FD88F /* BRCryptoAmount.c */,
				3C97E254224170B9003FD88F /* BRCryptoAccount.h */,
				3C97E255224170B9003FD88F /* BRCryptoAccount.c */,
				3C97E258224170EC003FD88F /* BRCryptoAddress.h */,
				3C97E259224170EC003FD88F /* BRCryptoAddress.c */,
				3CCC61E9228C7FB500C0A13E /* BRCryptoFeeBasis.h */,
				3CCC61EA228C7FB500C0A13E /* BRCryptoFeeBasis.c */,
				3C97E24122416AB1003FD88F /* BRCryptoNetwork.h */,
				3C97E23922416AB1003FD88F /* BRCryptoNetwork.c */,
				3C97E23E22416AB1003FD88F /* BRCryptoTransfer.h */,
				3C97E23B22416AB1003FD88F /* BRCryptoTransfer.c */,
				3C97E23C22416AB1003FD88F /* BRCryptoWallet.h */,
				3C97E23A22416AB1003FD88F /* BRCryptoWallet.c */,
				3CFEFE2022BC3AF20044153D /* BRCryptoWalletManagerPrivate.h */,
				3CFEFE2222BC3AF20044153D /* BRCryptoWalletManagerClient.h */,
				3CFEFE2122BC3AF20044153D /* BRCryptoWalletManagerClient.c */,
				3C97E24322416AB1003FD88F /* BRCryptoWalletManager.h */,
				3C97E23D22416AB1003FD88F /* BRCryptoWalletManager.c */,
				3CCB1354224D3F7500ADCDB9 /* testCrypto.c */,
			);
			name = crypto;
			path = ../../crypto;
			sourceTree = "<group>";
		};
		3CAB60A720AF8C8500810CE4 /* CoreTests */ = {
			isa = PBXGroup;
			children = (
				3CAB60E920AF8F3E00810CE4 /* CoreTests-Bridging-Header.h */,
				3CAB60A820AF8C8500810CE4 /* CoreTests.swift */,
				3CAB60AA20AF8C8500810CE4 /* Info.plist */,
				3CC48D49221CD1F200067EFC /* CoreTestsConfig.plist */,
			);
			path = CoreTests;
			sourceTree = "<group>";
		};
		3CAB610A20AF938E00810CE4 /* Frameworks */ = {
			isa = PBXGroup;
			children = (
				3CA15F7F221648D200C84E65 /* libresolv.tbd */,
				3CEF5FCB220514340010A811 /* libresolv.9.tbd */,
				3CEF5FC9220513FC0010A811 /* libresolv.tbd */,
			);
			name = Frameworks;
			sourceTree = "<group>";
		};
		3CCB135E224D5C7900ADCDB9 /* common */ = {
			isa = PBXGroup;
			children = (
				3CCB1343224D1B1700ADCDB9 /* BRBlockChainDB.swift */,
				3C0EAE192191145A000577A6 /* BRSupport.swift */,
			);
			path = common;
			sourceTree = "<group>";
		};
		3CEE8EEB216FAFF7008540C8 /* CorePerf */ = {
			isa = PBXGroup;
			children = (
				3CEE8EEC216FAFF7008540C8 /* main.c */,
			);
			path = CorePerf;
			sourceTree = "<group>";
		};
/* End PBXGroup section */

/* Begin PBXHeadersBuildPhase section */
		3C0EADE62188D91F000577A6 /* Headers */ = {
			isa = PBXHeadersBuildPhase;
			buildActionMask = 2147483647;
			files = (
				3C0EADFB2188D920000577A6 /* BRCryptoVersion.h in Headers */,
			);
			runOnlyForDeploymentPostprocessing = 0;
		};
/* End PBXHeadersBuildPhase section */

/* Begin PBXNativeTarget section */
		3C0EADEA2188D91F000577A6 /* BRCrypto */ = {
			isa = PBXNativeTarget;
			buildConfigurationList = 3C0EADFC2188D920000577A6 /* Build configuration list for PBXNativeTarget "BRCrypto" */;
			buildPhases = (
				3C0EADE62188D91F000577A6 /* Headers */,
				3C0EADE72188D91F000577A6 /* Sources */,
				3C0EADE82188D91F000577A6 /* Frameworks */,
				3C0EADE92188D91F000577A6 /* Resources */,
			);
			buildRules = (
			);
			dependencies = (
			);
			name = BRCrypto;
			productName = BRCoreX;
			productReference = 3C0EADEB2188D91F000577A6 /* BRCrypto.framework */;
			productType = "com.apple.product-type.framework";
		};
		3C0EADF22188D91F000577A6 /* BRCryptoTests */ = {
			isa = PBXNativeTarget;
			buildConfigurationList = 3C0EADFF2188D920000577A6 /* Build configuration list for PBXNativeTarget "BRCryptoTests" */;
			buildPhases = (
				3CCB1364224D97AF00ADCDB9 /* Ensure CoreTestsConfig.plist */,
				3C0EADEF2188D91F000577A6 /* Sources */,
				3C0EADF02188D91F000577A6 /* Frameworks */,
				3CCB1365224D9B2600ADCDB9 /* Copy CoreTestsConfig.plist as Resource */,
				3C0EADF12188D91F000577A6 /* Resources */,
			);
			buildRules = (
			);
			dependencies = (
				3C0EADF62188D920000577A6 /* PBXTargetDependency */,
			);
			name = BRCryptoTests;
			productName = BRCoreXTests;
			productReference = 3C0EADF32188D91F000577A6 /* BRCryptoTests.xctest */;
			productType = "com.apple.product-type.bundle.unit-test";
		};
		3C18F8AE21950746006F738F /* BRCryptoDemo */ = {
			isa = PBXNativeTarget;
			buildConfigurationList = 3C18F8C021950748006F738F /* Build configuration list for PBXNativeTarget "BRCryptoDemo" */;
			buildPhases = (
				3C18F8AB21950746006F738F /* Sources */,
				3C18F8AC21950746006F738F /* Frameworks */,
				3C18F8AD21950746006F738F /* Resources */,
				3C18F8CA21950797006F738F /* Embed Frameworks */,
			);
			buildRules = (
			);
			dependencies = (
				3C18F8C621950765006F738F /* PBXTargetDependency */,
				3C18F8C421950760006F738F /* PBXTargetDependency */,
			);
			name = BRCryptoDemo;
			productName = CoreXDemo;
			productReference = 3C18F8AF21950746006F738F /* BRCryptoDemo.app */;
			productType = "com.apple.product-type.application";
		};
		3C6B172B2131CB5B003C313B /* CoreExplore */ = {
			isa = PBXNativeTarget;
			buildConfigurationList = 3C6B17322131CB5B003C313B /* Build configuration list for PBXNativeTarget "CoreExplore" */;
			buildPhases = (
				3C6B17282131CB5B003C313B /* Sources */,
				3C6B17292131CB5B003C313B /* Frameworks */,
				3C6B172A2131CB5B003C313B /* CopyFiles */,
			);
			buildRules = (
			);
			dependencies = (
				3C6B177B2131CE60003C313B /* PBXTargetDependency */,
			);
			name = CoreExplore;
			productName = CoreExplore;
			productReference = 3C6B172C2131CB5B003C313B /* CoreExplore */;
			productType = "com.apple.product-type.tool";
		};
		3C6B17362131CE12003C313B /* CoreMacOS */ = {
			isa = PBXNativeTarget;
			buildConfigurationList = 3C6B17762131CE12003C313B /* Build configuration list for PBXNativeTarget "CoreMacOS" */;
			buildPhases = (
				3C6B17372131CE12003C313B /* Sources */,
				3C6B17742131CE12003C313B /* Frameworks */,
				3C6B17752131CE12003C313B /* CopyFiles */,
			);
			buildRules = (
			);
			dependencies = (
			);
			name = CoreMacOS;
			productName = Core;
			productReference = 3C6B17792131CE12003C313B /* libCoreMacOS.a */;
			productType = "com.apple.product-type.library.static";
		};
		3CAB609A20AF8C5D00810CE4 /* Core */ = {
			isa = PBXNativeTarget;
			buildConfigurationList = 3CAB609F20AF8C5D00810CE4 /* Build configuration list for PBXNativeTarget "Core" */;
			buildPhases = (
				3CAB609720AF8C5D00810CE4 /* Sources */,
				3CAB609820AF8C5D00810CE4 /* Frameworks */,
				3CAB609920AF8C5D00810CE4 /* CopyFiles */,
			);
			buildRules = (
			);
			dependencies = (
			);
			name = Core;
			productName = Core;
			productReference = 3CAB609B20AF8C5D00810CE4 /* libCore.a */;
			productType = "com.apple.product-type.library.static";
		};
		3CAB60A520AF8C8500810CE4 /* CoreTests */ = {
			isa = PBXNativeTarget;
			buildConfigurationList = 3CAB60AE20AF8C8500810CE4 /* Build configuration list for PBXNativeTarget "CoreTests" */;
			buildPhases = (
				3CC48D4D221CD7E000067EFC /* Ensure CoreTestsConfig.plist */,
				3CAB60A220AF8C8500810CE4 /* Sources */,
				3CAB60A320AF8C8500810CE4 /* Frameworks */,
				3C8EDD042232F54900D5D146 /* Copy CoreTestsConfig.plist As Bundle Resource */,
				3CAB60A420AF8C8500810CE4 /* Resources */,
			);
			buildRules = (
			);
			dependencies = (
				3CAB60AD20AF8C8500810CE4 /* PBXTargetDependency */,
			);
			name = CoreTests;
			productName = CoreTests;
			productReference = 3CAB60A620AF8C8500810CE4 /* CoreTests.xctest */;
			productType = "com.apple.product-type.bundle.unit-test";
		};
		3CEE8EE9216FAFF7008540C8 /* CorePerf */ = {
			isa = PBXNativeTarget;
			buildConfigurationList = 3CEE8EF0216FAFF7008540C8 /* Build configuration list for PBXNativeTarget "CorePerf" */;
			buildPhases = (
				3CEE8EE6216FAFF7008540C8 /* Sources */,
				3CEE8EE7216FAFF7008540C8 /* Frameworks */,
				3CEE8EE8216FAFF7008540C8 /* CopyFiles */,
			);
			buildRules = (
			);
			dependencies = (
				3CEE8EF2216FB00E008540C8 /* PBXTargetDependency */,
			);
			name = CorePerf;
			productName = CorePerf;
			productReference = 3CEE8EEA216FAFF7008540C8 /* CorePerf */;
			productType = "com.apple.product-type.tool";
		};
/* End PBXNativeTarget section */

/* Begin PBXProject section */
		3C590F0E20950C160005597B /* Project object */ = {
			isa = PBXProject;
			attributes = {
				LastSwiftUpdateCheck = 1000;
				LastUpgradeCheck = 0930;
				ORGANIZATIONNAME = "Breadwinner AG";
				TargetAttributes = {
					3C0EADEA2188D91F000577A6 = {
						CreatedOnToolsVersion = 10.0;
						LastSwiftMigration = 1020;
					};
					3C0EADF22188D91F000577A6 = {
						CreatedOnToolsVersion = 10.0;
						LastSwiftMigration = 1020;
					};
					3C18F8AE21950746006F738F = {
						CreatedOnToolsVersion = 10.0;
						LastSwiftMigration = 1020;
					};
					3C6B172B2131CB5B003C313B = {
						CreatedOnToolsVersion = 9.4.1;
					};
					3CAB609A20AF8C5D00810CE4 = {
						CreatedOnToolsVersion = 9.3.1;
					};
					3CAB60A520AF8C8500810CE4 = {
						CreatedOnToolsVersion = 9.3.1;
						LastSwiftMigration = 1020;
					};
					3CEE8EE9216FAFF7008540C8 = {
						CreatedOnToolsVersion = 10.0;
					};
				};
			};
			buildConfigurationList = 3C590F1120950C160005597B /* Build configuration list for PBXProject "BRCore" */;
			compatibilityVersion = "Xcode 9.3";
			developmentRegion = en;
			hasScannedForEncodings = 0;
			knownRegions = (
				en,
				Base,
			);
			mainGroup = 3C590F0D20950C160005597B;
			productRefGroup = 3C590F1820950C160005597B /* Products */;
			projectDirPath = "";
			projectRoot = "";
			targets = (
				3C0EADEA2188D91F000577A6 /* BRCrypto */,
				3C0EADF22188D91F000577A6 /* BRCryptoTests */,
				3C18F8AE21950746006F738F /* BRCryptoDemo */,
				3CAB609A20AF8C5D00810CE4 /* Core */,
				3C6B17362131CE12003C313B /* CoreMacOS */,
				3CAB60A520AF8C8500810CE4 /* CoreTests */,
				3C6B172B2131CB5B003C313B /* CoreExplore */,
				3CEE8EE9216FAFF7008540C8 /* CorePerf */,
			);
		};
/* End PBXProject section */

/* Begin PBXResourcesBuildPhase section */
		3C0EADE92188D91F000577A6 /* Resources */ = {
			isa = PBXResourcesBuildPhase;
			buildActionMask = 2147483647;
			files = (
			);
			runOnlyForDeploymentPostprocessing = 0;
		};
		3C0EADF12188D91F000577A6 /* Resources */ = {
			isa = PBXResourcesBuildPhase;
			buildActionMask = 2147483647;
			files = (
			);
			runOnlyForDeploymentPostprocessing = 0;
		};
		3C18F8AD21950746006F738F /* Resources */ = {
			isa = PBXResourcesBuildPhase;
			buildActionMask = 2147483647;
			files = (
				3C18F8BE21950748006F738F /* LaunchScreen.storyboard in Resources */,
				3C18F8BB21950748006F738F /* Assets.xcassets in Resources */,
				3C18F8B921950746006F738F /* Main.storyboard in Resources */,
			);
			runOnlyForDeploymentPostprocessing = 0;
		};
		3CAB60A420AF8C8500810CE4 /* Resources */ = {
			isa = PBXResourcesBuildPhase;
			buildActionMask = 2147483647;
			files = (
			);
			runOnlyForDeploymentPostprocessing = 0;
		};
/* End PBXResourcesBuildPhase section */

/* Begin PBXShellScriptBuildPhase section */
		3C8EDD042232F54900D5D146 /* Copy CoreTestsConfig.plist As Bundle Resource */ = {
			isa = PBXShellScriptBuildPhase;
			buildActionMask = 2147483647;
			files = (
			);
			inputFileListPaths = (
			);
			inputPaths = (
			);
			name = "Copy CoreTestsConfig.plist As Bundle Resource";
			outputFileListPaths = (
			);
			outputPaths = (
			);
			runOnlyForDeploymentPostprocessing = 0;
			shellPath = /bin/sh;
			shellScript = "RES_FILE=\"${SOURCE_ROOT}/CoreTests/CoreTestsConfig.plist\"\nTGT_FILE=\"${CONFIGURATION_BUILD_DIR}/${UNLOCALIZED_RESOURCES_FOLDER_PATH}/CoreTestsConfig.plist\"\ncp \"${RES_FILE}\" \"${TGT_FILE}\"\necho \"Copied \\\"${RES_FILE}\\\" to \\\"${TGT_FILE}\\\"\"\n";
			showEnvVarsInLog = 0;
		};
		3CC48D4D221CD7E000067EFC /* Ensure CoreTestsConfig.plist */ = {
			isa = PBXShellScriptBuildPhase;
			buildActionMask = 2147483647;
			files = (
			);
			inputFileListPaths = (
			);
			inputPaths = (
			);
			name = "Ensure CoreTestsConfig.plist";
			outputFileListPaths = (
			);
			outputPaths = (
			);
			runOnlyForDeploymentPostprocessing = 0;
			shellPath = /bin/sh;
			shellScript = "SRC_FILE=\"${HOME}/.brdCoreTestsConfig.plist\"\nTGT_FILE=\"${SOURCE_ROOT}/CoreTests/CoreTestsConfig.plist\"\n\nif [ -f \"${SRC_FILE}\"  ]; then \n  cp \"${SRC_FILE}\" \"${TGT_FILE}\"\n  chmod 644 \"${TGT_FILE}\"\n  if [ ! -f \"${TGT_FILE}\" ]; then\n    echo \"Copy to  \\\"${TGT_FILE}\\\" failed.\"\n  else\n    echo \"Copied \\\"${SRC_FILE}\\\" to \\\"${TGT_FILE}\\\"\"\n  fi\nelse\n  echo \"Missing file ${SRC_FILE} - You must provide this file with a form like:\"\n  echo \"<?xml version=\"1.0\" encoding=\"UTF-8\"?>\"\n  echo \"  <!DOCTYPE plist PUBLIC \\\"-//Apple//DTD PLIST 1.0//EN\\\" \\\"http://www.apple.com/DTDs/PropertyList-1.0.dtd\\\">\"\n  echo \"  <plist version=\\\"1.0\\\">\"\n  echo \"  <dict>\"\n  echo \"    <key>paperKeysTestnet</key>\"\n  echo \"    <array>\"\n  echo \"      <string>\\\"some paper key\\\"</string>\"\n  echo \"      ...\"\n  echo \"    </array>\"\n  echo \"    <key>paperKeysMainnet</key>\"\n  echo \"    <array>\"\n  echo \"      <string>\\\"some other paper key\\\"</string>\"\n  echo \"      ...\"\n  echo \"     </array>\"\n  echo \"    </dict>\"\n  echo \"  </plist>\"\n  exit 1\nfi\n";
		};
		3CCB1364224D97AF00ADCDB9 /* Ensure CoreTestsConfig.plist */ = {
			isa = PBXShellScriptBuildPhase;
			buildActionMask = 2147483647;
			files = (
			);
			inputFileListPaths = (
			);
			inputPaths = (
			);
			name = "Ensure CoreTestsConfig.plist";
			outputFileListPaths = (
			);
			outputPaths = (
			);
			runOnlyForDeploymentPostprocessing = 0;
			shellPath = /bin/sh;
			shellScript = "SRC_FILE=\"${HOME}/.brdCoreTestsConfig.plist\"\nTGT_FILE=\"${SOURCE_ROOT}/CoreTests/CoreTestsConfig.plist\"\n\nif [ -f \"${SRC_FILE}\"  ]; then \ncp \"${SRC_FILE}\" \"${TGT_FILE}\"\nchmod 644 \"${TGT_FILE}\"\nif [ ! -f \"${TGT_FILE}\" ]; then\necho \"Copy to  \\\"${TGT_FILE}\\\" failed.\"\nelse\necho \"Copied \\\"${SRC_FILE}\\\" to \\\"${TGT_FILE}\\\"\"\nfi\nelse\necho \"Missing file ${SRC_FILE} - You must provide this file with a form like:\"\necho \"<?xml version=\"1.0\" encoding=\"UTF-8\"?>\"\necho \"  <!DOCTYPE plist PUBLIC \\\"-//Apple//DTD PLIST 1.0//EN\\\" \\\"http://www.apple.com/DTDs/PropertyList-1.0.dtd\\\">\"\necho \"  <plist version=\\\"1.0\\\">\"\necho \"  <dict>\"\necho \"    <key>paperKeysTestnet</key>\"\necho \"    <array>\"\necho \"      <string>\\\"some paper key\\\"</string>\"\necho \"      ...\"\necho \"    </array>\"\necho \"    <key>paperKeysMainnet</key>\"\necho \"    <array>\"\necho \"      <string>\\\"some other paper key\\\"</string>\"\necho \"      ...\"\necho \"     </array>\"\necho \"    </dict>\"\necho \"  </plist>\"\nexit 1\nfi\n";
		};
		3CCB1365224D9B2600ADCDB9 /* Copy CoreTestsConfig.plist as Resource */ = {
			isa = PBXShellScriptBuildPhase;
			buildActionMask = 2147483647;
			files = (
			);
			inputFileListPaths = (
			);
			inputPaths = (
			);
			name = "Copy CoreTestsConfig.plist as Resource";
			outputFileListPaths = (
			);
			outputPaths = (
			);
			runOnlyForDeploymentPostprocessing = 0;
			shellPath = /bin/sh;
			shellScript = "RES_FILE=\"${SOURCE_ROOT}/CoreTests/CoreTestsConfig.plist\"\nTGT_FILE=\"${CONFIGURATION_BUILD_DIR}/${UNLOCALIZED_RESOURCES_FOLDER_PATH}/CoreTestsConfig.plist\"\ncp \"${RES_FILE}\" \"${TGT_FILE}\"\necho \"Copied \\\"${RES_FILE}\\\" to \\\"${TGT_FILE}\\\"\"\n";
		};
/* End PBXShellScriptBuildPhase section */

/* Begin PBXSourcesBuildPhase section */
		3C0EADE72188D91F000577A6 /* Sources */ = {
			isa = PBXSourcesBuildPhase;
			buildActionMask = 2147483647;
			files = (
				3CF66B1622AAE45400C1E9BB /* BRCryptoWalletManager.swift in Sources */,
				3CF66B1722AAE45400C1E9BB /* BRCryptoUnit.swift in Sources */,
				3CF66B1222AAE45400C1E9BB /* BRCryptoWallet.swift in Sources */,
				3CF66B1322AAE45400C1E9BB /* BRCryptoTransfer.swift in Sources */,
				3CF66B1422AAE45400C1E9BB /* BRCryptoAmount.swift in Sources */,
				3CCB134C224D1B1700ADCDB9 /* BRCryptoSystem.swift in Sources */,
				3C0EAE1A2191145A000577A6 /* BRSupport.swift in Sources */,
				3CCB1349224D1B1700ADCDB9 /* BRBlockChainDB.swift in Sources */,
				3CF66B1822AAE45400C1E9BB /* BRCryptoCurrency.swift in Sources */,
				3CF66B1522AAE45400C1E9BB /* BRCryptoAccount.swift in Sources */,
				3CF66B1122AAE45400C1E9BB /* BRCryptoNetwork.swift in Sources */,
				3CF66B1A22AB14E100C1E9BB /* BRCryptoAddress.swift in Sources */,
			);
			runOnlyForDeploymentPostprocessing = 0;
		};
		3C0EADEF2188D91F000577A6 /* Sources */ = {
			isa = PBXSourcesBuildPhase;
			buildActionMask = 2147483647;
			files = (
				3CE48BF721E937F70067BFC9 /* BRCryptoWalletManagerTests.swift in Sources */,
				3CE48BF921E938370067BFC9 /* BRCryptoWalletTests.swift in Sources */,
				3C0EADF92188D920000577A6 /* BRCryptoAmountTests.swift in Sources */,
				3C97E2612243E5EE003FD88F /* BRCryptoNetworkTests.swift in Sources */,
				3C1C1D822264D01900597848 /* BRBlockChainDBTest.swift in Sources */,
				3C97E269224996C3003FD88F /* BRCryptoSystemTests.swift in Sources */,
				3CCB1363224D94C300ADCDB9 /* BRCryptoBaseTests.swift in Sources */,
				3C97E25F2243E589003FD88F /* BRCryptoAccountTests.swift in Sources */,
				3CE48BF521E937580067BFC9 /* BRCryptoTransferTests.swift in Sources */,
			);
			runOnlyForDeploymentPostprocessing = 0;
		};
		3C18F8AB21950746006F738F /* Sources */ = {
			isa = PBXSourcesBuildPhase;
			buildActionMask = 2147483647;
			files = (
				3C18F8CC219507E2006F738F /* CoreDemoListener.swift in Sources */,
				3CCD36C021AC90860032637A /* SummaryViewController.swift in Sources */,
				3CCD36C221AC90860032637A /* WalletTableViewCell.swift in Sources */,
				3C25ED382254079400CFB88D /* TransferViewController.swift in Sources */,
				3C18F8B221950746006F738F /* CoreDemoAppDelegate.swift in Sources */,
				3CCD36BD21AC90860032637A /* WalletViewController.swift in Sources */,
				3C25ED372254066000CFB88D /* TransferTableViewCell.swift in Sources */,
				3CCD36C421AC92220032637A /* Support.swift in Sources */,
				3CBE455B22779F1D00A70C78 /* TransferCreateController.swift in Sources */,
			);
			runOnlyForDeploymentPostprocessing = 0;
		};
		3C6B17282131CB5B003C313B /* Sources */ = {
			isa = PBXSourcesBuildPhase;
			buildActionMask = 2147483647;
			files = (
				3C6B172F2131CB5B003C313B /* main.c in Sources */,
			);
			runOnlyForDeploymentPostprocessing = 0;
		};
		3C6B17372131CE12003C313B /* Sources */ = {
			isa = PBXSourcesBuildPhase;
			buildActionMask = 2147483647;
			files = (
				3C0D297C216FD0DB003838E9 /* BREthereumMessagePIP.c in Sources */,
				3C6B17392131CE12003C313B /* BREthereumEther.c in Sources */,
				3C6B173A2131CE12003C313B /* BREthereumGas.c in Sources */,
				3C6B173B2131CE12003C313B /* BREthereumHash.c in Sources */,
				3C6B173C2131CE12003C313B /* BREthereumAddress.c in Sources */,
				3C6B173D2131CE12003C313B /* BREthereumSignature.c in Sources */,
				3C2C173122BAA48E00E811E2 /* BRCryptoHash.c in Sources */,
				3CF0FC9121657D7B000DE3FE /* BREthereumData.c in Sources */,
				3C6B173E2131CE12003C313B /* BREthereumTransaction.c in Sources */,
				3CFEFE1F22BC208E0044153D /* BRGenericWalletManager.c in Sources */,
				3C6B173F2131CE12003C313B /* BREthereumBloomFilter.c in Sources */,
				3C6B17402131CE12003C313B /* BREthereumNetwork.c in Sources */,
				3C97E2362241658E003FD88F /* BRCryptoCurrency.c in Sources */,
				3C6B17412131CE12003C313B /* BREthereumTransactionReceipt.c in Sources */,
				3C0D297A216FD0DB003838E9 /* BREthereumMessageDIS.c in Sources */,
				3C6B17422131CE12003C313B /* BREthereumAccountState.c in Sources */,
				3C6B17432131CE12003C313B /* BREthereumLog.c in Sources */,
				3C6B17442131CE12003C313B /* BREthereumTransactionStatus.c in Sources */,
				3C6B17452131CE12003C313B /* BREthereumBlock.c in Sources */,
				3C6B17462131CE12003C313B /* BREthereumAmount.c in Sources */,
				3C6B17472131CE12003C313B /* BREthereumAccount.c in Sources */,
				3C2C173222BAA49B00E811E2 /* BRCryptoFeeBasis.c in Sources */,
				3C2C173522BAA4A500E811E2 /* BRCryptoWallet.c in Sources */,
				3C6B17482131CE12003C313B /* BREthereumWallet.c in Sources */,
				3C6B17492131CE12003C313B /* BREthereumBCS.c in Sources */,
				3CEF5FB221FF9DC30010A811 /* BRFileService.c in Sources */,
				3C6B174A2131CE12003C313B /* BREthereumToken.c in Sources */,
				3C6B174B2131CE12003C313B /* BREthereumContract.c in Sources */,
				3C6B174C2131CE12003C313B /* BREvent.c in Sources */,
				3CD57F6D21F696C5003B0306 /* BREthereumProofOfWork.c in Sources */,
				3C6B174D2131CE12003C313B /* BREventQueue.c in Sources */,
				3C6B174E2131CE12003C313B /* BREthereumLES.c in Sources */,
				3C6B174F2131CE12003C313B /* BREthereumBCSEvent.c in Sources */,
				3C97E25222416AB1003FD88F /* BRCryptoAmount.c in Sources */,
				3C6B17502131CE12003C313B /* BREventAlarm.c in Sources */,
				3C6B17512131CE12003C313B /* BREthereumLESFrameCoder.c in Sources */,
				3CCB136B2253C84E00ADCDB9 /* BRSyncMode.c in Sources */,
				3C6B17522131CE12003C313B /* BRKeccak.c in Sources */,
				3CCD36B221A5BB8D0032637A /* BRWalletManager.c in Sources */,
				3C6B17532131CE12003C313B /* BREthereumEWM.c in Sources */,
				3C6B17542131CE12003C313B /* BRRlpCoder.c in Sources */,
				3CFEFE2422BC3AF20044153D /* BRCryptoWalletManagerClient.c in Sources */,
				3C25BF482236EE40004B093F /* BRBCashParams.c in Sources */,
				3C6B17552131CE12003C313B /* BRUtilMath.c in Sources */,
				3C6B17562131CE12003C313B /* BRUtilMathParse.c in Sources */,
				3C6B17572131CE12003C313B /* BRUtilHex.c in Sources */,
				3C6B17582131CE12003C313B /* BRBCashAddr.c in Sources */,
				3C0D297B216FD0DB003838E9 /* BREthereumMessageLES.c in Sources */,
				3C2C173422BAA4A100E811E2 /* BRCryptoTransfer.c in Sources */,
				3C6B17592131CE12003C313B /* BRAddress.c in Sources */,
				3C6B175A2131CE12003C313B /* BRBase58.c in Sources */,
				3CEF5FD52208C6E40010A811 /* BRAssert.c in Sources */,
				3C6B175B2131CE12003C313B /* BREthereumBCSSync.c in Sources */,
				3C6B175C2131CE12003C313B /* BRBech32.c in Sources */,
				3C6B175D2131CE12003C313B /* BRBIP32Sequence.c in Sources */,
				3C6B175E2131CE12003C313B /* BREthereumMessage.c in Sources */,
				3C25BF4B2236EE71004B093F /* BRChainParams.c in Sources */,
				3C6B175F2131CE12003C313B /* BRBIP38Key.c in Sources */,
				3C6B17602131CE12003C313B /* BREthereumMPT.c in Sources */,
				3C2C173622BAA4A800E811E2 /* BRCryptoWalletManager.c in Sources */,
				3C6B17612131CE12003C313B /* BREthereumTransfer.c in Sources */,
				3C6B17622131CE12003C313B /* BREthereumNode.c in Sources */,
				3C6B17632131CE12003C313B /* BRBIP39Mnemonic.c in Sources */,
				3C6B17642131CE12003C313B /* BRBloomFilter.c in Sources */,
				3C6B17652131CE12003C313B /* BRCrypto.c in Sources */,
				3C6B17662131CE12003C313B /* BRKeyECIES.c in Sources */,
				3C97E25B224170EC003FD88F /* BRCryptoAddress.c in Sources */,
				3C6B17682131CE12003C313B /* BRKey.c in Sources */,
				3C97E25022416AB1003FD88F /* BRCryptoUnit.c in Sources */,
				3C6B17692131CE12003C313B /* BREthereumNodeEndpoint.c in Sources */,
				3C6B176A2131CE12003C313B /* BRMerkleBlock.c in Sources */,
				3C6B176B2131CE12003C313B /* BRPaymentProtocol.c in Sources */,
				3C0D297D216FD0E0003838E9 /* BREthereumProvision.c in Sources */,
				3C0D2979216FD0DB003838E9 /* BREthereumMessageP2P.c in Sources */,
				3C2C173322BAA49F00E811E2 /* BRCryptoNetwork.c in Sources */,
				3C6B176C2131CE12003C313B /* BRPeer.c in Sources */,
				3C6B176D2131CE12003C313B /* BRPeerManager.c in Sources */,
				3C97E257224170B9003FD88F /* BRCryptoAccount.c in Sources */,
				3C6B176E2131CE12003C313B /* BRSet.c in Sources */,
				3C6B176F2131CE12003C313B /* BREthereumLESRandom.c in Sources */,
				3C6B17702131CE12003C313B /* BREthereumEWMEvent.c in Sources */,
				3C6B17712131CE12003C313B /* BRTransaction.c in Sources */,
				3C6B17722131CE12003C313B /* BREthereumEWMClient.c in Sources */,
				3C6B17732131CE12003C313B /* BRWallet.c in Sources */,
			);
			runOnlyForDeploymentPostprocessing = 0;
		};
		3CAB609720AF8C5D00810CE4 /* Sources */ = {
			isa = PBXSourcesBuildPhase;
			buildActionMask = 2147483647;
			files = (
				3CD30496213B226B00A0CCED /* BREthereumMessageP2P.c in Sources */,
				3CAB60B120AF8D1A00810CE4 /* BREthereumEther.c in Sources */,
				C3C453E2226E2C62004CC0C7 /* BRRippleTransaction.c in Sources */,
				3C2C173022BAA48200E811E2 /* BRCryptoWallet.c in Sources */,
				3CF38E4821C4421600B771E6 /* BREthereumProofOfWork.c in Sources */,
				3CAB60B220AF8D1A00810CE4 /* BREthereumGas.c in Sources */,
				C3C453E72270B39E004CC0C7 /* BRRippleSignature.c in Sources */,
				3CAB60B320AF8D1A00810CE4 /* BREthereumHash.c in Sources */,
				3CD30498213B228900A0CCED /* BREthereumMessageDIS.c in Sources */,
				3CCC61E8228C6C2000C0A13E /* BRCryptoHash.c in Sources */,
				3CAB60B420AF8D1A00810CE4 /* BREthereumAddress.c in Sources */,
				3CAB60B520AF8D1A00810CE4 /* BREthereumSignature.c in Sources */,
				3CAB60B620AF8D1A00810CE4 /* BREthereumTransaction.c in Sources */,
				3CAB60B720AF8D1A00810CE4 /* BREthereumBloomFilter.c in Sources */,
				3C97E2352241658E003FD88F /* BRCryptoCurrency.c in Sources */,
				3C2AED6C22BA93C0006B2F4A /* BRGeneric.c in Sources */,
				3C2C172F22BAA47C00E811E2 /* BRCryptoTransfer.c in Sources */,
				3CD3049A213B22AF00A0CCED /* BREthereumMessageLES.c in Sources */,
				3CAB60B820AF8D1A00810CE4 /* BREthereumNetwork.c in Sources */,
				3CAB60B920AF8D1A00810CE4 /* BREthereumTransactionReceipt.c in Sources */,
				3CAB60BA20AF8D1A00810CE4 /* BREthereumAccountState.c in Sources */,
				3CD30494213B222A00A0CCED /* BREthereumMessagePIP.c in Sources */,
				3CAB60BB20AF8D1A00810CE4 /* BREthereumLog.c in Sources */,
				3CAB60BC20AF8D1A00810CE4 /* BREthereumTransactionStatus.c in Sources */,
				3CAB60BD20AF8D1A00810CE4 /* BREthereumBlock.c in Sources */,
				3CCC61EB228C7FB500C0A13E /* BRCryptoFeeBasis.c in Sources */,
				3CAB60BE20AF8D1A00810CE4 /* BREthereumAmount.c in Sources */,
				3CAB60C020AF8D1A00810CE4 /* BREthereumAccount.c in Sources */,
				3C3DC5BB21DFCA7C004188BD /* BRFileService.c in Sources */,
				3CAB60C120AF8D1A00810CE4 /* BREthereumWallet.c in Sources */,
				3C386DCF20C6F5E40065E355 /* BREthereumBCS.c in Sources */,
				3CAB60C220AF8D1A00810CE4 /* BREthereumToken.c in Sources */,
				C3C453E5226E4863004CC0C7 /* BRRippleAccount.c in Sources */,
				3CAB60C320AF8D1A00810CE4 /* BREthereumContract.c in Sources */,
				3CAB60C420AF8D1A00810CE4 /* BREvent.c in Sources */,
				3CFEFE2322BC3AF20044153D /* BRCryptoWalletManagerClient.c in Sources */,
				3CAB60C520AF8D1A00810CE4 /* BREventQueue.c in Sources */,
				3CAB60C820AF8D1A00810CE4 /* BREthereumLES.c in Sources */,
				3C97E25122416AB1003FD88F /* BRCryptoAmount.c in Sources */,
				3C386DD020C6F5E40065E355 /* BREthereumBCSEvent.c in Sources */,
				3C3B37FD20D82335004F9928 /* BREventAlarm.c in Sources */,
				3C2AED7022BA98D7006B2F4A /* BRGenericHandlers.c in Sources */,
				3CCB136A2253C84E00ADCDB9 /* BRSyncMode.c in Sources */,
				3CAB60CA20AF8D1A00810CE4 /* BREthereumLESFrameCoder.c in Sources */,
				3C2C173922BAC9E900E811E2 /* BRGenericRipple.c in Sources */,
				3CCD36B121A5BB8D0032637A /* BRWalletManager.c in Sources */,
				CA92F7902100F9CA0015C966 /* BRKeccak.c in Sources */,
				3CAB60CD20AF8D1A00810CE4 /* BREthereumEWM.c in Sources */,
				C3C864A4227C6B490055120E /* BRRippleWallet.c in Sources */,
				3C25BF472236EE40004B093F /* BRBCashParams.c in Sources */,
				3CAB60D120AF8D1A00810CE4 /* BRRlpCoder.c in Sources */,
				3CAB60D220AF8D1A00810CE4 /* BRUtilMath.c in Sources */,
				3CF0FC9021657D7B000DE3FE /* BREthereumData.c in Sources */,
				3CF66AE722A8358200C1E9BB /* BRCryptoNetwork.c in Sources */,
				3CAB60D320AF8D1A00810CE4 /* BRUtilMathParse.c in Sources */,
				3CAB60D420AF8D1A00810CE4 /* BRUtilHex.c in Sources */,
				3CAB60D520AF8D1A00810CE4 /* BRBCashAddr.c in Sources */,
				3CF66AE622A8342200C1E9BB /* BRCryptoWalletManager.c in Sources */,
				3CAB60D620AF8D1A00810CE4 /* BRAddress.c in Sources */,
				3CEF5FD42208C6E40010A811 /* BRAssert.c in Sources */,
				3CAB60D720AF8D1A00810CE4 /* BRBase58.c in Sources */,
				3C9025FD2108DDAE00143B69 /* BREthereumBCSSync.c in Sources */,
				3CAB60D820AF8D1A00810CE4 /* BRBech32.c in Sources */,
				3CAB60D920AF8D1A00810CE4 /* BRBIP32Sequence.c in Sources */,
				3C25BF4A2236EE71004B093F /* BRChainParams.c in Sources */,
				3C54A7FF2121F1D200C57B1B /* BREthereumMessage.c in Sources */,
				C3C453E1226E2C62004CC0C7 /* BRRippleSerialize.c in Sources */,
				3CAB60DA20AF8D1A00810CE4 /* BRBIP38Key.c in Sources */,
				3C5F5E75212C82310038B732 /* BREthereumMPT.c in Sources */,
				3C902623210A7E9800143B69 /* BREthereumTransfer.c in Sources */,
				3C54A8022122284900C57B1B /* BREthereumNode.c in Sources */,
				3CAB60DB20AF8D1A00810CE4 /* BRBIP39Mnemonic.c in Sources */,
				3CAB60DC20AF8D1A00810CE4 /* BRBloomFilter.c in Sources */,
				3CAB60DD20AF8D1A00810CE4 /* BRCrypto.c in Sources */,
				3C97E25A224170EC003FD88F /* BRCryptoAddress.c in Sources */,
				3CAB60DE20AF8D1A00810CE4 /* BRKeyECIES.c in Sources */,
				3C97E24F22416AB1003FD88F /* BRCryptoUnit.c in Sources */,
				3CAB60DF20AF8D1A00810CE4 /* BRKey.c in Sources */,
				3C54A80521234C9700C57B1B /* BREthereumNodeEndpoint.c in Sources */,
				3CAB60E020AF8D1A00810CE4 /* BRMerkleBlock.c in Sources */,
				3CAB60E120AF8D1A00810CE4 /* BRPaymentProtocol.c in Sources */,
				3CAB60E220AF8D1A00810CE4 /* BRPeer.c in Sources */,
				C3C864A7227CA28E0055120E /* BRRippleBase58.c in Sources */,
				3CFEFE1E22BC208E0044153D /* BRGenericWalletManager.c in Sources */,
				3CAB60E320AF8D1A00810CE4 /* BRPeerManager.c in Sources */,
				3CAB60E420AF8D1A00810CE4 /* BRSet.c in Sources */,
				3C97E256224170B9003FD88F /* BRCryptoAccount.c in Sources */,
				3C386DC720C6F4AF0065E355 /* BREthereumLESRandom.c in Sources */,
				3C386DD420C6F6070065E355 /* BREthereumEWMEvent.c in Sources */,
				3CAB60E520AF8D1A00810CE4 /* BRTransaction.c in Sources */,
				3CD3049D213F281500A0CCED /* BREthereumProvision.c in Sources */,
				3C386DD320C6F6070065E355 /* BREthereumEWMClient.c in Sources */,
				3CAB60E620AF8D1A00810CE4 /* BRWallet.c in Sources */,
			);
			runOnlyForDeploymentPostprocessing = 0;
		};
		3CAB60A220AF8C8500810CE4 /* Sources */ = {
			isa = PBXSourcesBuildPhase;
			buildActionMask = 2147483647;
			files = (
				3CCB1355224D3F7500ADCDB9 /* testCrypto.c in Sources */,
				3CAB613320B3536000810CE4 /* testLES.c in Sources */,
				3C9025F321064B6700143B69 /* testEvent.c in Sources */,
				3CEF5FB121FB972B0010A811 /* testSup.c in Sources */,
				3C9025FB2106613600143B69 /* testContract.c in Sources */,
				3CAB60E820AF8EE000810CE4 /* test.c in Sources */,
				3C9025F92106511700143B69 /* testEwm.c in Sources */,
				3C812EC22266721E0007D335 /* testRipple.c in Sources */,
				3C9025F121063BDC00143B69 /* testRlp.c in Sources */,
				3CAB60A920AF8C8500810CE4 /* CoreTests.swift in Sources */,
				3C9025EF21063AD200143B69 /* testUtil.c in Sources */,
				3C9025F721064FF800143B69 /* testBase.c in Sources */,
				3C9025F521064E9F00143B69 /* testBc.c in Sources */,
				3CAB60E720AF8ED800810CE4 /* test.c in Sources */,
			);
			runOnlyForDeploymentPostprocessing = 0;
		};
		3CEE8EE6216FAFF7008540C8 /* Sources */ = {
			isa = PBXSourcesBuildPhase;
			buildActionMask = 2147483647;
			files = (
				3CEE8EED216FAFF7008540C8 /* main.c in Sources */,
				3C1CD3C8216FD015001709A3 /* testEwm.c in Sources */,
				3C0D297E216FD12A003838E9 /* testContract.c in Sources */,
			);
			runOnlyForDeploymentPostprocessing = 0;
		};
/* End PBXSourcesBuildPhase section */

/* Begin PBXTargetDependency section */
		3C0EADF62188D920000577A6 /* PBXTargetDependency */ = {
			isa = PBXTargetDependency;
			target = 3C0EADEA2188D91F000577A6 /* BRCrypto */;
			targetProxy = 3C0EADF52188D920000577A6 /* PBXContainerItemProxy */;
		};
		3C18F8C421950760006F738F /* PBXTargetDependency */ = {
			isa = PBXTargetDependency;
			target = 3CAB609A20AF8C5D00810CE4 /* Core */;
			targetProxy = 3C18F8C321950760006F738F /* PBXContainerItemProxy */;
		};
		3C18F8C621950765006F738F /* PBXTargetDependency */ = {
			isa = PBXTargetDependency;
			target = 3C0EADEA2188D91F000577A6 /* BRCrypto */;
			targetProxy = 3C18F8C521950765006F738F /* PBXContainerItemProxy */;
		};
		3C6B177B2131CE60003C313B /* PBXTargetDependency */ = {
			isa = PBXTargetDependency;
			target = 3C6B17362131CE12003C313B /* CoreMacOS */;
			targetProxy = 3C6B177A2131CE60003C313B /* PBXContainerItemProxy */;
		};
		3CAB60AD20AF8C8500810CE4 /* PBXTargetDependency */ = {
			isa = PBXTargetDependency;
			target = 3CAB609A20AF8C5D00810CE4 /* Core */;
			targetProxy = 3CAB60AC20AF8C8500810CE4 /* PBXContainerItemProxy */;
		};
		3CEE8EF2216FB00E008540C8 /* PBXTargetDependency */ = {
			isa = PBXTargetDependency;
			target = 3C6B17362131CE12003C313B /* CoreMacOS */;
			targetProxy = 3CEE8EF1216FB00E008540C8 /* PBXContainerItemProxy */;
		};
/* End PBXTargetDependency section */

/* Begin PBXVariantGroup section */
		3C18F8B721950746006F738F /* Main.storyboard */ = {
			isa = PBXVariantGroup;
			children = (
				3C18F8B821950746006F738F /* Base */,
			);
			name = Main.storyboard;
			sourceTree = "<group>";
		};
		3C18F8BC21950748006F738F /* LaunchScreen.storyboard */ = {
			isa = PBXVariantGroup;
			children = (
				3C18F8BD21950748006F738F /* Base */,
			);
			name = LaunchScreen.storyboard;
			sourceTree = "<group>";
		};
/* End PBXVariantGroup section */

/* Begin XCBuildConfiguration section */
		3C0EADFD2188D920000577A6 /* Debug */ = {
			isa = XCBuildConfiguration;
			buildSettings = {
				CLANG_ENABLE_MODULES = YES;
				CLANG_WARN_DOCUMENTATION_COMMENTS = NO;
				CODE_SIGN_IDENTITY = "";
				CODE_SIGN_STYLE = Automatic;
				DEFINES_MODULE = YES;
				DEVELOPMENT_TEAM = 4R7S6N88W9;
				DYLIB_COMPATIBILITY_VERSION = 1;
				DYLIB_CURRENT_VERSION = 1;
				DYLIB_INSTALL_NAME_BASE = "@rpath";
				HEADER_SEARCH_PATHS = "$(SRCROOT)/..";
				INFOPLIST_FILE = BRCrypto/Info.plist;
				INSTALL_PATH = "$(LOCAL_LIBRARY_DIR)/Frameworks";
				IPHONEOS_DEPLOYMENT_TARGET = 11.4;
				LD_RUNPATH_SEARCH_PATHS = (
					"$(inherited)",
					"@executable_path/Frameworks",
					"@loader_path/Frameworks",
				);
				MTL_ENABLE_DEBUG_INFO = INCLUDE_SOURCE;
				MTL_FAST_MATH = YES;
				OTHER_SWIFT_FLAGS = "";
				PRODUCT_BUNDLE_IDENTIFIER = com.breadwallet.BRCrypto;
				PRODUCT_NAME = "$(TARGET_NAME:c99extidentifier)";
				SKIP_INSTALL = YES;
				SWIFT_INCLUDE_PATHS = "$(SRCROOT)/Core/";
				SWIFT_OPTIMIZATION_LEVEL = "-Onone";
				SWIFT_VERSION = 5.0;
				TARGETED_DEVICE_FAMILY = "1,2";
			};
			name = Debug;
		};
		3C0EADFE2188D920000577A6 /* Release */ = {
			isa = XCBuildConfiguration;
			buildSettings = {
				CLANG_ENABLE_MODULES = YES;
				CLANG_WARN_DOCUMENTATION_COMMENTS = NO;
				CODE_SIGN_IDENTITY = "";
				CODE_SIGN_STYLE = Automatic;
				DEFINES_MODULE = YES;
				DEVELOPMENT_TEAM = 4R7S6N88W9;
				DYLIB_COMPATIBILITY_VERSION = 1;
				DYLIB_CURRENT_VERSION = 1;
				DYLIB_INSTALL_NAME_BASE = "@rpath";
				HEADER_SEARCH_PATHS = "$(SRCROOT)/..";
				INFOPLIST_FILE = BRCrypto/Info.plist;
				INSTALL_PATH = "$(LOCAL_LIBRARY_DIR)/Frameworks";
				IPHONEOS_DEPLOYMENT_TARGET = 11.4;
				LD_RUNPATH_SEARCH_PATHS = (
					"$(inherited)",
					"@executable_path/Frameworks",
					"@loader_path/Frameworks",
				);
				MTL_FAST_MATH = YES;
				OTHER_SWIFT_FLAGS = "";
				PRODUCT_BUNDLE_IDENTIFIER = com.breadwallet.BRCrypto;
				PRODUCT_NAME = "$(TARGET_NAME:c99extidentifier)";
				SKIP_INSTALL = YES;
				SWIFT_ACTIVE_COMPILATION_CONDITIONS = MAINNET;
				SWIFT_INCLUDE_PATHS = "$(SRCROOT)/Core/";
				SWIFT_VERSION = 5.0;
				TARGETED_DEVICE_FAMILY = "1,2";
			};
			name = Release;
		};
		3C0EAE002188D920000577A6 /* Debug */ = {
			isa = XCBuildConfiguration;
			buildSettings = {
				ALWAYS_EMBED_SWIFT_STANDARD_LIBRARIES = YES;
				CODE_SIGN_STYLE = Automatic;
				DEVELOPMENT_TEAM = 4R7S6N88W9;
				HEADER_SEARCH_PATHS = "$(SRCROOT)/..";
				INFOPLIST_FILE = BRCryptoTests/Info.plist;
				IPHONEOS_DEPLOYMENT_TARGET = 12.0;
				LD_RUNPATH_SEARCH_PATHS = (
					"$(inherited)",
					"@executable_path/Frameworks",
					"@loader_path/Frameworks",
				);
				MTL_ENABLE_DEBUG_INFO = INCLUDE_SOURCE;
				MTL_FAST_MATH = YES;
				PRODUCT_BUNDLE_IDENTIFIER = com.breadwallet.BRCryptoTests;
				PRODUCT_NAME = "$(TARGET_NAME)";
				SWIFT_VERSION = 5.0;
				TARGETED_DEVICE_FAMILY = "1,2";
			};
			name = Debug;
		};
		3C0EAE012188D920000577A6 /* Release */ = {
			isa = XCBuildConfiguration;
			buildSettings = {
				ALWAYS_EMBED_SWIFT_STANDARD_LIBRARIES = YES;
				CODE_SIGN_STYLE = Automatic;
				DEVELOPMENT_TEAM = 4R7S6N88W9;
				HEADER_SEARCH_PATHS = "$(SRCROOT)/..";
				INFOPLIST_FILE = BRCryptoTests/Info.plist;
				IPHONEOS_DEPLOYMENT_TARGET = 12.0;
				LD_RUNPATH_SEARCH_PATHS = (
					"$(inherited)",
					"@executable_path/Frameworks",
					"@loader_path/Frameworks",
				);
				MTL_FAST_MATH = YES;
				PRODUCT_BUNDLE_IDENTIFIER = com.breadwallet.BRCryptoTests;
				PRODUCT_NAME = "$(TARGET_NAME)";
				SWIFT_VERSION = 5.0;
				TARGETED_DEVICE_FAMILY = "1,2";
			};
			name = Release;
		};
		3C18F8C121950748006F738F /* Debug */ = {
			isa = XCBuildConfiguration;
			buildSettings = {
				ALWAYS_EMBED_SWIFT_STANDARD_LIBRARIES = YES;
				ASSETCATALOG_COMPILER_APPICON_NAME = AppIcon;
				CODE_SIGN_STYLE = Automatic;
				DEVELOPMENT_TEAM = 4R7S6N88W9;
				INFOPLIST_FILE = BRCryptoDemo/Info.plist;
				IPHONEOS_DEPLOYMENT_TARGET = 11.4;
				LD_RUNPATH_SEARCH_PATHS = (
					"$(inherited)",
					"@executable_path/Frameworks",
				);
				MTL_ENABLE_DEBUG_INFO = INCLUDE_SOURCE;
				MTL_FAST_MATH = YES;
				PRODUCT_BUNDLE_IDENTIFIER = com.breadwallet.BRCryptoDemo;
				PRODUCT_NAME = "$(TARGET_NAME)";
				SWIFT_VERSION = 5.0;
				TARGETED_DEVICE_FAMILY = "1,2";
			};
			name = Debug;
		};
		3C18F8C221950748006F738F /* Release */ = {
			isa = XCBuildConfiguration;
			buildSettings = {
				ALWAYS_EMBED_SWIFT_STANDARD_LIBRARIES = YES;
				ASSETCATALOG_COMPILER_APPICON_NAME = AppIcon;
				CODE_SIGN_STYLE = Automatic;
				DEVELOPMENT_TEAM = 4R7S6N88W9;
				INFOPLIST_FILE = BRCryptoDemo/Info.plist;
				IPHONEOS_DEPLOYMENT_TARGET = 11.4;
				LD_RUNPATH_SEARCH_PATHS = (
					"$(inherited)",
					"@executable_path/Frameworks",
				);
				MTL_FAST_MATH = YES;
				PRODUCT_BUNDLE_IDENTIFIER = com.breadwallet.BRCryptoDemo;
				PRODUCT_NAME = "$(TARGET_NAME)";
				SWIFT_VERSION = 5.0;
				TARGETED_DEVICE_FAMILY = "1,2";
			};
			name = Release;
		};
		3C3DC5CA21E54C5A004188BD /* Debug-Testnet */ = {
			isa = XCBuildConfiguration;
			buildSettings = {
				ALWAYS_SEARCH_USER_PATHS = NO;
				CLANG_ANALYZER_NONNULL = YES;
				CLANG_ANALYZER_NUMBER_OBJECT_CONVERSION = YES_AGGRESSIVE;
				CLANG_CXX_LANGUAGE_STANDARD = "gnu++14";
				CLANG_CXX_LIBRARY = "libc++";
				CLANG_ENABLE_MODULES = YES;
				CLANG_ENABLE_OBJC_ARC = YES;
				CLANG_ENABLE_OBJC_WEAK = YES;
				CLANG_WARN_BLOCK_CAPTURE_AUTORELEASING = YES;
				CLANG_WARN_BOOL_CONVERSION = YES;
				CLANG_WARN_COMMA = YES;
				CLANG_WARN_CONSTANT_CONVERSION = YES;
				CLANG_WARN_DEPRECATED_OBJC_IMPLEMENTATIONS = YES;
				CLANG_WARN_DIRECT_OBJC_ISA_USAGE = YES_ERROR;
				CLANG_WARN_DOCUMENTATION_COMMENTS = YES;
				CLANG_WARN_EMPTY_BODY = YES;
				CLANG_WARN_ENUM_CONVERSION = YES;
				CLANG_WARN_INFINITE_RECURSION = YES;
				CLANG_WARN_INT_CONVERSION = YES;
				CLANG_WARN_NON_LITERAL_NULL_CONVERSION = YES;
				CLANG_WARN_OBJC_IMPLICIT_RETAIN_SELF = YES;
				CLANG_WARN_OBJC_LITERAL_CONVERSION = YES;
				CLANG_WARN_OBJC_ROOT_CLASS = YES_ERROR;
				CLANG_WARN_RANGE_LOOP_ANALYSIS = YES;
				CLANG_WARN_STRICT_PROTOTYPES = YES;
				CLANG_WARN_SUSPICIOUS_MOVE = YES;
				CLANG_WARN_UNGUARDED_AVAILABILITY = YES_AGGRESSIVE;
				CLANG_WARN_UNREACHABLE_CODE = YES;
				CLANG_WARN__DUPLICATE_METHOD_MATCH = YES;
				CODE_SIGN_IDENTITY = "iPhone Developer";
				COPY_PHASE_STRIP = NO;
				CURRENT_PROJECT_VERSION = 1;
				DEBUG_INFORMATION_FORMAT = dwarf;
				ENABLE_STRICT_OBJC_MSGSEND = YES;
				ENABLE_TESTABILITY = YES;
				GCC_C_LANGUAGE_STANDARD = gnu11;
				GCC_DYNAMIC_NO_PIC = NO;
				GCC_NO_COMMON_BLOCKS = YES;
				GCC_OPTIMIZATION_LEVEL = 0;
				GCC_PREPROCESSOR_DEFINITIONS = (
					"DEBUG=1",
					"$(inherited)",
				);
				GCC_WARN_64_TO_32_BIT_CONVERSION = YES;
				GCC_WARN_ABOUT_RETURN_TYPE = YES_ERROR;
				GCC_WARN_UNDECLARED_SELECTOR = YES;
				GCC_WARN_UNINITIALIZED_AUTOS = YES_AGGRESSIVE;
				GCC_WARN_UNUSED_FUNCTION = YES;
				GCC_WARN_UNUSED_VARIABLE = YES;
				IPHONEOS_DEPLOYMENT_TARGET = 11.4;
				MTL_ENABLE_DEBUG_INFO = YES;
				ONLY_ACTIVE_ARCH = YES;
				OTHER_SWIFT_FLAGS = "";
				SDKROOT = iphoneos;
				SWIFT_ACTIVE_COMPILATION_CONDITIONS = "DEBUG TESTNET";
				SWIFT_OPTIMIZATION_LEVEL = "-Onone";
				VERSIONING_SYSTEM = "apple-generic";
				VERSION_INFO_PREFIX = "";
			};
			name = "Debug-Testnet";
		};
		3C3DC5CB21E54C5A004188BD /* Debug-Testnet */ = {
			isa = XCBuildConfiguration;
			buildSettings = {
				CLANG_ENABLE_MODULES = YES;
				CLANG_WARN_DOCUMENTATION_COMMENTS = NO;
				CODE_SIGN_IDENTITY = "";
				CODE_SIGN_STYLE = Automatic;
				DEFINES_MODULE = YES;
				DEVELOPMENT_TEAM = 4R7S6N88W9;
				DYLIB_COMPATIBILITY_VERSION = 1;
				DYLIB_CURRENT_VERSION = 1;
				DYLIB_INSTALL_NAME_BASE = "@rpath";
				HEADER_SEARCH_PATHS = "$(SRCROOT)/..";
				INFOPLIST_FILE = BRCrypto/Info.plist;
				INSTALL_PATH = "$(LOCAL_LIBRARY_DIR)/Frameworks";
				IPHONEOS_DEPLOYMENT_TARGET = 11.4;
				LD_RUNPATH_SEARCH_PATHS = (
					"$(inherited)",
					"@executable_path/Frameworks",
					"@loader_path/Frameworks",
				);
				MTL_ENABLE_DEBUG_INFO = INCLUDE_SOURCE;
				MTL_FAST_MATH = YES;
				OTHER_SWIFT_FLAGS = "";
				PRODUCT_BUNDLE_IDENTIFIER = com.breadwallet.BRCrypto;
				PRODUCT_NAME = "$(TARGET_NAME:c99extidentifier)";
				SKIP_INSTALL = YES;
				SWIFT_INCLUDE_PATHS = "$(SRCROOT)/Core/";
				SWIFT_OPTIMIZATION_LEVEL = "-Onone";
				SWIFT_VERSION = 5.0;
				TARGETED_DEVICE_FAMILY = "1,2";
			};
			name = "Debug-Testnet";
		};
		3C3DC5CC21E54C5A004188BD /* Debug-Testnet */ = {
			isa = XCBuildConfiguration;
			buildSettings = {
				ALWAYS_EMBED_SWIFT_STANDARD_LIBRARIES = YES;
				CODE_SIGN_STYLE = Automatic;
				DEVELOPMENT_TEAM = 4R7S6N88W9;
				HEADER_SEARCH_PATHS = "$(SRCROOT)/..";
				INFOPLIST_FILE = BRCryptoTests/Info.plist;
				IPHONEOS_DEPLOYMENT_TARGET = 12.0;
				LD_RUNPATH_SEARCH_PATHS = (
					"$(inherited)",
					"@executable_path/Frameworks",
					"@loader_path/Frameworks",
				);
				MTL_ENABLE_DEBUG_INFO = INCLUDE_SOURCE;
				MTL_FAST_MATH = YES;
				PRODUCT_BUNDLE_IDENTIFIER = com.breadwallet.BRCryptoTests;
				PRODUCT_NAME = "$(TARGET_NAME)";
				SWIFT_VERSION = 5.0;
				TARGETED_DEVICE_FAMILY = "1,2";
			};
			name = "Debug-Testnet";
		};
		3C3DC5CD21E54C5A004188BD /* Debug-Testnet */ = {
			isa = XCBuildConfiguration;
			buildSettings = {
				ALWAYS_EMBED_SWIFT_STANDARD_LIBRARIES = YES;
				ASSETCATALOG_COMPILER_APPICON_NAME = AppIcon;
				CODE_SIGN_STYLE = Automatic;
				DEVELOPMENT_TEAM = 4R7S6N88W9;
				INFOPLIST_FILE = BRCryptoDemo/Info.plist;
				IPHONEOS_DEPLOYMENT_TARGET = 11.4;
				LD_RUNPATH_SEARCH_PATHS = (
					"$(inherited)",
					"@executable_path/Frameworks",
				);
				MTL_ENABLE_DEBUG_INFO = INCLUDE_SOURCE;
				MTL_FAST_MATH = YES;
				PRODUCT_BUNDLE_IDENTIFIER = com.breadwallet.BRCryptoDemo;
				PRODUCT_NAME = "$(TARGET_NAME)";
				SWIFT_VERSION = 5.0;
				TARGETED_DEVICE_FAMILY = "1,2";
			};
			name = "Debug-Testnet";
		};
		3C3DC5D121E54C5A004188BD /* Debug-Testnet */ = {
			isa = XCBuildConfiguration;
			buildSettings = {
				CLANG_WARN_COMMA = NO;
				CLANG_WARN_DOCUMENTATION_COMMENTS = NO;
				CODE_SIGN_STYLE = Automatic;
				DEFINES_MODULE = YES;
				DEVELOPMENT_TEAM = 4R7S6N88W9;
				HEADER_SEARCH_PATHS = (
					"$(SRCROOT)/..",
					"$(SRCROOT)/../secp256k1",
				);
				IPHONEOS_DEPLOYMENT_TARGET = 11.4;
				MODULEMAP_FILE = "$(PROJECT_DIR)/Core/module.modulemap";
				OTHER_CFLAGS = (
					"-DDEBUG",
					"-DBITCOIN_DEBUG",
					"-DBITCOIN_TESTNET",
				);
				OTHER_LDFLAGS = "-ObjC";
				PRODUCT_NAME = "$(TARGET_NAME)";
				SKIP_INSTALL = YES;
				SWIFT_VERSION = 4.0;
				TARGETED_DEVICE_FAMILY = "1,2";
			};
			name = "Debug-Testnet";
		};
		3C3DC5D221E54C5A004188BD /* Debug-Testnet */ = {
			isa = XCBuildConfiguration;
			buildSettings = {
				CLANG_WARN_COMMA = NO;
				CLANG_WARN_DOCUMENTATION_COMMENTS = NO;
				CODE_SIGN_STYLE = Automatic;
				DEVELOPMENT_TEAM = 4R7S6N88W9;
				HEADER_SEARCH_PATHS = (
					"$(SRCROOT)/..",
					"$(SRCROOT)/../ethereum",
					"$(SRCROOT)/../secp256k1",
				);
				IPHONEOS_DEPLOYMENT_TARGET = 11.4;
				MACOSX_DEPLOYMENT_TARGET = 10.13;
				OTHER_CFLAGS = (
					"-DDEBUG",
					"-DBITCOIN_DEBUG",
					"-DBITCOIN_TESTNET",
				);
				OTHER_LDFLAGS = "-ObjC";
				PRODUCT_NAME = "$(TARGET_NAME)";
				SDKROOT = macosx;
				SKIP_INSTALL = YES;
				SWIFT_VERSION = 4.0;
				TARGETED_DEVICE_FAMILY = "1,2";
			};
			name = "Debug-Testnet";
		};
		3C3DC5D321E54C5A004188BD /* Debug-Testnet */ = {
			isa = XCBuildConfiguration;
			buildSettings = {
				CLANG_WARN_COMMA = NO;
				CLANG_WARN_DOCUMENTATION_COMMENTS = NO;
				CODE_SIGN_STYLE = Automatic;
				DEVELOPMENT_TEAM = 4R7S6N88W9;
				HEADER_SEARCH_PATHS = (
					"$(SRCROOT)/..",
					"$(SRCROOT)/../support",
				);
				INFOPLIST_FILE = CoreTests/Info.plist;
				IPHONEOS_DEPLOYMENT_TARGET = 11.4;
				LD_RUNPATH_SEARCH_PATHS = (
					"$(inherited)",
					"@executable_path/Frameworks",
					"@loader_path/Frameworks",
				);
				OTHER_CFLAGS = (
					"-DDEBUG",
					"-DBITCOIN_DEBUG",
					"-DBITCOIN_TESTNET",
				);
				PRODUCT_BUNDLE_IDENTIFIER = com.breadwallet.CoreTests;
				PRODUCT_NAME = "$(TARGET_NAME)";
				SWIFT_OBJC_BRIDGING_HEADER = "CoreTests/CoreTests-Bridging-Header.h";
				SWIFT_VERSION = 5.0;
				TARGETED_DEVICE_FAMILY = "1,2";
			};
			name = "Debug-Testnet";
		};
		3C3DC5D421E54C5A004188BD /* Debug-Testnet */ = {
			isa = XCBuildConfiguration;
			buildSettings = {
				CLANG_WARN_DOCUMENTATION_COMMENTS = NO;
				CODE_SIGN_IDENTITY = "Mac Developer";
				CODE_SIGN_STYLE = Automatic;
				DEVELOPMENT_TEAM = 4R7S6N88W9;
				HEADER_SEARCH_PATHS = "$(SRCROOT)/..";
				MACOSX_DEPLOYMENT_TARGET = 10.13;
				PRODUCT_NAME = "$(TARGET_NAME)";
				SDKROOT = macosx;
			};
			name = "Debug-Testnet";
		};
		3C3DC5D521E54C5A004188BD /* Debug-Testnet */ = {
			isa = XCBuildConfiguration;
			buildSettings = {
				CLANG_WARN_DOCUMENTATION_COMMENTS = NO;
				CODE_SIGN_IDENTITY = "Mac Developer";
				CODE_SIGN_STYLE = Automatic;
				DEVELOPMENT_TEAM = 4R7S6N88W9;
				HEADER_SEARCH_PATHS = "$(SRCROOT)/..";
				MACOSX_DEPLOYMENT_TARGET = 10.13;
				MTL_ENABLE_DEBUG_INFO = INCLUDE_SOURCE;
				MTL_FAST_MATH = YES;
				PRODUCT_NAME = "$(TARGET_NAME)";
				SDKROOT = macosx;
			};
			name = "Debug-Testnet";
		};
		3C590F2920950C160005597B /* Debug */ = {
			isa = XCBuildConfiguration;
			buildSettings = {
				ALWAYS_SEARCH_USER_PATHS = NO;
				CLANG_ANALYZER_NONNULL = YES;
				CLANG_ANALYZER_NUMBER_OBJECT_CONVERSION = YES_AGGRESSIVE;
				CLANG_CXX_LANGUAGE_STANDARD = "gnu++14";
				CLANG_CXX_LIBRARY = "libc++";
				CLANG_ENABLE_MODULES = YES;
				CLANG_ENABLE_OBJC_ARC = YES;
				CLANG_ENABLE_OBJC_WEAK = YES;
				CLANG_WARN_BLOCK_CAPTURE_AUTORELEASING = YES;
				CLANG_WARN_BOOL_CONVERSION = YES;
				CLANG_WARN_COMMA = YES;
				CLANG_WARN_CONSTANT_CONVERSION = YES;
				CLANG_WARN_DEPRECATED_OBJC_IMPLEMENTATIONS = YES;
				CLANG_WARN_DIRECT_OBJC_ISA_USAGE = YES_ERROR;
				CLANG_WARN_DOCUMENTATION_COMMENTS = YES;
				CLANG_WARN_EMPTY_BODY = YES;
				CLANG_WARN_ENUM_CONVERSION = YES;
				CLANG_WARN_INFINITE_RECURSION = YES;
				CLANG_WARN_INT_CONVERSION = YES;
				CLANG_WARN_NON_LITERAL_NULL_CONVERSION = YES;
				CLANG_WARN_OBJC_IMPLICIT_RETAIN_SELF = YES;
				CLANG_WARN_OBJC_LITERAL_CONVERSION = YES;
				CLANG_WARN_OBJC_ROOT_CLASS = YES_ERROR;
				CLANG_WARN_RANGE_LOOP_ANALYSIS = YES;
				CLANG_WARN_STRICT_PROTOTYPES = YES;
				CLANG_WARN_SUSPICIOUS_MOVE = YES;
				CLANG_WARN_UNGUARDED_AVAILABILITY = YES_AGGRESSIVE;
				CLANG_WARN_UNREACHABLE_CODE = YES;
				CLANG_WARN__DUPLICATE_METHOD_MATCH = YES;
				CODE_SIGN_IDENTITY = "iPhone Developer";
				COPY_PHASE_STRIP = NO;
				CURRENT_PROJECT_VERSION = 1;
				DEBUG_INFORMATION_FORMAT = dwarf;
				ENABLE_STRICT_OBJC_MSGSEND = YES;
				ENABLE_TESTABILITY = YES;
				GCC_C_LANGUAGE_STANDARD = gnu11;
				GCC_DYNAMIC_NO_PIC = NO;
				GCC_NO_COMMON_BLOCKS = YES;
				GCC_OPTIMIZATION_LEVEL = 0;
				GCC_PREPROCESSOR_DEFINITIONS = (
					"DEBUG=1",
					"$(inherited)",
				);
				GCC_WARN_64_TO_32_BIT_CONVERSION = YES;
				GCC_WARN_ABOUT_RETURN_TYPE = YES_ERROR;
				GCC_WARN_UNDECLARED_SELECTOR = YES;
				GCC_WARN_UNINITIALIZED_AUTOS = YES_AGGRESSIVE;
				GCC_WARN_UNUSED_FUNCTION = YES;
				GCC_WARN_UNUSED_VARIABLE = YES;
				IPHONEOS_DEPLOYMENT_TARGET = 11.4;
				MTL_ENABLE_DEBUG_INFO = YES;
				ONLY_ACTIVE_ARCH = YES;
				OTHER_SWIFT_FLAGS = "";
				SDKROOT = iphoneos;
				SWIFT_ACTIVE_COMPILATION_CONDITIONS = "DEBUG MAINNET";
				SWIFT_OPTIMIZATION_LEVEL = "-Onone";
				VERSIONING_SYSTEM = "apple-generic";
				VERSION_INFO_PREFIX = "";
			};
			name = Debug;
		};
		3C590F2A20950C160005597B /* Release */ = {
			isa = XCBuildConfiguration;
			buildSettings = {
				ALWAYS_SEARCH_USER_PATHS = NO;
				CLANG_ANALYZER_NONNULL = YES;
				CLANG_ANALYZER_NUMBER_OBJECT_CONVERSION = YES_AGGRESSIVE;
				CLANG_CXX_LANGUAGE_STANDARD = "gnu++14";
				CLANG_CXX_LIBRARY = "libc++";
				CLANG_ENABLE_MODULES = YES;
				CLANG_ENABLE_OBJC_ARC = YES;
				CLANG_ENABLE_OBJC_WEAK = YES;
				CLANG_WARN_BLOCK_CAPTURE_AUTORELEASING = YES;
				CLANG_WARN_BOOL_CONVERSION = YES;
				CLANG_WARN_COMMA = YES;
				CLANG_WARN_CONSTANT_CONVERSION = YES;
				CLANG_WARN_DEPRECATED_OBJC_IMPLEMENTATIONS = YES;
				CLANG_WARN_DIRECT_OBJC_ISA_USAGE = YES_ERROR;
				CLANG_WARN_DOCUMENTATION_COMMENTS = YES;
				CLANG_WARN_EMPTY_BODY = YES;
				CLANG_WARN_ENUM_CONVERSION = YES;
				CLANG_WARN_INFINITE_RECURSION = YES;
				CLANG_WARN_INT_CONVERSION = YES;
				CLANG_WARN_NON_LITERAL_NULL_CONVERSION = YES;
				CLANG_WARN_OBJC_IMPLICIT_RETAIN_SELF = YES;
				CLANG_WARN_OBJC_LITERAL_CONVERSION = YES;
				CLANG_WARN_OBJC_ROOT_CLASS = YES_ERROR;
				CLANG_WARN_RANGE_LOOP_ANALYSIS = YES;
				CLANG_WARN_STRICT_PROTOTYPES = YES;
				CLANG_WARN_SUSPICIOUS_MOVE = YES;
				CLANG_WARN_UNGUARDED_AVAILABILITY = YES_AGGRESSIVE;
				CLANG_WARN_UNREACHABLE_CODE = YES;
				CLANG_WARN__DUPLICATE_METHOD_MATCH = YES;
				CODE_SIGN_IDENTITY = "iPhone Developer";
				COPY_PHASE_STRIP = NO;
				CURRENT_PROJECT_VERSION = 1;
				DEBUG_INFORMATION_FORMAT = "dwarf-with-dsym";
				ENABLE_NS_ASSERTIONS = NO;
				ENABLE_STRICT_OBJC_MSGSEND = YES;
				GCC_C_LANGUAGE_STANDARD = gnu11;
				GCC_NO_COMMON_BLOCKS = YES;
				GCC_WARN_64_TO_32_BIT_CONVERSION = YES;
				GCC_WARN_ABOUT_RETURN_TYPE = YES_ERROR;
				GCC_WARN_UNDECLARED_SELECTOR = YES;
				GCC_WARN_UNINITIALIZED_AUTOS = YES_AGGRESSIVE;
				GCC_WARN_UNUSED_FUNCTION = YES;
				GCC_WARN_UNUSED_VARIABLE = YES;
				IPHONEOS_DEPLOYMENT_TARGET = 11.4;
				MTL_ENABLE_DEBUG_INFO = NO;
				SDKROOT = iphoneos;
				SWIFT_ACTIVE_COMPILATION_CONDITIONS = MAINNET;
				SWIFT_COMPILATION_MODE = wholemodule;
				SWIFT_OPTIMIZATION_LEVEL = "-O";
				VALIDATE_PRODUCT = YES;
				VERSIONING_SYSTEM = "apple-generic";
				VERSION_INFO_PREFIX = "";
			};
			name = Release;
		};
		3C59958E222EED1C0040C24B /* Release-Testnet */ = {
			isa = XCBuildConfiguration;
			buildSettings = {
				ALWAYS_SEARCH_USER_PATHS = NO;
				CLANG_ANALYZER_NONNULL = YES;
				CLANG_ANALYZER_NUMBER_OBJECT_CONVERSION = YES_AGGRESSIVE;
				CLANG_CXX_LANGUAGE_STANDARD = "gnu++14";
				CLANG_CXX_LIBRARY = "libc++";
				CLANG_ENABLE_MODULES = YES;
				CLANG_ENABLE_OBJC_ARC = YES;
				CLANG_ENABLE_OBJC_WEAK = YES;
				CLANG_WARN_BLOCK_CAPTURE_AUTORELEASING = YES;
				CLANG_WARN_BOOL_CONVERSION = YES;
				CLANG_WARN_COMMA = YES;
				CLANG_WARN_CONSTANT_CONVERSION = YES;
				CLANG_WARN_DEPRECATED_OBJC_IMPLEMENTATIONS = YES;
				CLANG_WARN_DIRECT_OBJC_ISA_USAGE = YES_ERROR;
				CLANG_WARN_DOCUMENTATION_COMMENTS = YES;
				CLANG_WARN_EMPTY_BODY = YES;
				CLANG_WARN_ENUM_CONVERSION = YES;
				CLANG_WARN_INFINITE_RECURSION = YES;
				CLANG_WARN_INT_CONVERSION = YES;
				CLANG_WARN_NON_LITERAL_NULL_CONVERSION = YES;
				CLANG_WARN_OBJC_IMPLICIT_RETAIN_SELF = YES;
				CLANG_WARN_OBJC_LITERAL_CONVERSION = YES;
				CLANG_WARN_OBJC_ROOT_CLASS = YES_ERROR;
				CLANG_WARN_RANGE_LOOP_ANALYSIS = YES;
				CLANG_WARN_STRICT_PROTOTYPES = YES;
				CLANG_WARN_SUSPICIOUS_MOVE = YES;
				CLANG_WARN_UNGUARDED_AVAILABILITY = YES_AGGRESSIVE;
				CLANG_WARN_UNREACHABLE_CODE = YES;
				CLANG_WARN__DUPLICATE_METHOD_MATCH = YES;
				CODE_SIGN_IDENTITY = "iPhone Developer";
				COPY_PHASE_STRIP = NO;
				CURRENT_PROJECT_VERSION = 1;
				DEBUG_INFORMATION_FORMAT = "dwarf-with-dsym";
				ENABLE_NS_ASSERTIONS = NO;
				ENABLE_STRICT_OBJC_MSGSEND = YES;
				GCC_C_LANGUAGE_STANDARD = gnu11;
				GCC_NO_COMMON_BLOCKS = YES;
				GCC_WARN_64_TO_32_BIT_CONVERSION = YES;
				GCC_WARN_ABOUT_RETURN_TYPE = YES_ERROR;
				GCC_WARN_UNDECLARED_SELECTOR = YES;
				GCC_WARN_UNINITIALIZED_AUTOS = YES_AGGRESSIVE;
				GCC_WARN_UNUSED_FUNCTION = YES;
				GCC_WARN_UNUSED_VARIABLE = YES;
				IPHONEOS_DEPLOYMENT_TARGET = 11.4;
				MTL_ENABLE_DEBUG_INFO = NO;
				SDKROOT = iphoneos;
				SWIFT_ACTIVE_COMPILATION_CONDITIONS = TESTNET;
				SWIFT_COMPILATION_MODE = wholemodule;
				SWIFT_OPTIMIZATION_LEVEL = "-O";
				VALIDATE_PRODUCT = YES;
				VERSIONING_SYSTEM = "apple-generic";
				VERSION_INFO_PREFIX = "";
			};
			name = "Release-Testnet";
		};
		3C59958F222EED1C0040C24B /* Release-Testnet */ = {
			isa = XCBuildConfiguration;
			buildSettings = {
				CLANG_ENABLE_MODULES = YES;
				CLANG_WARN_DOCUMENTATION_COMMENTS = NO;
				CODE_SIGN_IDENTITY = "";
				CODE_SIGN_STYLE = Automatic;
				DEFINES_MODULE = YES;
				DEVELOPMENT_TEAM = 4R7S6N88W9;
				DYLIB_COMPATIBILITY_VERSION = 1;
				DYLIB_CURRENT_VERSION = 1;
				DYLIB_INSTALL_NAME_BASE = "@rpath";
				HEADER_SEARCH_PATHS = "$(SRCROOT)/..";
				INFOPLIST_FILE = BRCrypto/Info.plist;
				INSTALL_PATH = "$(LOCAL_LIBRARY_DIR)/Frameworks";
				IPHONEOS_DEPLOYMENT_TARGET = 11.4;
				LD_RUNPATH_SEARCH_PATHS = (
					"$(inherited)",
					"@executable_path/Frameworks",
					"@loader_path/Frameworks",
				);
				MTL_FAST_MATH = YES;
				OTHER_SWIFT_FLAGS = "";
				PRODUCT_BUNDLE_IDENTIFIER = com.breadwallet.BRCrypto;
				PRODUCT_NAME = "$(TARGET_NAME:c99extidentifier)";
				SKIP_INSTALL = YES;
				SWIFT_ACTIVE_COMPILATION_CONDITIONS = TESTNET;
				SWIFT_INCLUDE_PATHS = "$(SRCROOT)/Core/";
				SWIFT_VERSION = 5.0;
				TARGETED_DEVICE_FAMILY = "1,2";
			};
			name = "Release-Testnet";
		};
		3C599590222EED1C0040C24B /* Release-Testnet */ = {
			isa = XCBuildConfiguration;
			buildSettings = {
				ALWAYS_EMBED_SWIFT_STANDARD_LIBRARIES = YES;
				CODE_SIGN_STYLE = Automatic;
				DEVELOPMENT_TEAM = 4R7S6N88W9;
				HEADER_SEARCH_PATHS = "$(SRCROOT)/..";
				INFOPLIST_FILE = BRCryptoTests/Info.plist;
				IPHONEOS_DEPLOYMENT_TARGET = 12.0;
				LD_RUNPATH_SEARCH_PATHS = (
					"$(inherited)",
					"@executable_path/Frameworks",
					"@loader_path/Frameworks",
				);
				MTL_FAST_MATH = YES;
				PRODUCT_BUNDLE_IDENTIFIER = com.breadwallet.BRCryptoTests;
				PRODUCT_NAME = "$(TARGET_NAME)";
				SWIFT_VERSION = 5.0;
				TARGETED_DEVICE_FAMILY = "1,2";
			};
			name = "Release-Testnet";
		};
		3C599591222EED1C0040C24B /* Release-Testnet */ = {
			isa = XCBuildConfiguration;
			buildSettings = {
				ALWAYS_EMBED_SWIFT_STANDARD_LIBRARIES = YES;
				ASSETCATALOG_COMPILER_APPICON_NAME = AppIcon;
				CODE_SIGN_STYLE = Automatic;
				DEVELOPMENT_TEAM = 4R7S6N88W9;
				INFOPLIST_FILE = BRCryptoDemo/Info.plist;
				IPHONEOS_DEPLOYMENT_TARGET = 11.4;
				LD_RUNPATH_SEARCH_PATHS = (
					"$(inherited)",
					"@executable_path/Frameworks",
				);
				MTL_FAST_MATH = YES;
				PRODUCT_BUNDLE_IDENTIFIER = com.breadwallet.BRCryptoDemo;
				PRODUCT_NAME = "$(TARGET_NAME)";
				SWIFT_VERSION = 5.0;
				TARGETED_DEVICE_FAMILY = "1,2";
			};
			name = "Release-Testnet";
		};
		3C599592222EED1C0040C24B /* Release-Testnet */ = {
			isa = XCBuildConfiguration;
			buildSettings = {
				CLANG_WARN_COMMA = NO;
				CLANG_WARN_DOCUMENTATION_COMMENTS = NO;
				CODE_SIGN_STYLE = Automatic;
				DEFINES_MODULE = YES;
				DEVELOPMENT_TEAM = 4R7S6N88W9;
				HEADER_SEARCH_PATHS = (
					"$(SRCROOT)/..",
					"$(SRCROOT)/../secp256k1",
				);
				IPHONEOS_DEPLOYMENT_TARGET = 11.4;
				MODULEMAP_FILE = "$(PROJECT_DIR)/Core/module.modulemap";
				OTHER_CFLAGS = "-DBITCOIN_TESTNET";
				OTHER_LDFLAGS = "-ObjC";
				PRODUCT_NAME = "$(TARGET_NAME)";
				SKIP_INSTALL = YES;
				SWIFT_VERSION = 4.0;
				TARGETED_DEVICE_FAMILY = "1,2";
			};
			name = "Release-Testnet";
		};
		3C599593222EED1C0040C24B /* Release-Testnet */ = {
			isa = XCBuildConfiguration;
			buildSettings = {
				CLANG_WARN_COMMA = NO;
				CLANG_WARN_DOCUMENTATION_COMMENTS = NO;
				CODE_SIGN_STYLE = Automatic;
				DEVELOPMENT_TEAM = 4R7S6N88W9;
				HEADER_SEARCH_PATHS = (
					"$(SRCROOT)/..",
					"$(SRCROOT)/../ethereum",
					"$(SRCROOT)/../secp256k1",
				);
				IPHONEOS_DEPLOYMENT_TARGET = 11.4;
				MACOSX_DEPLOYMENT_TARGET = 10.13;
				OTHER_CFLAGS = "-DBITCOIN_TESTNET";
				OTHER_LDFLAGS = "-ObjC";
				PRODUCT_NAME = "$(TARGET_NAME)";
				SDKROOT = macosx;
				SKIP_INSTALL = YES;
				SWIFT_VERSION = 4.0;
				TARGETED_DEVICE_FAMILY = "1,2";
			};
			name = "Release-Testnet";
		};
		3C599594222EED1C0040C24B /* Release-Testnet */ = {
			isa = XCBuildConfiguration;
			buildSettings = {
				CLANG_WARN_COMMA = NO;
				CLANG_WARN_DOCUMENTATION_COMMENTS = NO;
				CODE_SIGN_STYLE = Automatic;
				DEVELOPMENT_TEAM = 4R7S6N88W9;
				HEADER_SEARCH_PATHS = (
					"$(SRCROOT)/..",
					"$(SRCROOT)/../support",
				);
				INFOPLIST_FILE = CoreTests/Info.plist;
				IPHONEOS_DEPLOYMENT_TARGET = 11.4;
				LD_RUNPATH_SEARCH_PATHS = (
					"$(inherited)",
					"@executable_path/Frameworks",
					"@loader_path/Frameworks",
				);
				OTHER_CFLAGS = "-DBITCOIN_TESTNET";
				PRODUCT_BUNDLE_IDENTIFIER = com.breadwallet.CoreTests;
				PRODUCT_NAME = "$(TARGET_NAME)";
				SWIFT_OBJC_BRIDGING_HEADER = "CoreTests/CoreTests-Bridging-Header.h";
				SWIFT_VERSION = 5.0;
				TARGETED_DEVICE_FAMILY = "1,2";
			};
			name = "Release-Testnet";
		};
		3C599595222EED1C0040C24B /* Release-Testnet */ = {
			isa = XCBuildConfiguration;
			buildSettings = {
				CLANG_WARN_DOCUMENTATION_COMMENTS = NO;
				CODE_SIGN_IDENTITY = "Mac Developer";
				CODE_SIGN_STYLE = Automatic;
				DEVELOPMENT_TEAM = 4R7S6N88W9;
				HEADER_SEARCH_PATHS = "$(SRCROOT)/..";
				MACOSX_DEPLOYMENT_TARGET = 10.13;
				PRODUCT_NAME = "$(TARGET_NAME)";
				SDKROOT = macosx;
			};
			name = "Release-Testnet";
		};
		3C599596222EED1C0040C24B /* Release-Testnet */ = {
			isa = XCBuildConfiguration;
			buildSettings = {
				CLANG_WARN_DOCUMENTATION_COMMENTS = NO;
				CODE_SIGN_IDENTITY = "Mac Developer";
				CODE_SIGN_STYLE = Automatic;
				DEVELOPMENT_TEAM = 4R7S6N88W9;
				HEADER_SEARCH_PATHS = "$(SRCROOT)/..";
				MACOSX_DEPLOYMENT_TARGET = 10.13;
				MTL_FAST_MATH = YES;
				PRODUCT_NAME = "$(TARGET_NAME)";
				SDKROOT = macosx;
			};
			name = "Release-Testnet";
		};
		3C6B17302131CB5B003C313B /* Debug */ = {
			isa = XCBuildConfiguration;
			buildSettings = {
				CLANG_WARN_DOCUMENTATION_COMMENTS = NO;
				CODE_SIGN_IDENTITY = "Mac Developer";
				CODE_SIGN_STYLE = Automatic;
				DEVELOPMENT_TEAM = 4R7S6N88W9;
				HEADER_SEARCH_PATHS = "$(SRCROOT)/..";
				MACOSX_DEPLOYMENT_TARGET = 10.13;
				PRODUCT_NAME = "$(TARGET_NAME)";
				SDKROOT = macosx;
			};
			name = Debug;
		};
		3C6B17312131CB5B003C313B /* Release */ = {
			isa = XCBuildConfiguration;
			buildSettings = {
				CLANG_WARN_DOCUMENTATION_COMMENTS = NO;
				CODE_SIGN_IDENTITY = "Mac Developer";
				CODE_SIGN_STYLE = Automatic;
				DEVELOPMENT_TEAM = 4R7S6N88W9;
				HEADER_SEARCH_PATHS = "$(SRCROOT)/..";
				MACOSX_DEPLOYMENT_TARGET = 10.13;
				PRODUCT_NAME = "$(TARGET_NAME)";
				SDKROOT = macosx;
			};
			name = Release;
		};
		3C6B17772131CE12003C313B /* Debug */ = {
			isa = XCBuildConfiguration;
			buildSettings = {
				CLANG_WARN_COMMA = NO;
				CLANG_WARN_DOCUMENTATION_COMMENTS = NO;
				CODE_SIGN_STYLE = Automatic;
				DEVELOPMENT_TEAM = 4R7S6N88W9;
				HEADER_SEARCH_PATHS = (
					"$(SRCROOT)/..",
					"$(SRCROOT)/../ethereum",
					"$(SRCROOT)/../secp256k1",
				);
				IPHONEOS_DEPLOYMENT_TARGET = 11.4;
				MACOSX_DEPLOYMENT_TARGET = 10.13;
				OTHER_CFLAGS = (
					"-DDEBUG",
					"-DBITCOIN_DEBUG",
					"-DBITCOIN_TESTNET",
				);
				OTHER_LDFLAGS = "-ObjC";
				PRODUCT_NAME = "$(TARGET_NAME)";
				SDKROOT = macosx;
				SKIP_INSTALL = YES;
				SWIFT_VERSION = 4.0;
				TARGETED_DEVICE_FAMILY = "1,2";
			};
			name = Debug;
		};
		3C6B17782131CE12003C313B /* Release */ = {
			isa = XCBuildConfiguration;
			buildSettings = {
				CLANG_WARN_COMMA = NO;
				CLANG_WARN_DOCUMENTATION_COMMENTS = NO;
				CODE_SIGN_STYLE = Automatic;
				DEVELOPMENT_TEAM = 4R7S6N88W9;
				HEADER_SEARCH_PATHS = (
					"$(SRCROOT)/..",
					"$(SRCROOT)/../ethereum",
					"$(SRCROOT)/../secp256k1",
				);
				IPHONEOS_DEPLOYMENT_TARGET = 11.4;
				MACOSX_DEPLOYMENT_TARGET = 10.13;
				OTHER_CFLAGS = "";
				OTHER_LDFLAGS = "-ObjC";
				PRODUCT_NAME = "$(TARGET_NAME)";
				SDKROOT = macosx;
				SKIP_INSTALL = YES;
				SWIFT_VERSION = 4.0;
				TARGETED_DEVICE_FAMILY = "1,2";
			};
			name = Release;
		};
		3CAB60A020AF8C5D00810CE4 /* Debug */ = {
			isa = XCBuildConfiguration;
			buildSettings = {
				CLANG_WARN_COMMA = NO;
				CLANG_WARN_DOCUMENTATION_COMMENTS = NO;
				CODE_SIGN_STYLE = Automatic;
				DEFINES_MODULE = YES;
				DEVELOPMENT_TEAM = 4R7S6N88W9;
				HEADER_SEARCH_PATHS = (
					"$(SRCROOT)/..",
					"$(SRCROOT)/../secp256k1",
				);
				IPHONEOS_DEPLOYMENT_TARGET = 11.4;
				MODULEMAP_FILE = "$(PROJECT_DIR)/Core/module.modulemap";
				OTHER_CFLAGS = (
					"-DDEBUG",
					"-DBITCOIN_DEBUG",
				);
				OTHER_LDFLAGS = "-ObjC";
				PRODUCT_NAME = "$(TARGET_NAME)";
				SKIP_INSTALL = YES;
				SWIFT_VERSION = 4.0;
				TARGETED_DEVICE_FAMILY = "1,2";
			};
			name = Debug;
		};
		3CAB60A120AF8C5D00810CE4 /* Release */ = {
			isa = XCBuildConfiguration;
			buildSettings = {
				CLANG_WARN_COMMA = NO;
				CLANG_WARN_DOCUMENTATION_COMMENTS = NO;
				CODE_SIGN_STYLE = Automatic;
				DEFINES_MODULE = YES;
				DEVELOPMENT_TEAM = 4R7S6N88W9;
				HEADER_SEARCH_PATHS = (
					"$(SRCROOT)/..",
					"$(SRCROOT)/../secp256k1",
				);
				IPHONEOS_DEPLOYMENT_TARGET = 11.4;
				MODULEMAP_FILE = "$(PROJECT_DIR)/Core/module.modulemap";
				OTHER_CFLAGS = "";
				OTHER_LDFLAGS = "-ObjC";
				PRODUCT_NAME = "$(TARGET_NAME)";
				SKIP_INSTALL = YES;
				SWIFT_VERSION = 4.0;
				TARGETED_DEVICE_FAMILY = "1,2";
			};
			name = Release;
		};
		3CAB60AF20AF8C8500810CE4 /* Debug */ = {
			isa = XCBuildConfiguration;
			buildSettings = {
				CLANG_WARN_COMMA = NO;
				CLANG_WARN_DOCUMENTATION_COMMENTS = NO;
				CODE_SIGN_STYLE = Automatic;
				DEVELOPMENT_TEAM = 4R7S6N88W9;
				HEADER_SEARCH_PATHS = (
					"$(SRCROOT)/..",
					"$(SRCROOT)/../support",
				);
				INFOPLIST_FILE = CoreTests/Info.plist;
				IPHONEOS_DEPLOYMENT_TARGET = 11.4;
				LD_RUNPATH_SEARCH_PATHS = (
					"$(inherited)",
					"@executable_path/Frameworks",
					"@loader_path/Frameworks",
				);
				OTHER_CFLAGS = (
					"-DDEBUG",
					"-DBITCOIN_DEBUG",
				);
				PRODUCT_BUNDLE_IDENTIFIER = com.breadwallet.CoreTests;
				PRODUCT_NAME = "$(TARGET_NAME)";
				SWIFT_OBJC_BRIDGING_HEADER = "CoreTests/CoreTests-Bridging-Header.h";
				SWIFT_VERSION = 5.0;
				TARGETED_DEVICE_FAMILY = "1,2";
			};
			name = Debug;
		};
		3CAB60B020AF8C8500810CE4 /* Release */ = {
			isa = XCBuildConfiguration;
			buildSettings = {
				CLANG_WARN_COMMA = NO;
				CLANG_WARN_DOCUMENTATION_COMMENTS = NO;
				CODE_SIGN_STYLE = Automatic;
				DEVELOPMENT_TEAM = 4R7S6N88W9;
				HEADER_SEARCH_PATHS = (
					"$(SRCROOT)/..",
					"$(SRCROOT)/../support",
				);
				INFOPLIST_FILE = CoreTests/Info.plist;
				IPHONEOS_DEPLOYMENT_TARGET = 11.4;
				LD_RUNPATH_SEARCH_PATHS = (
					"$(inherited)",
					"@executable_path/Frameworks",
					"@loader_path/Frameworks",
				);
				OTHER_CFLAGS = "";
				PRODUCT_BUNDLE_IDENTIFIER = com.breadwallet.CoreTests;
				PRODUCT_NAME = "$(TARGET_NAME)";
				SWIFT_OBJC_BRIDGING_HEADER = "CoreTests/CoreTests-Bridging-Header.h";
				SWIFT_VERSION = 5.0;
				TARGETED_DEVICE_FAMILY = "1,2";
			};
			name = Release;
		};
		3CEE8EEE216FAFF7008540C8 /* Debug */ = {
			isa = XCBuildConfiguration;
			buildSettings = {
				CLANG_WARN_DOCUMENTATION_COMMENTS = NO;
				CODE_SIGN_IDENTITY = "Mac Developer";
				CODE_SIGN_STYLE = Automatic;
				DEVELOPMENT_TEAM = 4R7S6N88W9;
				HEADER_SEARCH_PATHS = "$(SRCROOT)/..";
				MACOSX_DEPLOYMENT_TARGET = 10.13;
				MTL_ENABLE_DEBUG_INFO = INCLUDE_SOURCE;
				MTL_FAST_MATH = YES;
				PRODUCT_NAME = "$(TARGET_NAME)";
				SDKROOT = macosx;
			};
			name = Debug;
		};
		3CEE8EEF216FAFF7008540C8 /* Release */ = {
			isa = XCBuildConfiguration;
			buildSettings = {
				CLANG_WARN_DOCUMENTATION_COMMENTS = NO;
				CODE_SIGN_IDENTITY = "Mac Developer";
				CODE_SIGN_STYLE = Automatic;
				DEVELOPMENT_TEAM = 4R7S6N88W9;
				HEADER_SEARCH_PATHS = "$(SRCROOT)/..";
				MACOSX_DEPLOYMENT_TARGET = 10.13;
				MTL_FAST_MATH = YES;
				PRODUCT_NAME = "$(TARGET_NAME)";
				SDKROOT = macosx;
			};
			name = Release;
		};
/* End XCBuildConfiguration section */

/* Begin XCConfigurationList section */
		3C0EADFC2188D920000577A6 /* Build configuration list for PBXNativeTarget "BRCrypto" */ = {
			isa = XCConfigurationList;
			buildConfigurations = (
				3C0EADFD2188D920000577A6 /* Debug */,
				3C3DC5CB21E54C5A004188BD /* Debug-Testnet */,
				3C0EADFE2188D920000577A6 /* Release */,
				3C59958F222EED1C0040C24B /* Release-Testnet */,
			);
			defaultConfigurationIsVisible = 0;
			defaultConfigurationName = Release;
		};
		3C0EADFF2188D920000577A6 /* Build configuration list for PBXNativeTarget "BRCryptoTests" */ = {
			isa = XCConfigurationList;
			buildConfigurations = (
				3C0EAE002188D920000577A6 /* Debug */,
				3C3DC5CC21E54C5A004188BD /* Debug-Testnet */,
				3C0EAE012188D920000577A6 /* Release */,
				3C599590222EED1C0040C24B /* Release-Testnet */,
			);
			defaultConfigurationIsVisible = 0;
			defaultConfigurationName = Release;
		};
		3C18F8C021950748006F738F /* Build configuration list for PBXNativeTarget "BRCryptoDemo" */ = {
			isa = XCConfigurationList;
			buildConfigurations = (
				3C18F8C121950748006F738F /* Debug */,
				3C3DC5CD21E54C5A004188BD /* Debug-Testnet */,
				3C18F8C221950748006F738F /* Release */,
				3C599591222EED1C0040C24B /* Release-Testnet */,
			);
			defaultConfigurationIsVisible = 0;
			defaultConfigurationName = Release;
		};
		3C590F1120950C160005597B /* Build configuration list for PBXProject "BRCore" */ = {
			isa = XCConfigurationList;
			buildConfigurations = (
				3C590F2920950C160005597B /* Debug */,
				3C3DC5CA21E54C5A004188BD /* Debug-Testnet */,
				3C590F2A20950C160005597B /* Release */,
				3C59958E222EED1C0040C24B /* Release-Testnet */,
			);
			defaultConfigurationIsVisible = 0;
			defaultConfigurationName = Release;
		};
		3C6B17322131CB5B003C313B /* Build configuration list for PBXNativeTarget "CoreExplore" */ = {
			isa = XCConfigurationList;
			buildConfigurations = (
				3C6B17302131CB5B003C313B /* Debug */,
				3C3DC5D421E54C5A004188BD /* Debug-Testnet */,
				3C6B17312131CB5B003C313B /* Release */,
				3C599595222EED1C0040C24B /* Release-Testnet */,
			);
			defaultConfigurationIsVisible = 0;
			defaultConfigurationName = Release;
		};
		3C6B17762131CE12003C313B /* Build configuration list for PBXNativeTarget "CoreMacOS" */ = {
			isa = XCConfigurationList;
			buildConfigurations = (
				3C6B17772131CE12003C313B /* Debug */,
				3C3DC5D221E54C5A004188BD /* Debug-Testnet */,
				3C6B17782131CE12003C313B /* Release */,
				3C599593222EED1C0040C24B /* Release-Testnet */,
			);
			defaultConfigurationIsVisible = 0;
			defaultConfigurationName = Release;
		};
		3CAB609F20AF8C5D00810CE4 /* Build configuration list for PBXNativeTarget "Core" */ = {
			isa = XCConfigurationList;
			buildConfigurations = (
				3CAB60A020AF8C5D00810CE4 /* Debug */,
				3C3DC5D121E54C5A004188BD /* Debug-Testnet */,
				3CAB60A120AF8C5D00810CE4 /* Release */,
				3C599592222EED1C0040C24B /* Release-Testnet */,
			);
			defaultConfigurationIsVisible = 0;
			defaultConfigurationName = Release;
		};
		3CAB60AE20AF8C8500810CE4 /* Build configuration list for PBXNativeTarget "CoreTests" */ = {
			isa = XCConfigurationList;
			buildConfigurations = (
				3CAB60AF20AF8C8500810CE4 /* Debug */,
				3C3DC5D321E54C5A004188BD /* Debug-Testnet */,
				3CAB60B020AF8C8500810CE4 /* Release */,
				3C599594222EED1C0040C24B /* Release-Testnet */,
			);
			defaultConfigurationIsVisible = 0;
			defaultConfigurationName = Release;
		};
		3CEE8EF0216FAFF7008540C8 /* Build configuration list for PBXNativeTarget "CorePerf" */ = {
			isa = XCConfigurationList;
			buildConfigurations = (
				3CEE8EEE216FAFF7008540C8 /* Debug */,
				3C3DC5D521E54C5A004188BD /* Debug-Testnet */,
				3CEE8EEF216FAFF7008540C8 /* Release */,
				3C599596222EED1C0040C24B /* Release-Testnet */,
			);
			defaultConfigurationIsVisible = 0;
			defaultConfigurationName = Release;
		};
/* End XCConfigurationList section */
	};
	rootObject = 3C590F0E20950C160005597B /* Project object */;
}<|MERGE_RESOLUTION|>--- conflicted
+++ resolved
@@ -35,17 +35,6 @@
 		3C25BF4B2236EE71004B093F /* BRChainParams.c in Sources */ = {isa = PBXBuildFile; fileRef = 3C25BF492236EE70004B093F /* BRChainParams.c */; };
 		3C25ED372254066000CFB88D /* TransferTableViewCell.swift in Sources */ = {isa = PBXBuildFile; fileRef = 3CCD36BB21AC90850032637A /* TransferTableViewCell.swift */; };
 		3C25ED382254079400CFB88D /* TransferViewController.swift in Sources */ = {isa = PBXBuildFile; fileRef = 3CCD36B921AC90850032637A /* TransferViewController.swift */; };
-		3C2AED6C22BA93C0006B2F4A /* BRGeneric.c in Sources */ = {isa = PBXBuildFile; fileRef = 3C2AED6B22BA93C0006B2F4A /* BRGeneric.c */; };
-		3C2AED7022BA98D7006B2F4A /* BRGenericHandlers.c in Sources */ = {isa = PBXBuildFile; fileRef = 3C2AED6F22BA98D7006B2F4A /* BRGenericHandlers.c */; };
-		3C2C172F22BAA47C00E811E2 /* BRCryptoTransfer.c in Sources */ = {isa = PBXBuildFile; fileRef = 3C97E23B22416AB1003FD88F /* BRCryptoTransfer.c */; };
-		3C2C173022BAA48200E811E2 /* BRCryptoWallet.c in Sources */ = {isa = PBXBuildFile; fileRef = 3C97E23A22416AB1003FD88F /* BRCryptoWallet.c */; };
-		3C2C173122BAA48E00E811E2 /* BRCryptoHash.c in Sources */ = {isa = PBXBuildFile; fileRef = 3CCC61E7228C6C2000C0A13E /* BRCryptoHash.c */; };
-		3C2C173222BAA49B00E811E2 /* BRCryptoFeeBasis.c in Sources */ = {isa = PBXBuildFile; fileRef = 3CCC61EA228C7FB500C0A13E /* BRCryptoFeeBasis.c */; };
-		3C2C173322BAA49F00E811E2 /* BRCryptoNetwork.c in Sources */ = {isa = PBXBuildFile; fileRef = 3C97E23922416AB1003FD88F /* BRCryptoNetwork.c */; };
-		3C2C173422BAA4A100E811E2 /* BRCryptoTransfer.c in Sources */ = {isa = PBXBuildFile; fileRef = 3C97E23B22416AB1003FD88F /* BRCryptoTransfer.c */; };
-		3C2C173522BAA4A500E811E2 /* BRCryptoWallet.c in Sources */ = {isa = PBXBuildFile; fileRef = 3C97E23A22416AB1003FD88F /* BRCryptoWallet.c */; };
-		3C2C173622BAA4A800E811E2 /* BRCryptoWalletManager.c in Sources */ = {isa = PBXBuildFile; fileRef = 3C97E23D22416AB1003FD88F /* BRCryptoWalletManager.c */; };
-		3C2C173922BAC9E900E811E2 /* BRGenericRipple.c in Sources */ = {isa = PBXBuildFile; fileRef = 3C2C173822BAC9E900E811E2 /* BRGenericRipple.c */; };
 		3C386DC720C6F4AF0065E355 /* BREthereumLESRandom.c in Sources */ = {isa = PBXBuildFile; fileRef = 3C386DC120C6F4AE0065E355 /* BREthereumLESRandom.c */; };
 		3C386DCF20C6F5E40065E355 /* BREthereumBCS.c in Sources */ = {isa = PBXBuildFile; fileRef = 3C386DCA20C6F5E40065E355 /* BREthereumBCS.c */; };
 		3C386DD020C6F5E40065E355 /* BREthereumBCSEvent.c in Sources */ = {isa = PBXBuildFile; fileRef = 3C386DCD20C6F5E40065E355 /* BREthereumBCSEvent.c */; };
@@ -141,6 +130,20 @@
 		3C97E25F2243E589003FD88F /* BRCryptoAccountTests.swift in Sources */ = {isa = PBXBuildFile; fileRef = 3C97E25E2243E589003FD88F /* BRCryptoAccountTests.swift */; };
 		3C97E2612243E5EE003FD88F /* BRCryptoNetworkTests.swift in Sources */ = {isa = PBXBuildFile; fileRef = 3C97E2602243E5EE003FD88F /* BRCryptoNetworkTests.swift */; };
 		3C97E269224996C3003FD88F /* BRCryptoSystemTests.swift in Sources */ = {isa = PBXBuildFile; fileRef = 3C97E268224996C2003FD88F /* BRCryptoSystemTests.swift */; };
+		3C9B8DE722BD52940060C3A9 /* BRGenericRipple.c in Sources */ = {isa = PBXBuildFile; fileRef = 3C9B8DDE22BD52930060C3A9 /* BRGenericRipple.c */; };
+		3C9B8DE822BD52940060C3A9 /* BRGenericRipple.c in Sources */ = {isa = PBXBuildFile; fileRef = 3C9B8DDE22BD52930060C3A9 /* BRGenericRipple.c */; };
+		3C9B8DE922BD52940060C3A9 /* BRGeneric.c in Sources */ = {isa = PBXBuildFile; fileRef = 3C9B8DE122BD52930060C3A9 /* BRGeneric.c */; };
+		3C9B8DEA22BD52940060C3A9 /* BRGeneric.c in Sources */ = {isa = PBXBuildFile; fileRef = 3C9B8DE122BD52930060C3A9 /* BRGeneric.c */; };
+		3C9B8DEB22BD52940060C3A9 /* BRGenericWalletManager.c in Sources */ = {isa = PBXBuildFile; fileRef = 3C9B8DE222BD52930060C3A9 /* BRGenericWalletManager.c */; };
+		3C9B8DEC22BD52940060C3A9 /* BRGenericWalletManager.c in Sources */ = {isa = PBXBuildFile; fileRef = 3C9B8DE222BD52930060C3A9 /* BRGenericWalletManager.c */; };
+		3C9B8DED22BD52940060C3A9 /* BRGenericHandlers.c in Sources */ = {isa = PBXBuildFile; fileRef = 3C9B8DE622BD52940060C3A9 /* BRGenericHandlers.c */; };
+		3C9B8DEE22BD52940060C3A9 /* BRGenericHandlers.c in Sources */ = {isa = PBXBuildFile; fileRef = 3C9B8DE622BD52940060C3A9 /* BRGenericHandlers.c */; };
+		3C9B8DEF22BD55CA0060C3A9 /* BRRippleAccount.c in Sources */ = {isa = PBXBuildFile; fileRef = C3C453E3226E4862004CC0C7 /* BRRippleAccount.c */; };
+		3C9B8DF022BD55CA0060C3A9 /* BRRippleBase58.c in Sources */ = {isa = PBXBuildFile; fileRef = C3C864A6227CA28E0055120E /* BRRippleBase58.c */; };
+		3C9B8DF122BD55CA0060C3A9 /* BRRippleSerialize.c in Sources */ = {isa = PBXBuildFile; fileRef = C3C453DD226E2C62004CC0C7 /* BRRippleSerialize.c */; };
+		3C9B8DF222BD55CA0060C3A9 /* BRRippleSignature.c in Sources */ = {isa = PBXBuildFile; fileRef = C3C453E62270B39E004CC0C7 /* BRRippleSignature.c */; };
+		3C9B8DF322BD55CA0060C3A9 /* BRRippleTransaction.c in Sources */ = {isa = PBXBuildFile; fileRef = C3C453DE226E2C62004CC0C7 /* BRRippleTransaction.c */; };
+		3C9B8DF422BD55CA0060C3A9 /* BRRippleWallet.c in Sources */ = {isa = PBXBuildFile; fileRef = C3C864A3227C6B490055120E /* BRRippleWallet.c */; };
 		3CA15F80221648D200C84E65 /* libresolv.tbd in Frameworks */ = {isa = PBXBuildFile; fileRef = 3CA15F7F221648D200C84E65 /* libresolv.tbd */; };
 		3CAB60A920AF8C8500810CE4 /* CoreTests.swift in Sources */ = {isa = PBXBuildFile; fileRef = 3CAB60A820AF8C8500810CE4 /* CoreTests.swift */; };
 		3CAB60AB20AF8C8500810CE4 /* libCore.a in Frameworks */ = {isa = PBXBuildFile; fileRef = 3CAB609B20AF8C5D00810CE4 /* libCore.a */; };
@@ -199,6 +202,8 @@
 		3CCB1363224D94C300ADCDB9 /* BRCryptoBaseTests.swift in Sources */ = {isa = PBXBuildFile; fileRef = 3CCB1362224D94C300ADCDB9 /* BRCryptoBaseTests.swift */; };
 		3CCB136A2253C84E00ADCDB9 /* BRSyncMode.c in Sources */ = {isa = PBXBuildFile; fileRef = 3CCB13682253C84500ADCDB9 /* BRSyncMode.c */; };
 		3CCB136B2253C84E00ADCDB9 /* BRSyncMode.c in Sources */ = {isa = PBXBuildFile; fileRef = 3CCB13682253C84500ADCDB9 /* BRSyncMode.c */; };
+		3CCC61E12289D3B900C0A13E /* BRCryptoTransfer.c in Sources */ = {isa = PBXBuildFile; fileRef = 3C97E23B22416AB1003FD88F /* BRCryptoTransfer.c */; };
+		3CCC61E3228B625F00C0A13E /* BRCryptoWallet.c in Sources */ = {isa = PBXBuildFile; fileRef = 3C97E23A22416AB1003FD88F /* BRCryptoWallet.c */; };
 		3CCC61E8228C6C2000C0A13E /* BRCryptoHash.c in Sources */ = {isa = PBXBuildFile; fileRef = 3CCC61E7228C6C2000C0A13E /* BRCryptoHash.c */; };
 		3CCC61EB228C7FB500C0A13E /* BRCryptoFeeBasis.c in Sources */ = {isa = PBXBuildFile; fileRef = 3CCC61EA228C7FB500C0A13E /* BRCryptoFeeBasis.c */; };
 		3CCD36B121A5BB8D0032637A /* BRWalletManager.c in Sources */ = {isa = PBXBuildFile; fileRef = 3CCD36B021A5BB8D0032637A /* BRWalletManager.c */; };
@@ -238,13 +243,8 @@
 		3CF66B1722AAE45400C1E9BB /* BRCryptoUnit.swift in Sources */ = {isa = PBXBuildFile; fileRef = 3CF66B0F22AAE45400C1E9BB /* BRCryptoUnit.swift */; };
 		3CF66B1822AAE45400C1E9BB /* BRCryptoCurrency.swift in Sources */ = {isa = PBXBuildFile; fileRef = 3CF66B1022AAE45400C1E9BB /* BRCryptoCurrency.swift */; };
 		3CF66B1A22AB14E100C1E9BB /* BRCryptoAddress.swift in Sources */ = {isa = PBXBuildFile; fileRef = 3CF66B1922AB14E100C1E9BB /* BRCryptoAddress.swift */; };
-<<<<<<< HEAD
-		3CFEFE1E22BC208E0044153D /* BRGenericWalletManager.c in Sources */ = {isa = PBXBuildFile; fileRef = 3CFEFE1D22BC208E0044153D /* BRGenericWalletManager.c */; };
-		3CFEFE1F22BC208E0044153D /* BRGenericWalletManager.c in Sources */ = {isa = PBXBuildFile; fileRef = 3CFEFE1D22BC208E0044153D /* BRGenericWalletManager.c */; };
-=======
 		3CFEFE2322BC3AF20044153D /* BRCryptoWalletManagerClient.c in Sources */ = {isa = PBXBuildFile; fileRef = 3CFEFE2122BC3AF20044153D /* BRCryptoWalletManagerClient.c */; };
 		3CFEFE2422BC3AF20044153D /* BRCryptoWalletManagerClient.c in Sources */ = {isa = PBXBuildFile; fileRef = 3CFEFE2122BC3AF20044153D /* BRCryptoWalletManagerClient.c */; };
->>>>>>> fdbf0d07
 		C3C453E1226E2C62004CC0C7 /* BRRippleSerialize.c in Sources */ = {isa = PBXBuildFile; fileRef = C3C453DD226E2C62004CC0C7 /* BRRippleSerialize.c */; };
 		C3C453E2226E2C62004CC0C7 /* BRRippleTransaction.c in Sources */ = {isa = PBXBuildFile; fileRef = C3C453DE226E2C62004CC0C7 /* BRRippleTransaction.c */; };
 		C3C453E5226E4863004CC0C7 /* BRRippleAccount.c in Sources */ = {isa = PBXBuildFile; fileRef = C3C453E3226E4862004CC0C7 /* BRRippleAccount.c */; };
@@ -429,13 +429,6 @@
 		3C2A53CB20AF595500C430F6 /* BREthereumBlock.c */ = {isa = PBXFileReference; fileEncoding = 4; lastKnownFileType = sourcecode.c.c; path = BREthereumBlock.c; sourceTree = "<group>"; };
 		3C2A53CC20AF595500C430F6 /* BREthereumTransactionReceipt.h */ = {isa = PBXFileReference; fileEncoding = 4; lastKnownFileType = sourcecode.c.h; path = BREthereumTransactionReceipt.h; sourceTree = "<group>"; };
 		3C2A53CD20AF595500C430F6 /* BREthereumAmount.c */ = {isa = PBXFileReference; fileEncoding = 4; lastKnownFileType = sourcecode.c.c; path = BREthereumAmount.c; sourceTree = "<group>"; };
-		3C2AED6A22BA93C0006B2F4A /* BRGeneric.h */ = {isa = PBXFileReference; lastKnownFileType = sourcecode.c.h; path = BRGeneric.h; sourceTree = "<group>"; };
-		3C2AED6B22BA93C0006B2F4A /* BRGeneric.c */ = {isa = PBXFileReference; lastKnownFileType = sourcecode.c.c; path = BRGeneric.c; sourceTree = "<group>"; };
-		3C2AED6D22BA98A5006B2F4A /* BRGenericBase.h */ = {isa = PBXFileReference; lastKnownFileType = sourcecode.c.h; path = BRGenericBase.h; sourceTree = "<group>"; };
-		3C2AED6E22BA98D7006B2F4A /* BRGenericHandlers.h */ = {isa = PBXFileReference; lastKnownFileType = sourcecode.c.h; path = BRGenericHandlers.h; sourceTree = "<group>"; };
-		3C2AED6F22BA98D7006B2F4A /* BRGenericHandlers.c */ = {isa = PBXFileReference; lastKnownFileType = sourcecode.c.c; path = BRGenericHandlers.c; sourceTree = "<group>"; };
-		3C2C173722BAC9E900E811E2 /* BRGenericRipple.h */ = {isa = PBXFileReference; lastKnownFileType = sourcecode.c.h; path = BRGenericRipple.h; sourceTree = "<group>"; };
-		3C2C173822BAC9E900E811E2 /* BRGenericRipple.c */ = {isa = PBXFileReference; lastKnownFileType = sourcecode.c.c; path = BRGenericRipple.c; sourceTree = "<group>"; };
 		3C386DBD20C6F4AE0065E355 /* BREthereumLESRandom.h */ = {isa = PBXFileReference; fileEncoding = 4; lastKnownFileType = sourcecode.c.h; path = BREthereumLESRandom.h; sourceTree = "<group>"; };
 		3C386DC120C6F4AE0065E355 /* BREthereumLESRandom.c */ = {isa = PBXFileReference; fileEncoding = 4; lastKnownFileType = sourcecode.c.c; path = BREthereumLESRandom.c; sourceTree = "<group>"; };
 		3C386DCA20C6F5E40065E355 /* BREthereumBCS.c */ = {isa = PBXFileReference; fileEncoding = 4; lastKnownFileType = sourcecode.c.c; path = BREthereumBCS.c; sourceTree = "<group>"; };
@@ -536,6 +529,15 @@
 		3C97E25E2243E589003FD88F /* BRCryptoAccountTests.swift */ = {isa = PBXFileReference; lastKnownFileType = sourcecode.swift; path = BRCryptoAccountTests.swift; sourceTree = "<group>"; };
 		3C97E2602243E5EE003FD88F /* BRCryptoNetworkTests.swift */ = {isa = PBXFileReference; lastKnownFileType = sourcecode.swift; path = BRCryptoNetworkTests.swift; sourceTree = "<group>"; };
 		3C97E268224996C2003FD88F /* BRCryptoSystemTests.swift */ = {isa = PBXFileReference; fileEncoding = 4; lastKnownFileType = sourcecode.swift; path = BRCryptoSystemTests.swift; sourceTree = "<group>"; };
+		3C9B8DDE22BD52930060C3A9 /* BRGenericRipple.c */ = {isa = PBXFileReference; fileEncoding = 4; lastKnownFileType = sourcecode.c.c; path = BRGenericRipple.c; sourceTree = "<group>"; };
+		3C9B8DDF22BD52930060C3A9 /* BRGenericRipple.h */ = {isa = PBXFileReference; fileEncoding = 4; lastKnownFileType = sourcecode.c.h; path = BRGenericRipple.h; sourceTree = "<group>"; };
+		3C9B8DE022BD52930060C3A9 /* BRGeneric.h */ = {isa = PBXFileReference; fileEncoding = 4; lastKnownFileType = sourcecode.c.h; path = BRGeneric.h; sourceTree = "<group>"; };
+		3C9B8DE122BD52930060C3A9 /* BRGeneric.c */ = {isa = PBXFileReference; fileEncoding = 4; lastKnownFileType = sourcecode.c.c; path = BRGeneric.c; sourceTree = "<group>"; };
+		3C9B8DE222BD52930060C3A9 /* BRGenericWalletManager.c */ = {isa = PBXFileReference; fileEncoding = 4; lastKnownFileType = sourcecode.c.c; path = BRGenericWalletManager.c; sourceTree = "<group>"; };
+		3C9B8DE322BD52930060C3A9 /* BRGenericHandlers.h */ = {isa = PBXFileReference; fileEncoding = 4; lastKnownFileType = sourcecode.c.h; path = BRGenericHandlers.h; sourceTree = "<group>"; };
+		3C9B8DE422BD52930060C3A9 /* BRGenericBase.h */ = {isa = PBXFileReference; fileEncoding = 4; lastKnownFileType = sourcecode.c.h; path = BRGenericBase.h; sourceTree = "<group>"; };
+		3C9B8DE522BD52940060C3A9 /* BRGenericWalletManager.h */ = {isa = PBXFileReference; fileEncoding = 4; lastKnownFileType = sourcecode.c.h; path = BRGenericWalletManager.h; sourceTree = "<group>"; };
+		3C9B8DE622BD52940060C3A9 /* BRGenericHandlers.c */ = {isa = PBXFileReference; fileEncoding = 4; lastKnownFileType = sourcecode.c.c; path = BRGenericHandlers.c; sourceTree = "<group>"; };
 		3CA15F7E221645B400C84E65 /* test.h */ = {isa = PBXFileReference; lastKnownFileType = sourcecode.c.h; path = test.h; sourceTree = "<group>"; };
 		3CA15F7F221648D200C84E65 /* libresolv.tbd */ = {isa = PBXFileReference; lastKnownFileType = "sourcecode.text-based-dylib-definition"; name = libresolv.tbd; path = Platforms/MacOSX.platform/Developer/SDKs/MacOSX10.14.sdk/usr/lib/libresolv.tbd; sourceTree = DEVELOPER_DIR; };
 		3CA74EA920AF622D00EDF3E7 /* BRKeyECIES.c */ = {isa = PBXFileReference; fileEncoding = 4; lastKnownFileType = sourcecode.c.c; path = BRKeyECIES.c; sourceTree = "<group>"; };
@@ -602,14 +604,9 @@
 		3CF66B0F22AAE45400C1E9BB /* BRCryptoUnit.swift */ = {isa = PBXFileReference; fileEncoding = 4; lastKnownFileType = sourcecode.swift; path = BRCryptoUnit.swift; sourceTree = "<group>"; };
 		3CF66B1022AAE45400C1E9BB /* BRCryptoCurrency.swift */ = {isa = PBXFileReference; fileEncoding = 4; lastKnownFileType = sourcecode.swift; path = BRCryptoCurrency.swift; sourceTree = "<group>"; };
 		3CF66B1922AB14E100C1E9BB /* BRCryptoAddress.swift */ = {isa = PBXFileReference; lastKnownFileType = sourcecode.swift; path = BRCryptoAddress.swift; sourceTree = "<group>"; };
-<<<<<<< HEAD
-		3CFEFE1C22BC208E0044153D /* BRGenericWalletManager.h */ = {isa = PBXFileReference; lastKnownFileType = sourcecode.c.h; path = BRGenericWalletManager.h; sourceTree = "<group>"; };
-		3CFEFE1D22BC208E0044153D /* BRGenericWalletManager.c */ = {isa = PBXFileReference; lastKnownFileType = sourcecode.c.c; path = BRGenericWalletManager.c; sourceTree = "<group>"; };
-=======
 		3CFEFE2022BC3AF20044153D /* BRCryptoWalletManagerPrivate.h */ = {isa = PBXFileReference; fileEncoding = 4; lastKnownFileType = sourcecode.c.h; path = BRCryptoWalletManagerPrivate.h; sourceTree = "<group>"; };
 		3CFEFE2122BC3AF20044153D /* BRCryptoWalletManagerClient.c */ = {isa = PBXFileReference; fileEncoding = 4; lastKnownFileType = sourcecode.c.c; path = BRCryptoWalletManagerClient.c; sourceTree = "<group>"; };
 		3CFEFE2222BC3AF20044153D /* BRCryptoWalletManagerClient.h */ = {isa = PBXFileReference; fileEncoding = 4; lastKnownFileType = sourcecode.c.h; path = BRCryptoWalletManagerClient.h; sourceTree = "<group>"; };
->>>>>>> fdbf0d07
 		C370DC362295776000314FBB /* testRippleTxList1.h */ = {isa = PBXFileReference; fileEncoding = 4; lastKnownFileType = sourcecode.c.h; path = testRippleTxList1.h; sourceTree = "<group>"; };
 		C370DC372295776000314FBB /* testRippleTxList2.h */ = {isa = PBXFileReference; fileEncoding = 4; lastKnownFileType = sourcecode.c.h; path = testRippleTxList2.h; sourceTree = "<group>"; };
 		C3C453DD226E2C62004CC0C7 /* BRRippleSerialize.c */ = {isa = PBXFileReference; fileEncoding = 4; lastKnownFileType = sourcecode.c.c; path = BRRippleSerialize.c; sourceTree = "<group>"; };
@@ -1126,15 +1123,15 @@
 		3C97E231224164ED003FD88F /* generic */ = {
 			isa = PBXGroup;
 			children = (
-				3C2AED6D22BA98A5006B2F4A /* BRGenericBase.h */,
-				3C2AED6E22BA98D7006B2F4A /* BRGenericHandlers.h */,
-				3C2AED6F22BA98D7006B2F4A /* BRGenericHandlers.c */,
-				3C2AED6A22BA93C0006B2F4A /* BRGeneric.h */,
-				3C2AED6B22BA93C0006B2F4A /* BRGeneric.c */,
-				3CFEFE1C22BC208E0044153D /* BRGenericWalletManager.h */,
-				3CFEFE1D22BC208E0044153D /* BRGenericWalletManager.c */,
-				3C2C173722BAC9E900E811E2 /* BRGenericRipple.h */,
-				3C2C173822BAC9E900E811E2 /* BRGenericRipple.c */,
+				3C9B8DE422BD52930060C3A9 /* BRGenericBase.h */,
+				3C9B8DE122BD52930060C3A9 /* BRGeneric.c */,
+				3C9B8DE022BD52930060C3A9 /* BRGeneric.h */,
+				3C9B8DE622BD52940060C3A9 /* BRGenericHandlers.c */,
+				3C9B8DE322BD52930060C3A9 /* BRGenericHandlers.h */,
+				3C9B8DE222BD52930060C3A9 /* BRGenericWalletManager.c */,
+				3C9B8DE522BD52940060C3A9 /* BRGenericWalletManager.h */,
+				3C9B8DDE22BD52930060C3A9 /* BRGenericRipple.c */,
+				3C9B8DDF22BD52930060C3A9 /* BRGenericRipple.h */,
 			);
 			name = generic;
 			path = ../../generic;
@@ -1555,7 +1552,9 @@
 			files = (
 				3CF66B1622AAE45400C1E9BB /* BRCryptoWalletManager.swift in Sources */,
 				3CF66B1722AAE45400C1E9BB /* BRCryptoUnit.swift in Sources */,
+				3CCC61E12289D3B900C0A13E /* BRCryptoTransfer.c in Sources */,
 				3CF66B1222AAE45400C1E9BB /* BRCryptoWallet.swift in Sources */,
+				3CCC61E3228B625F00C0A13E /* BRCryptoWallet.c in Sources */,
 				3CF66B1322AAE45400C1E9BB /* BRCryptoTransfer.swift in Sources */,
 				3CF66B1422AAE45400C1E9BB /* BRCryptoAmount.swift in Sources */,
 				3CCB134C224D1B1700ADCDB9 /* BRCryptoSystem.swift in Sources */,
@@ -1613,16 +1612,16 @@
 			buildActionMask = 2147483647;
 			files = (
 				3C0D297C216FD0DB003838E9 /* BREthereumMessagePIP.c in Sources */,
+				3C9B8DF222BD55CA0060C3A9 /* BRRippleSignature.c in Sources */,
 				3C6B17392131CE12003C313B /* BREthereumEther.c in Sources */,
 				3C6B173A2131CE12003C313B /* BREthereumGas.c in Sources */,
 				3C6B173B2131CE12003C313B /* BREthereumHash.c in Sources */,
 				3C6B173C2131CE12003C313B /* BREthereumAddress.c in Sources */,
 				3C6B173D2131CE12003C313B /* BREthereumSignature.c in Sources */,
-				3C2C173122BAA48E00E811E2 /* BRCryptoHash.c in Sources */,
 				3CF0FC9121657D7B000DE3FE /* BREthereumData.c in Sources */,
 				3C6B173E2131CE12003C313B /* BREthereumTransaction.c in Sources */,
-				3CFEFE1F22BC208E0044153D /* BRGenericWalletManager.c in Sources */,
 				3C6B173F2131CE12003C313B /* BREthereumBloomFilter.c in Sources */,
+				3C9B8DEE22BD52940060C3A9 /* BRGenericHandlers.c in Sources */,
 				3C6B17402131CE12003C313B /* BREthereumNetwork.c in Sources */,
 				3C97E2362241658E003FD88F /* BRCryptoCurrency.c in Sources */,
 				3C6B17412131CE12003C313B /* BREthereumTransactionReceipt.c in Sources */,
@@ -1633,24 +1632,26 @@
 				3C6B17452131CE12003C313B /* BREthereumBlock.c in Sources */,
 				3C6B17462131CE12003C313B /* BREthereumAmount.c in Sources */,
 				3C6B17472131CE12003C313B /* BREthereumAccount.c in Sources */,
-				3C2C173222BAA49B00E811E2 /* BRCryptoFeeBasis.c in Sources */,
-				3C2C173522BAA4A500E811E2 /* BRCryptoWallet.c in Sources */,
 				3C6B17482131CE12003C313B /* BREthereumWallet.c in Sources */,
 				3C6B17492131CE12003C313B /* BREthereumBCS.c in Sources */,
+				3C9B8DE822BD52940060C3A9 /* BRGenericRipple.c in Sources */,
 				3CEF5FB221FF9DC30010A811 /* BRFileService.c in Sources */,
 				3C6B174A2131CE12003C313B /* BREthereumToken.c in Sources */,
+				3C9B8DEF22BD55CA0060C3A9 /* BRRippleAccount.c in Sources */,
 				3C6B174B2131CE12003C313B /* BREthereumContract.c in Sources */,
 				3C6B174C2131CE12003C313B /* BREvent.c in Sources */,
 				3CD57F6D21F696C5003B0306 /* BREthereumProofOfWork.c in Sources */,
 				3C6B174D2131CE12003C313B /* BREventQueue.c in Sources */,
 				3C6B174E2131CE12003C313B /* BREthereumLES.c in Sources */,
 				3C6B174F2131CE12003C313B /* BREthereumBCSEvent.c in Sources */,
+				3C9B8DEC22BD52940060C3A9 /* BRGenericWalletManager.c in Sources */,
 				3C97E25222416AB1003FD88F /* BRCryptoAmount.c in Sources */,
 				3C6B17502131CE12003C313B /* BREventAlarm.c in Sources */,
 				3C6B17512131CE12003C313B /* BREthereumLESFrameCoder.c in Sources */,
 				3CCB136B2253C84E00ADCDB9 /* BRSyncMode.c in Sources */,
 				3C6B17522131CE12003C313B /* BRKeccak.c in Sources */,
 				3CCD36B221A5BB8D0032637A /* BRWalletManager.c in Sources */,
+				3C9B8DF322BD55CA0060C3A9 /* BRRippleTransaction.c in Sources */,
 				3C6B17532131CE12003C313B /* BREthereumEWM.c in Sources */,
 				3C6B17542131CE12003C313B /* BRRlpCoder.c in Sources */,
 				3CFEFE2422BC3AF20044153D /* BRCryptoWalletManagerClient.c in Sources */,
@@ -1660,18 +1661,18 @@
 				3C6B17572131CE12003C313B /* BRUtilHex.c in Sources */,
 				3C6B17582131CE12003C313B /* BRBCashAddr.c in Sources */,
 				3C0D297B216FD0DB003838E9 /* BREthereumMessageLES.c in Sources */,
-				3C2C173422BAA4A100E811E2 /* BRCryptoTransfer.c in Sources */,
 				3C6B17592131CE12003C313B /* BRAddress.c in Sources */,
 				3C6B175A2131CE12003C313B /* BRBase58.c in Sources */,
 				3CEF5FD52208C6E40010A811 /* BRAssert.c in Sources */,
+				3C9B8DF022BD55CA0060C3A9 /* BRRippleBase58.c in Sources */,
 				3C6B175B2131CE12003C313B /* BREthereumBCSSync.c in Sources */,
 				3C6B175C2131CE12003C313B /* BRBech32.c in Sources */,
 				3C6B175D2131CE12003C313B /* BRBIP32Sequence.c in Sources */,
 				3C6B175E2131CE12003C313B /* BREthereumMessage.c in Sources */,
+				3C9B8DF122BD55CA0060C3A9 /* BRRippleSerialize.c in Sources */,
 				3C25BF4B2236EE71004B093F /* BRChainParams.c in Sources */,
 				3C6B175F2131CE12003C313B /* BRBIP38Key.c in Sources */,
 				3C6B17602131CE12003C313B /* BREthereumMPT.c in Sources */,
-				3C2C173622BAA4A800E811E2 /* BRCryptoWalletManager.c in Sources */,
 				3C6B17612131CE12003C313B /* BREthereumTransfer.c in Sources */,
 				3C6B17622131CE12003C313B /* BREthereumNode.c in Sources */,
 				3C6B17632131CE12003C313B /* BRBIP39Mnemonic.c in Sources */,
@@ -1686,11 +1687,12 @@
 				3C6B176B2131CE12003C313B /* BRPaymentProtocol.c in Sources */,
 				3C0D297D216FD0E0003838E9 /* BREthereumProvision.c in Sources */,
 				3C0D2979216FD0DB003838E9 /* BREthereumMessageP2P.c in Sources */,
-				3C2C173322BAA49F00E811E2 /* BRCryptoNetwork.c in Sources */,
 				3C6B176C2131CE12003C313B /* BRPeer.c in Sources */,
+				3C9B8DEA22BD52940060C3A9 /* BRGeneric.c in Sources */,
 				3C6B176D2131CE12003C313B /* BRPeerManager.c in Sources */,
 				3C97E257224170B9003FD88F /* BRCryptoAccount.c in Sources */,
 				3C6B176E2131CE12003C313B /* BRSet.c in Sources */,
+				3C9B8DF422BD55CA0060C3A9 /* BRRippleWallet.c in Sources */,
 				3C6B176F2131CE12003C313B /* BREthereumLESRandom.c in Sources */,
 				3C6B17702131CE12003C313B /* BREthereumEWMEvent.c in Sources */,
 				3C6B17712131CE12003C313B /* BRTransaction.c in Sources */,
@@ -1706,11 +1708,11 @@
 				3CD30496213B226B00A0CCED /* BREthereumMessageP2P.c in Sources */,
 				3CAB60B120AF8D1A00810CE4 /* BREthereumEther.c in Sources */,
 				C3C453E2226E2C62004CC0C7 /* BRRippleTransaction.c in Sources */,
-				3C2C173022BAA48200E811E2 /* BRCryptoWallet.c in Sources */,
 				3CF38E4821C4421600B771E6 /* BREthereumProofOfWork.c in Sources */,
 				3CAB60B220AF8D1A00810CE4 /* BREthereumGas.c in Sources */,
 				C3C453E72270B39E004CC0C7 /* BRRippleSignature.c in Sources */,
 				3CAB60B320AF8D1A00810CE4 /* BREthereumHash.c in Sources */,
+				3C9B8DE722BD52940060C3A9 /* BRGenericRipple.c in Sources */,
 				3CD30498213B228900A0CCED /* BREthereumMessageDIS.c in Sources */,
 				3CCC61E8228C6C2000C0A13E /* BRCryptoHash.c in Sources */,
 				3CAB60B420AF8D1A00810CE4 /* BREthereumAddress.c in Sources */,
@@ -1718,8 +1720,6 @@
 				3CAB60B620AF8D1A00810CE4 /* BREthereumTransaction.c in Sources */,
 				3CAB60B720AF8D1A00810CE4 /* BREthereumBloomFilter.c in Sources */,
 				3C97E2352241658E003FD88F /* BRCryptoCurrency.c in Sources */,
-				3C2AED6C22BA93C0006B2F4A /* BRGeneric.c in Sources */,
-				3C2C172F22BAA47C00E811E2 /* BRCryptoTransfer.c in Sources */,
 				3CD3049A213B22AF00A0CCED /* BREthereumMessageLES.c in Sources */,
 				3CAB60B820AF8D1A00810CE4 /* BREthereumNetwork.c in Sources */,
 				3CAB60B920AF8D1A00810CE4 /* BREthereumTransactionReceipt.c in Sources */,
@@ -1744,10 +1744,8 @@
 				3C97E25122416AB1003FD88F /* BRCryptoAmount.c in Sources */,
 				3C386DD020C6F5E40065E355 /* BREthereumBCSEvent.c in Sources */,
 				3C3B37FD20D82335004F9928 /* BREventAlarm.c in Sources */,
-				3C2AED7022BA98D7006B2F4A /* BRGenericHandlers.c in Sources */,
 				3CCB136A2253C84E00ADCDB9 /* BRSyncMode.c in Sources */,
 				3CAB60CA20AF8D1A00810CE4 /* BREthereumLESFrameCoder.c in Sources */,
-				3C2C173922BAC9E900E811E2 /* BRGenericRipple.c in Sources */,
 				3CCD36B121A5BB8D0032637A /* BRWalletManager.c in Sources */,
 				CA92F7902100F9CA0015C966 /* BRKeccak.c in Sources */,
 				3CAB60CD20AF8D1A00810CE4 /* BREthereumEWM.c in Sources */,
@@ -1777,6 +1775,7 @@
 				3CAB60DB20AF8D1A00810CE4 /* BRBIP39Mnemonic.c in Sources */,
 				3CAB60DC20AF8D1A00810CE4 /* BRBloomFilter.c in Sources */,
 				3CAB60DD20AF8D1A00810CE4 /* BRCrypto.c in Sources */,
+				3C9B8DEB22BD52940060C3A9 /* BRGenericWalletManager.c in Sources */,
 				3C97E25A224170EC003FD88F /* BRCryptoAddress.c in Sources */,
 				3CAB60DE20AF8D1A00810CE4 /* BRKeyECIES.c in Sources */,
 				3C97E24F22416AB1003FD88F /* BRCryptoUnit.c in Sources */,
@@ -1786,7 +1785,6 @@
 				3CAB60E120AF8D1A00810CE4 /* BRPaymentProtocol.c in Sources */,
 				3CAB60E220AF8D1A00810CE4 /* BRPeer.c in Sources */,
 				C3C864A7227CA28E0055120E /* BRRippleBase58.c in Sources */,
-				3CFEFE1E22BC208E0044153D /* BRGenericWalletManager.c in Sources */,
 				3CAB60E320AF8D1A00810CE4 /* BRPeerManager.c in Sources */,
 				3CAB60E420AF8D1A00810CE4 /* BRSet.c in Sources */,
 				3C97E256224170B9003FD88F /* BRCryptoAccount.c in Sources */,
@@ -1795,6 +1793,8 @@
 				3CAB60E520AF8D1A00810CE4 /* BRTransaction.c in Sources */,
 				3CD3049D213F281500A0CCED /* BREthereumProvision.c in Sources */,
 				3C386DD320C6F6070065E355 /* BREthereumEWMClient.c in Sources */,
+				3C9B8DE922BD52940060C3A9 /* BRGeneric.c in Sources */,
+				3C9B8DED22BD52940060C3A9 /* BRGenericHandlers.c in Sources */,
 				3CAB60E620AF8D1A00810CE4 /* BRWallet.c in Sources */,
 			);
 			runOnlyForDeploymentPostprocessing = 0;
