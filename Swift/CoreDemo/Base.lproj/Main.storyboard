--- conflicted
+++ resolved
@@ -26,11 +26,7 @@
             </objects>
             <point key="canvasLocation" x="-991" y="-579"/>
         </scene>
-<<<<<<< HEAD
-        <!--Transfer View Controller-->
-=======
         <!--Transfer Detail-->
->>>>>>> 590922de
         <scene sceneID="fFB-71-wSO">
             <objects>
                 <viewController id="hSS-q9-i3e" customClass="TransferViewController" customModule="CoreDemo" customModuleProvider="target" sceneMemberID="viewController">
@@ -176,11 +172,7 @@
                 </viewController>
                 <placeholder placeholderIdentifier="IBFirstResponder" id="bmQ-fE-d6O" userLabel="First Responder" sceneMemberID="firstResponder"/>
             </objects>
-<<<<<<< HEAD
-            <point key="canvasLocation" x="721" y="918"/>
-=======
             <point key="canvasLocation" x="-132" y="958"/>
->>>>>>> 590922de
         </scene>
         <!--Split View Controller-->
         <scene sceneID="Nki-YV-4Qg">
