//
//  BRTransfer.swift
//  BRCrypto
//
//  Created by Ed Gamble on 4/4/19.
//  Copyright © 2019 Breadwinner AG. All rights reserved.
//
//  See the LICENSE file at the project root for license information.
//  See the CONTRIBUTORS file at the project root for a list of contributors.
//

import BRCryptoC
import BRCore.Ethereum


fileprivate struct BitcoinLegacyAddressScheme: AddressScheme {
    public func getAddress(for wallet: WalletImplS) -> Address {
        return Address.createAsBTC (BRWalletLegacyAddress(wallet.impl.btc))
    }
}

fileprivate struct BitcoinSegwitAddressScheme: AddressScheme {
    public func getAddress(for wallet: WalletImplS) -> Address {
        return Address.createAsBTC (BRWalletReceiveAddress(wallet.impl.btc))
    }
}


// ==================


///
/// Implementaton (in Swift) of Transfer
///
/// A Transfer can be created in one of two ways - User initiated or Sync initiated.  When the
/// transfer is sync initiated the underlying C code will callback with the details and the handler
/// must construct a transfer.  For a User initiated we endeavor to use the same flow; therefore,
/// we create the specific type of C entity and wait for the callback to construct the Transfer
/// itself.
///
/// This class is defined recursively with `Wallet`.  The implementation is careful to ensure that
/// the constraints between Transfer and Wallet are maintained - particularly in the announcement
/// of Transfer.created and Wallet.transferAdded.
///
/// An alternate implementation in C would use BRCryptoTransfer (as `TransferImplC`)
///
class TransferImplS: Transfer {
    internal private(set) weak var listener: TransferListener?

    internal let impl: Impl

    public unowned let wallet: Wallet

    public var manager: WalletManager {
        return wallet.manager
    }

    public var system: System {
        return wallet.manager.system
    }

    internal let unit: Unit

    public private(set) lazy var source: Address? = {
        return impl.source
    }()

    public private(set) lazy var target: Address? = {
        return impl.target
    }()

    public private(set) lazy var amount: Amount = {
        return impl.amount (in: wallet.unit)
    } ()

    public private(set) lazy var amountDirected: Amount = {
        switch direction {
        case .sent: return amount.negate
        case .received: return amount
        case .recovered: return Amount.create(integer: 0, unit: unit)
        }
    }()

    public private(set) lazy var fee: Amount = {
        let unit = wallet.manager.network.defaultUnitFor (currency: wallet.manager.currency)!
        return impl.fee (in: unit)
    }()

    var feeBasis: TransferFeeBasis

    public var hash: TransferHash? {
        return impl.hash
    }

    public internal(set) var state: TransferState {
        didSet {
            let newValue = state
            announceEvent (TransferEvent.changed (old: oldValue,
                                                  new: newValue))
        }
    }

    public private(set) lazy var direction: TransferDirection = {
        return impl.direction
    }()

    internal init (listener: TransferListener?,
                   wallet: WalletImplS,
                   unit: Unit,
                   impl: Impl) {
        let feeUnit = wallet.manager.network.baseUnitFor(currency: wallet.manager.currency)!

        self.listener = listener
        self.wallet = wallet
        self.unit = unit
        self.state = TransferState.created
        self.impl = impl
        self.feeBasis = impl.feeBasis(in: feeUnit)

        wallet.add(transfer: self)

    }

    internal func announceEvent (_ event: TransferEvent) {
        self.listener?.handleTransferEvent (system: system,
                                            manager: manager,
                                            wallet: wallet,
                                            transfer: self,
                                            event: event)
    }

//    internal convenience init (listener: TransferListener?,
//                               wallet: WalletImplS,
//                               unit: Unit,
//                               eth: BREthereumTransfer) {
//        self.init (listener: listener,
//                   wallet: wallet,
//                   unit: unit,
//                   impl: Impl.ethereum (ewm:wallet.impl.ewm, core: eth))
//    }
//
//    internal convenience init (listener: TransferListener?,
//                               wallet: WalletImplS,
//                               unit: Unit,
//                               btc: BRCoreTransaction) {
//        self.init (listener: listener,
//                   wallet: wallet,
//                   unit: unit,
//                   impl: Impl.bitcoin (wid: wallet.impl.btc, tid: btc))
//    }


    enum Impl {
        case bitcoin (wid: BRCoreWallet, tid: BRCoreTransaction)
        case ethereum (ewm: BREthereumEWM, core: BREthereumTransfer)

        internal var eth: BREthereumTransfer! {
            switch self {
            case .ethereum (_, let core): return core
            default: return nil
            }
        }

        internal var btc: BRCoreTransaction! {
            switch self {
            case .bitcoin (_, let tid): return tid
            default: return nil
            }
        }

        internal func matches (eth: BREthereumTransfer) -> Bool {
            switch self {
            case .ethereum (_, let tid): return tid == eth
            default: return false
            }
        }

        internal func matches (btc: BRCoreTransaction) -> Bool {
            switch self {
            case .bitcoin (_, let tid): return tid == btc
            default: return false
            }
        }

        internal func matches (_ that: Impl) -> Bool {
            switch (self, that) {
            case (let .bitcoin (wid1, tid1), let .bitcoin (wid2, tid2)):
                return wid1 == wid2 && tid1 == tid2
            case (let .ethereum (ewm1, c1), let .ethereum (ewm2, c2)):
                return ewm1 == ewm2 && c1 == c2
            default:
                return false
            }
        }
        
        internal var source: Address? {
            switch self {
            case let .ethereum (ewm, core):
                return Address (core: cryptoAddressCreateAsETH (ewmTransferGetSource (ewm, core)))
            case let .bitcoin (wid, tid):
                let sent = UINT64_MAX != BRWalletFeeForTx (wid, tid)

                let inputs = [BRTxInput](UnsafeBufferPointer(start: tid.pointee.inputs, count: tid.pointee.inCount))
                let inputsContain = (sent ? 1 : 0)
                return inputs
                    // If we sent the transaction then we expect our wallet to include one or more inputs.
                    // But if we didn't send it, then the inputs will be the sender's inputs.
                    .first { inputsContain == BRWalletContainsAddress (wid, UnsafeRawPointer([$0.address]).assumingMemoryBound(to: CChar.self)) }
                    .map { Address.createAsBTC (BRAddress (s: $0.address))}
            }
        }

        internal var target: Address? {
            switch self {
            case let .ethereum (ewm, core):
                return Address (core: cryptoAddressCreateAsETH (ewmTransferGetTarget (ewm, core)))
            case let .bitcoin (wid, tid):
                let sent = UINT64_MAX != BRWalletFeeForTx (wid, tid)

                // The target address is in a TxOutput; if not sent is it out address, otherwise anothers
                let outputs = [BRTxOutput](UnsafeBufferPointer(start: tid.pointee.outputs, count: tid.pointee.outCount))
                let outputsContain = (!sent ? 1 : 0)
                return outputs
                    // If we did not send the transaction then we expect our wallet to include one or more
                    // outputs.  But if we did send it, then the outpus witll be the targets outputs.
                    .first { outputsContain == BRWalletContainsAddress(wid, UnsafeRawPointer([$0.address]).assumingMemoryBound(to: CChar.self)) }
                    .map { Address.createAsBTC (BRAddress (s: $0.address)) }
            }
        }

        internal func amount (in unit: Unit) -> Amount {
            switch self {
            case let .ethereum (ewm, core):
                let amount: BREthereumAmount = ewmTransferGetAmount (ewm, core)
                let value = (AMOUNT_ETHER == amount.type
                    ? amount.u.ether.valueInWEI
                    : amount.u.tokenQuantity.valueAsInteger)

                return Amount.create (uint256: value, unit)

            case let .bitcoin (wid, tid):
                var fees = UInt64(BRWalletFeeForTx (wid, tid))
                if (fees == UINT64_MAX) { fees = 0 }

                let recv = Int64(BRWalletAmountReceivedFromTx (wid, tid))
                let send = Int64(BRWalletAmountSentByTx (wid, tid))   // includes fees

                // The value is always positive; it is the value sent from source to target.
                let value = (0 == fees
                    ? recv - send
                    : (send - Int64(fees)) - recv)

                return Amount.create (uint64: UInt64(value), unit)
            }

        }

        internal func fee (in unit: Unit) -> Amount {
            switch self {
            case let .ethereum (ewm, core):
                var overflow: Int32 = 0;
                let amount: BREthereumEther = ewmTransferGetFee (ewm, core, &overflow)
                precondition (0 == overflow)
                return Amount.create (uint256: amount.valueInWEI, unit)

            case let .bitcoin (wid, tid):
                //        var transaction = core
                let fee = BRWalletFeeForTx (wid, tid)
                return Amount.create (uint64: fee == UINT64_MAX ? 0 : fee, unit)
            }
        }

        internal func feeBasis (in unit: Unit) -> TransferFeeBasis {
            switch self {
<<<<<<< HEAD
            case .ethereum:
                let gasPrice = Amount.create (uint256: createUInt256 (0), unit)
                return TransferFeeBasis.ethereum (gasPrice: gasPrice, gasLimit: 0)
=======
            case let .ethereum (ewm, core):
                let ethGasLimit = ewmTransferGetGasLimit (ewm, core) // or gasUsed
                let ethGasPrice = ewmTransferGetGasPrice (ewm, core, WEI)

                return TransferFeeBasis.ethereum (
                    gasPrice: Amount.createAsETH (ethGasPrice.etherPerGas.valueInWEI, unit),
                    gasLimit: ethGasLimit.amountOfGas)
>>>>>>> a9d0b150

            case .bitcoin:
                // Need to be derived from the transaction fee + size if confirmed; otherwise
                // this is the current wallet->feePerKb
                return TransferFeeBasis.bitcoin(feePerKB: DEFAULT_FEE_PER_KB)
            }
        }

        internal var direction: TransferDirection {
            switch self {
            case let .ethereum (ewm, core):
                let source  = ewmTransferGetSource (ewm, core)
                let target  = ewmTransferGetTarget (ewm, core)
                let address = accountGetPrimaryAddress (ewmGetAccount(ewm))

                switch (addressEqual (source, address), addressEqual (target, address)) {
                case (ETHEREUM_BOOLEAN_TRUE,  ETHEREUM_BOOLEAN_TRUE ): return .recovered
                case (ETHEREUM_BOOLEAN_TRUE,  ETHEREUM_BOOLEAN_FALSE): return .sent
                case (ETHEREUM_BOOLEAN_FALSE, ETHEREUM_BOOLEAN_TRUE ): return .received
                default: precondition(false)
                }

            case let .bitcoin (wid, tid):
                // Returns a 'fee' if 'all inputs are from wallet' (meaning, the bitcoin transaction is
                // composed of UTXOs from wallet). We paid a fee, we sent it.
                let fees = BRWalletFeeForTx (wid, tid)
                if fees != UINT64_MAX { return .sent }

                let recv = BRWalletAmountReceivedFromTx (wid, tid)
                let send = BRWalletAmountSentByTx (wid, tid)   // includes fees

                return send > 0 && (recv + fees) == send
                    ? .recovered
                    : .received
            }
        }

        internal var hash: TransferHash? {
            switch self {
            case let .ethereum (ewm, core):
                let coreHash = ewmTransferGetOriginatingTransactionHash (ewm, core)
                return ETHEREUM_BOOLEAN_TRUE == hashEqual(coreHash, hashCreateEmpty())
                    ? nil
                    : TransferHash.ethereum(coreHash)

            case let .bitcoin (_, tid):
                let coreHash = tid.pointee.txHash
                return 1 == UInt256IsZero(coreHash)
                    ? nil
                    : TransferHash.bitcoin(coreHash)
            }
        }
    }
}<|MERGE_RESOLUTION|>--- conflicted
+++ resolved
@@ -272,11 +272,6 @@
 
         internal func feeBasis (in unit: Unit) -> TransferFeeBasis {
             switch self {
-<<<<<<< HEAD
-            case .ethereum:
-                let gasPrice = Amount.create (uint256: createUInt256 (0), unit)
-                return TransferFeeBasis.ethereum (gasPrice: gasPrice, gasLimit: 0)
-=======
             case let .ethereum (ewm, core):
                 let ethGasLimit = ewmTransferGetGasLimit (ewm, core) // or gasUsed
                 let ethGasPrice = ewmTransferGetGasPrice (ewm, core, WEI)
@@ -284,7 +279,6 @@
                 return TransferFeeBasis.ethereum (
                     gasPrice: Amount.createAsETH (ethGasPrice.etherPerGas.valueInWEI, unit),
                     gasLimit: ethGasLimit.amountOfGas)
->>>>>>> a9d0b150
 
             case .bitcoin:
                 // Need to be derived from the transaction fee + size if confirmed; otherwise
