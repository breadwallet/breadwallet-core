//
//  BRCrypto.swift
//  BRCrypto
//
//  Created by Ed Gamble on 3/27/19.
//  Copyright © 2018 Breadwallet AG. All rights reserved.
//
//  See the LICENSE file at the project root for license information.
//  See the CONTRIBUTORS file at the project root for a list of contributors.
//
import Foundation // Data
import BRCryptoC

///
///
///
public final class Account {
    let core: BRCryptoAccount

    // A 'globally unique' ID String for account.  For BlockchainDB this will be the 'walletId'
    let uids: String

    public var timestamp: Date {
        return Date.init(timeIntervalSince1970: TimeInterval (cryptoAccountGetTimestamp (core)))
    }

    ///
    /// Serialize an account.  The serialization is *always* in the current, default format
    ///
    public var serialize: Data {
        var bytesCount: Int = 0
        let bytes = cryptoAccountSerialize (core, &bytesCount)
        return Data (bytes: bytes!, count: bytesCount)
    }

    internal init (core: BRCryptoAccount, uids: String, take: Bool) {
        self.core = take ? cryptoAccountTake(core) : core
        self.uids = uids
    }

    deinit {
        cryptoAccountGive (core)
    }

    ///
    /// Recover an account from a BIP-39 'paper key'
    ///
    /// - Parameter paperKey: the 12 word paper key
    /// - Parameter timestamp:
    ///
    /// - Returns: the paperKey's corresponding account, or NIL if the paperKey is invalid.
    ///
    public static func createFrom (phrase: String, timestamp: Date, uids: String) -> Account? {
        let timestampAsInt = UInt64 (timestamp.timeIntervalSince1970)
        return cryptoAccountCreate (phrase, timestampAsInt)
            .map { Account (core: $0, uids: uids, take: false) }
    }

    ///
    /// Create an account based on an account serialization
    ///
    /// - Parameter serialization: The result of a prior call to account.serialize.
    ///
    /// - Returns: The serialization's corresponding account or NIL if the serialization is invalid.
    ///    If the serialization is invalid then the account *must be recreated* from the `phrase`
    ///    (aka 'Paper Key').  A serialization will be invald when the serialization format changes
    ///    which will *always occur* when a new blockchain is added.  For example, when XRP is added
    ///    the XRP public key must be serialized; the old serialization w/o the XRP public key will
    ///    be invalid and the `phrase` is *required* in order to produce the XRP public key.
    ///
    public static func createFrom (serialization: Data, uids: String) -> Account? {
        var bytes = [UInt8](serialization)
        return cryptoAccountCreateFromSerialization (&bytes, bytes.count)
            .map { Account (core: $0, uids: uids, take: false) }
    }

    ///
    /// Generate a BIP-39 'paper Key'.  Use Account.createFrom(paperKey:) to get the account.  The
    /// wordList is the locale-specifc BIP-39-defined array of BIP39_WORDLIST_COUNT words.  This
    /// function has a precondition on the size of the wordList.
    ///
    /// - Parameter words: A local-specific BIP-39-defined array of BIP39_WORDLIST_COUNT words.
    ///
    /// - Returns: A 12 word 'paper key'
    ///
    public static func generatePhrase (words: [String]) -> (String,Date)? {
<<<<<<< HEAD
        precondition (CRYPTO_TRUE == cryptoAccountValidateWordsList (Int32(words.count)))
=======
        precondition (CRYPTO_TRUE == cryptoAccountValidateWordsList (words.count))
>>>>>>> 09837c28

        var words = words.map { UnsafePointer<Int8> (strdup($0)) }
        defer { words.forEach { free(UnsafeMutablePointer (mutating: $0)) } }

        return (asUTF8String (cryptoAccountGeneratePaperKey (&words)), Date())
    }

    ///
    /// Validate a phrase as a BIP-39 'paper key'; returns true if validated, false otherwise
    ///
    /// - Parameters:
    ///   - phrase: the candidate paper key
    ///   - words: A local-specific BIP-39-defined array of BIP39_WORDLIST_COUNT words.
    ///
    /// - Returns: true is a valid paper key; false otherwise
    ///
    public static func validatePhrase (_ phrase: String, words: [String]) -> Bool {
<<<<<<< HEAD
        precondition (CRYPTO_TRUE == cryptoAccountValidateWordsList (Int32(words.count)))
=======
        precondition (CRYPTO_TRUE == cryptoAccountValidateWordsList (words.count))
>>>>>>> 09837c28

        var words = words.map { UnsafePointer<Int8> (strdup($0)) }
        defer { words.forEach { free(UnsafeMutablePointer (mutating: $0)) } }

        return CRYPTO_TRUE == cryptoAccountValidatePaperKey (phrase, &words)
    }
    
    // Test Only
    internal var addressAsETH: String {
        return asUTF8String (cryptoAccountAddressAsETH(core)!)
    }
}<|MERGE_RESOLUTION|>--- conflicted
+++ resolved
@@ -84,11 +84,7 @@
     /// - Returns: A 12 word 'paper key'
     ///
     public static func generatePhrase (words: [String]) -> (String,Date)? {
-<<<<<<< HEAD
-        precondition (CRYPTO_TRUE == cryptoAccountValidateWordsList (Int32(words.count)))
-=======
         precondition (CRYPTO_TRUE == cryptoAccountValidateWordsList (words.count))
->>>>>>> 09837c28
 
         var words = words.map { UnsafePointer<Int8> (strdup($0)) }
         defer { words.forEach { free(UnsafeMutablePointer (mutating: $0)) } }
@@ -106,11 +102,7 @@
     /// - Returns: true is a valid paper key; false otherwise
     ///
     public static func validatePhrase (_ phrase: String, words: [String]) -> Bool {
-<<<<<<< HEAD
-        precondition (CRYPTO_TRUE == cryptoAccountValidateWordsList (Int32(words.count)))
-=======
         precondition (CRYPTO_TRUE == cryptoAccountValidateWordsList (words.count))
->>>>>>> 09837c28
 
         var words = words.map { UnsafePointer<Int8> (strdup($0)) }
         defer { words.forEach { free(UnsafeMutablePointer (mutating: $0)) } }
