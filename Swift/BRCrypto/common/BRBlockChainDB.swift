//
//  BRBlockChainDB.swift
//  BRCrypto
//
//  Created by Ed Gamble on 3/27/19.
//  Copyright © 2019 Breadwinner AG. All rights reserved.
//
//  See the LICENSE file at the project root for license information.
//  See the CONTRIBUTORS file at the project root for a list of contributors.
//
import Foundation // DispatchQueue

public class BlockChainDB {

    /// Base URL (String) for the BRD BlockChain DB
    let bdbBaseURL: String

    /// Base URL (String) for BRD API Services
    let apiBaseURL: String

    // The seesion to use for DataTaskFunc as in `session.dataTask (with: request, ...)`
    let session: URLSession

    /// A DispatchQueue Used for certain queries that can't be accomplished in the session's data
    /// task.  Such as when multiple request are needed in getTransactions().
    let queue = DispatchQueue.init(label: "BlockChainDB")

    /// A function type that decorates a `request`, handles 'challenges', performs decrypting and/or
    /// uncompression of response data, redirects if requires and creates a `URLSessionDataTask`
    /// for the provided `session`.
    public typealias DataTaskFunc = (URLSession, URLRequest, @escaping (Data?, URLResponse?, Error?) -> Void) -> URLSessionDataTask

    /// A DataTaskFunc for submission to the BRD API
    internal let apiDataTaskFunc: DataTaskFunc

    /// A DataTaskFunc for submission to the BRD BlockChain DB
    internal let bdbDataTaskFunc: DataTaskFunc

    /// A default DataTaskFunc that simply invokes `session.dataTask (with: request, ...)`
    static let defaultDataTaskFunc: DataTaskFunc = {
        (_ session: URLSession,
        _ request: URLRequest,
        _ completionHandler: @escaping (Data?, URLResponse?, Error?) -> Void) -> URLSessionDataTask in
        session.dataTask (with: request, completionHandler: completionHandler)
    }

    ///
    /// A Subscription allows for BlockchainDB 'Asynchronous Notifications'.
    ///
    public struct Subscription {
        
        /// A unique identifier for the subscription
        public let subscriptionId: String

        /// A unique identifier for the device.
        public let deviceId: String

        ///
        /// An endpoint definition allowing the BlockchainDB to 'target' this App.  Allows
        /// for APNS, FCM and other notification systems.  This is an optional value; when set to
        /// .none, any existing notification will be disabled
        ///
        /// environment : { unknown, production, development }
        /// kind        : { unknown, apns, fcm, ... }
        /// value       : For apns/fcm this will be the registration token, apns should be hex-encoded
        public let endpoint: (environment: String, kind: String, value: String)?

        public init (id: String, deviceId: String? = nil, endpoint: (environment: String, kind: String, value: String)?) {
            self.subscriptionId = id
            self.deviceId = deviceId ?? id
            self.endpoint = endpoint
        }
    }

    /// A User-specific identifier - a string representation of a UUIDv4
    internal var walletId: String? = nil

    /// A Subscription specificiation
    internal var subscription: Subscription? = nil

    private var modelSubscription: Model.Subscription? {
        guard let walletId = walletId,  let subscription = subscription, let endpoint = subscription.endpoint
            else { return nil }

        return (id: subscription.subscriptionId,
                wallet: walletId,
                device: subscription.deviceId,
                endpoint: (environment: endpoint.environment, kind: endpoint.kind, value: endpoint.value))
    }

    // A BlockChainDB wallet requires at least one 'currency : [<addr>+]' entry.  Create a minimal,
    // default one using a compromised ETH address.  This will get replaced as soon as we have
    // a real ETH account.
    internal static let minimalCurrencies = ["eth" : ["A9De3DBd7D561e67527BC1ECB025C59D53B9F7EF"]]

    internal func subscribe (walletId: String, subscription: Subscription) {
        self.walletId = walletId
        self.subscription = subscription

        // Subscribing requires a wallet on the BlockChainDD, so start by create the BlockChainDB
        // Model.Wallet and then get or create one on the DB.

        let wallet = (id: walletId, currencies: BlockChainDB.minimalCurrencies)

        getOrCreateWallet (wallet) { (walletRes: Result<Model.Wallet, QueryError>) in
            guard case .success = walletRes
                else { print ("SYS: BDB:Wallet: Missed"); return }

            if let model = self.modelSubscription {
                // If the subscription included an endpoint, then put the subscription on the
                // blockchainDB - via POST or PUT.
                self.getSubscription (id: model.id) { (subRes: Result<Model.Subscription, QueryError>) in
                    switch subRes {
                    case let .success (subscription):
                        self.updateSubscription (subscription) {
                            (resSub: Result<BlockChainDB.Model.Subscription, BlockChainDB.QueryError>) in
                        }

                    case .failure:
                        self.createSubscription (model) {
                            (resSub: Result<BlockChainDB.Model.Subscription, BlockChainDB.QueryError>) in
                        }
                    }
                }
            }

            else {
                // Otherwise delete it.
                self.deleteSubscription(id: subscription.subscriptionId) {
                    (subRes: Result<BlockChainDB.Model.Subscription, BlockChainDB.QueryError>) in
                }
            }
        }
    }

    ///
    /// Initialize a BlockChainDB
    ///
    /// - Parameters:
    ///   - session: the URLSession to use.  Defaults to `URLSession (configuration: .default)`
    ///   - bdbBaseURL: the baseURL for the BRD BlockChain DB.  Defaults to "http://blockchain-db.us-east-1.elasticbeanstalk.com"
    ///   - bdbDataTaskFunc: an optional DataTaskFunc for BRD BlockChain DB.  This defaults to
    ///       `session.dataTask (with: request, ...)`
    ///   - apiBaseURL: the baseRUL for the BRD API Server.  Defaults to "https://api.breadwallet.com".
    ///       if this is a DEBUG build then "https://stage2.breadwallet.com" will be used instead.
    ///   - apiDataTaskFunc: an optional DataTaskFunc for BRD API services.  For a non-DEBUG build,
    ///       this function would need to properly authenticate with BRD.  This means 'decorating
    ///       the request' header, perhaps responding to a 'challenge', perhaps decripting and/or
    ///       uncompressing response data.  This defaults to `session.dataTask (with: request, ...)`
    ///       which suffices for DEBUG builds.
    ///
    public init (session: URLSession = URLSession (configuration: .default),
                 bdbBaseURL: String = "https://api.blockset.com", // "http://blockchain-db.us-east-1.elasticbeanstalk.com",
                 bdbDataTaskFunc: DataTaskFunc? = nil,
                 apiBaseURL: String = "https://api.breadwallet.com",
                 apiDataTaskFunc: DataTaskFunc? = nil) {

        self.session = session

        #if DEBUG
        self.bdbBaseURL = "https://api.blockset.com" // pending
        self.apiBaseURL = "https://stage2.breadwallet.com"
        #else
        self.bdbBaseURL = bdbBaseURL
        self.apiBaseURL = apiBaseURL
        #endif

        self.bdbDataTaskFunc = bdbDataTaskFunc ?? BlockChainDB.defaultDataTaskFunc
        self.apiDataTaskFunc = apiDataTaskFunc ?? BlockChainDB.defaultDataTaskFunc
    }

    ///
    /// Create a BlockChainDB using a specified Authorization token.  This is declared 'public'
    /// so that the Crypto Demo can use it.
    ///
    public static func createForTest (bdbBaseURL: String = "https://api.blockset.com") -> BlockChainDB {
        return BlockChainDB (bdbBaseURL: bdbBaseURL,
                             bdbDataTaskFunc: { (session, request, completion) -> URLSessionDataTask in
                                // this token has no expiration - testing only.
                                let token = "eyJ0eXAiOiJKV1QiLCJhbGciOiJIUzUxMiJ9.eyJzdWIiOiJkZWI2M2UyOC0wMzQ1LTQ4ZjYtOWQxNy1jZTgwY2JkNjE3Y2IiLCJicmQ6Y3QiOiJjbGkiLCJleHAiOjkyMjMzNzIwMzY4NTQ3NzUsImlhdCI6MTU2Njg2MzY0OX0.FvLLDUSk1p7iFLJfg2kA-vwhDWTDulVjdj8YpFgnlE62OBFCYt4b3KeTND_qAhLynLKbGJ1UDpMMihsxtfvA0A"

                                var decoratedReq = request
                                decoratedReq.setValue ("Bearer \(token)", forHTTPHeaderField: "Authorization")
                                return session.dataTask (with: decoratedReq, completionHandler: completion)
        })
    }

    ///
    /// A QueryError subtype of Error
    ///
    /// - url:
    /// - submission:
    /// - noData:
    /// - jsonParse:
    /// - model:
    /// - noEntity:
    ///
    public enum QueryError: Error {
        // HTTP URL build failed
        case url (String)

        // HTTP submission error
        case submission (Error)

        // HTTP response unexpected (typically not 200/OK)
        case response (Int) // includes the status code

        // HTTP submission didn't error but returned no data
        case noData

        // JSON parse failed, generically
        case jsonParse (Error?)

        // Could not convert JSON -> T
        case model (String)

        // JSON entity expected but not provided - e.g. requested a 'transferId' that doesn't exist.
        case noEntity (id: String?)
    }

    ///
    /// The BlockChainDB Model (aka Schema-ish)
    ///
    public struct Model {

        /// Blockchain

        public typealias BlockchainFee = (amount: String, tier: String, confirmationTimeInMilliseconds: UInt64) // currency?
        public typealias Blockchain = (
            id: String,
            name: String,
            network: String,
            isMainnet: Bool,
            currency: String,
            blockHeight: UInt64?,
            feeEstimates: [BlockchainFee],
            confirmationsUntilFinal: UInt32)

        static internal func asBlockchainFee (json: JSON) -> Model.BlockchainFee? {
            guard let confirmationTime = json.asUInt64(name: "estimated_confirmation_in"),
                let amountValue = json.asDict(name: "fee")?["amount"] as? String,
                let _ = json.asDict(name: "fee")?["currency_id"] as? String,
                let tier = json.asString(name: "tier")
                else { return nil }

            return (amount: amountValue, tier: tier, confirmationTimeInMilliseconds: confirmationTime)
        }

        static internal func asBlockchain (json: JSON) -> Model.Blockchain? {
            guard let id = json.asString (name: "id"),
                let name = json.asString (name: "name"),
                let network = json.asString (name: "network"),
                let isMainnet = json.asBool (name: "is_mainnet"),
                let currency = json.asString (name: "native_currency_id"),
                let blockHeight = json.asInt64 (name: "block_height"),
                let confirmationsUntilFinal = json.asUInt32(name: "confirmations_until_final")
                else { return nil }

            guard let feeEstimates = json.asArray(name: "fee_estimates")?
                .map ({ JSON (dict: $0) })
                .map ({ asBlockchainFee (json: $0) }) as? [Model.BlockchainFee]
            else { return nil }

            return (id: id, name: name, network: network, isMainnet: isMainnet, currency: currency,
<<<<<<< HEAD
                    blockHeight: (id.hasPrefix ("ripple")
                        ? min (25000, blockHeight)
                        : blockHeight),
                    feeEstimates: feeEstimates)
        }

        /// We define default blockchains but these are wholly insufficient given that the
        /// specfication includes `blockHeight` (which can never be correct).
        static public let defaultBlockchains: [Blockchain] = [
            // Mainnet
            (id: "bitcoin-mainnet",       name: "Bitcoin",       network: "mainnet", isMainnet: true,  currency: "btc", blockHeight:  654321, feeEstimates: []),
            (id: "bitcoin-cash-mainnet",  name: "Bitcoin Cash",  network: "mainnet", isMainnet: true,  currency: "bch", blockHeight: 1000000, feeEstimates: []),
            (id: "ethereum-mainnet",      name: "Ethereum",      network: "mainnet", isMainnet: true,  currency: "eth", blockHeight: 8000000, feeEstimates: []),
            (id: "ripple-mainnet",   name: "Ripple",   network: "mainnet", isMainnet: true,  currency: "xrp", blockHeight: 5000000, feeEstimates: []),

            // Testnet
            (id: "bitcoin-testnet",       name: "Bitcoin Test",      network: "testnet", isMainnet: false, currency: "btc", blockHeight:  900000, feeEstimates: []),
            (id: "bitcoin-cash-testnet",  name: "Bitcoin Cash Test", network: "testnet", isMainnet: false, currency: "bch", blockHeight: 1200000, feeEstimates: []),
            (id: "ethereum-testnet",      name: "Ethereum Testnet",  network: "testnet", isMainnet: false, currency: "eth", blockHeight: 1000000, feeEstimates: []),
            (id: "ethereum-rinkeby",      name: "Ethereum Rinkeby",  network: "rinkeby", isMainnet: false, currency: "eth", blockHeight: 2000000, feeEstimates: [])
        ]
=======
                    blockHeight: (-1 == blockHeight ? nil : UInt64 (blockHeight)),
                    feeEstimates: feeEstimates,
                    confirmationsUntilFinal: confirmationsUntilFinal)
        }

>>>>>>> 2559171a

        /// Currency & CurrencyDenomination

        public typealias CurrencyDenomination = (name: String, code: String, decimals: UInt8, symbol: String /* extra */)
        public typealias Currency = (
            id: String,
            name: String,
            code: String,
            type: String,
            blockchainID: String,
            address: String?,
            verified: Bool,
            demoninations: [CurrencyDenomination])

       static internal func asCurrencyDenomination (json: JSON) -> Model.CurrencyDenomination? {
            guard let name = json.asString (name: "name"),
                let code = json.asString (name: "short_name"),
                let decimals = json.asUInt8 (name: "decimals")
                // let symbol = json.asString (name: "symbol")
                else { return nil }

            let symbol = lookupSymbol (code)

            return (name: name, code: code, decimals: decimals, symbol: symbol)
        }

        static internal let currencySymbols = ["btc":"₿", "eth":"Ξ"]
        static internal func lookupSymbol (_ code: String) -> String {
            return currencySymbols[code] ?? code
        }

        static private let currencyInternalAddress = "__native__"

        static internal func asCurrency (json: JSON) -> Model.Currency? {
            guard let id = json.asString (name: "currency_id"),
                let name = json.asString (name: "name"),
                let code = json.asString (name: "code"),
                let type = json.asString (name: "type"),
                let bid  = json.asString (name: "blockchain_id"),
                let verified = json.asBool(name: "verified")
                else { return nil }

            // Address is optional
            let address = json.asString(name: "address")

            // All denomincations must parse
            guard let demoninations = json.asArray (name: "denominations")?
                .map ({ JSON (dict: $0 )})
                .map ({ asCurrencyDenomination(json: $0)}) as? [Model.CurrencyDenomination]
                else { return nil }
            
            return (id: id, name: name, code: code, type: type,
                    blockchainID: bid,
                    address: (address == currencyInternalAddress ? nil : address),
                    verified: verified,
                    demoninations: demoninations)
        }

        static internal let addressBRDTestnet = "0x7108ca7c4718efa810457f228305c9c71390931a" // testnet
        static internal let addressBRDMainnet = "0x558ec3152e2eb2174905cd19aea4e34a23de9ad6" // mainnet

        /// Transfer

        public typealias Transfer = (
            id: String,
            source: String?,
            target: String?,
            amountValue: String,
            amountCurrency: String,
            acknowledgements: UInt64,
            index: UInt64,
            transactionId: String?,
            blockchainId: String)

        static internal func asTransfer (json: JSON) -> Model.Transfer? {
            guard let id   = json.asString (name: "transfer_id"),
                let bid    = json.asString (name: "blockchain_id"),
                let index  = json.asUInt64 (name: "index"),
                let amount = json.asDict (name: "amount").map ({ JSON (dict: $0) }),
                let amountValue    = amount.asString (name: "amount"),
                let amountCurrency = amount.asString (name: "currency_id")
                else { return nil }

            // TODO: Resolve if optional or not
            let acks   = json.asUInt64 (name: "acknowledgements") ?? 0
            let source = json.asString (name: "from_address")
            let target = json.asString (name: "to_address")
            let tid    = json.asString (name: "transaction_id")

            return (id: id, source: source, target: target,
                    amountValue: amountValue, amountCurrency: amountCurrency,
                    acknowledgements: acks, index: index,
                    transactionId: tid, blockchainId: bid)
        }

        /// Transaction

        public typealias Transaction = (
            id: String,
            blockchainId: String,
            hash: String,
            identifier: String,
            blockHash: String?,
            blockHeight: UInt64?,
            index: UInt64?,
            confirmations: UInt64?,
            status: String,
            size: UInt64,
            timestamp: Date?,
            firstSeen: Date?,
            raw: Data?,
            transfers: [Transfer],
            acknowledgements: UInt64
        )

        static internal func asTransaction (json: JSON) -> Model.Transaction? {
            guard let id = json.asString(name: "transaction_id"),
                let bid        = json.asString (name: "blockchain_id"),
                let hash       = json.asString (name: "hash"),
                let identifier = json.asString (name: "identifier"),
                let status     = json.asString (name: "status"),
                let size       = json.asUInt64 (name: "size")
                else { return nil }

            // TODO: Resolve if optional or not
            let acks       = json.asUInt64 (name: "acknowledgements") ?? 0
            // TODO: Resolve if optional or not
            let firstSeen     = json.asDate   (name: "first_seen")
            let blockHash     = json.asString (name: "block_hash")
            let blockHeight   = json.asUInt64 (name: "block_height")
            let index         = json.asUInt64 (name: "index")
            let confirmations = json.asUInt64 (name: "confirmations")
            let timestamp     = json.asDate   (name: "timestamp")

            let raw = json.asData (name: "raw")

            // Require "_embedded" : "transfers" as [JSON.Dict]
            guard let transfersJSON = json.asDict (name: "_embedded")?["transfers"] as? [JSON.Dict]
                else { return nil }

            // Require asTransfer is not .none
            guard let transfers = transfersJSON
                .map ({ JSON (dict: $0) })
                .map ({ asTransfer (json: $0) }) as? [Model.Transfer]
                else { return nil }

            return (id: id, blockchainId: bid,
                     hash: hash, identifier: identifier,
                     blockHash: blockHash, blockHeight: blockHeight, index: index, confirmations: confirmations, status: status,
                     size: size, timestamp: timestamp, firstSeen: firstSeen,
                     raw: raw,
                     transfers: transfers,
                     acknowledgements: acks)
        }

        /// Block

        public typealias Block = (
            id: String,
            blockchainId: String,
            hash: String,
            height: UInt64,
            header: String?,
            raw: Data?,
            mined: Date,
            size: UInt64,
            prevHash: String?,
            nextHash: String?, // fees
            transactions: [Transaction]?,
            acknowledgements: UInt64
        )

        static internal func asBlock (json: JSON) -> Model.Block? {
            guard let id = json.asString(name: "block_id"),
                let bid      = json.asString(name: "blockchain_id"),
                let hash     = json.asString (name: "hash"),
                let height   = json.asUInt64 (name: "height"),
                let mined    = json.asDate   (name: "mined"),
                let size     = json.asUInt64 (name: "size")
                else { return nil }

            let acks     = json.asUInt64 (name: "acknowledgements") ?? 0
            let header   = json.asString (name: "header")
            let raw      = json.asData   (name: "raw")
            let prevHash = json.asString (name: "prev_hash")
            let nextHash = json.asString (name: "next_hash")

            let transactions = json.asArray (name: "transactions")?
                .map ({ JSON (dict: $0 )})
                .map ({ asTransaction (json: $0)}) as? [Model.Transaction]  // not quite

            return (id: id, blockchainId: bid,
                    hash: hash, height: height, header: header, raw: raw, mined: mined, size: size,
                    prevHash: prevHash, nextHash: nextHash,
                    transactions: transactions,
                    acknowledgements: acks)
        }

        /// Wallet

        public typealias Wallet = (
            id: String,
            currencies: [String:[String]]  // "currency_id": [<address>, ...]
        )

//        static internal func asWalletCurrency (json: JSON) -> Model.WalletCurrency? {
//            guard let currency = json.asString(name: "currency_id")
//            else { return nil }
//
//            let addresses = json.asStringArray(name: "addresses") ?? []
//
//            return (currency: currency, addresses: addresses)
//        }
//
//        static internal func asJSON (walletCurrency: Model.WalletCurrency) -> JSON.Dict {
//            return [
//                "currency_id" : walletCurrency.currency,
//                "addresses"   : walletCurrency.addresses
//            ]
//        }

        static internal func asWallet (json: JSON) -> Model.Wallet? {
            guard let id = json.asString (name: "id")
                else { return nil }

            if let currencies = json.asDict(name: "currencies") as? [String:[String]] {
                return (id: id, currencies: currencies)
            }
            else {
                print ("SYS: BDB:Missed Wallet Currencies")
                return (id: id, currencies: [String:[String]]())
            }
        }

        static internal func asJSON (wallet: Wallet) -> JSON.Dict {
            return [
                "id"            : wallet.id,
                "created"       : "2019-05-06T01:08:49.495+0000",
                "currencies"    : wallet.currencies
            ]
        }

        /// Subscription

        public typealias SubscriptionEndpoint = (environment: String, kind: String, value: String)
        public typealias Subscription = (
            id: String,
            wallet: String,
            device: String,
            endpoint: SubscriptionEndpoint
        )

        static internal func asSubscriptionEndpoint (json: JSON) -> SubscriptionEndpoint? {
            guard let environment = json.asString (name: "environment"),
            let kind = json.asString(name: "kind"),
            let value = json.asString(name: "value")
                else { return nil }

            return (environment: environment, kind: kind, value: value)
        }

        static internal func asJSON (subscriptionEndpoint: SubscriptionEndpoint) -> JSON.Dict {
            return [
                "environment"   : subscriptionEndpoint.environment,
                "kind"          : subscriptionEndpoint.kind,
                "value"         : subscriptionEndpoint.value
            ]
        }

        static internal func asSubscription (json: JSON) -> Subscription? {
            guard let id = json.asString (name: "subscription_id"),
                let wallet = json.asString (name: "wallet_id"),
                let device = json.asString (name: "device_id"),
                let endpoint = json.asDict(name: "endpoint")
                    .flatMap ({ asSubscriptionEndpoint (json: JSON (dict: $0)) })
                else { return nil }

            return (id: id, wallet: wallet, device: device, endpoint: endpoint)
        }

        static internal func asJSON (subscription: Subscription) -> JSON.Dict {
            return [
                "subscription_id"   : subscription.id,
                "wallet_id"         : subscription.wallet,
                "device_id"         : subscription.device,
                "endpoint"          : asJSON (subscriptionEndpoint: subscription.endpoint)
            ]
        }

    } // End of Model

    public func getBlockchains (mainnet: Bool? = nil, completion: @escaping (Result<[Model.Blockchain],QueryError>) -> Void) {
        bdbMakeRequest (path: "blockchains", query: mainnet.map { zip (["testnet"], [($0 ? "false" : "true")]) }) {
            (more: URL?, res: Result<[JSON], QueryError>) in
            precondition (nil == more)
            completion (res.flatMap {
                BlockChainDB.getManyExpected(data: $0, transform: Model.asBlockchain)
            })
        }
    }

    public func getBlockchain (blockchainId: String, completion: @escaping (Result<Model.Blockchain,QueryError>) -> Void) {
        bdbMakeRequest(path: "blockchains/\(blockchainId)", query: nil, embedded: false) {
            (more: URL?, res: Result<[JSON], QueryError>) in
            precondition (nil == more)
            completion (res.flatMap {
                BlockChainDB.getOneExpected (id: blockchainId, data: $0, transform: Model.asBlockchain)
            })
        }
    }

    public func getCurrencies (blockchainId: String? = nil, completion: @escaping (Result<[Model.Currency],QueryError>) -> Void) {
        bdbMakeRequest (path: "currencies", query: blockchainId.map { zip(["blockchain_id"], [$0]) }) {
            (more: URL?, res: Result<[JSON], QueryError>) in
            precondition (nil == more)
            completion (res.flatMap {
                BlockChainDB.getManyExpected(data: $0, transform: Model.asCurrency)
            })
        }
    }

    public func getCurrency (currencyId: String, completion: @escaping (Result<Model.Currency,QueryError>) -> Void) {
        bdbMakeRequest (path: "currencies/\(currencyId)", query: nil, embedded: false) {
            (more: URL?, res: Result<[JSON], QueryError>) in
            precondition (nil == more)
            completion (res.flatMap {
                BlockChainDB.getOneExpected(id: currencyId, data: $0, transform: Model.asCurrency)
            })
        }
    }

    /// Subscription

    internal func makeSubscriptionRequest (_ subscription: Model.Subscription, path: String, httpMethod: String,
                                           completion: @escaping (Result<Model.Subscription, QueryError>) -> Void) {
        makeRequest (bdbDataTaskFunc, bdbBaseURL,
                     path: path,
                     query: nil,
                     data: Model.asJSON(subscription: subscription),
                     httpMethod: httpMethod) {
                        (res: Result<JSON.Dict, QueryError>) in
                        completion (res.flatMap {
                            Model.asSubscription(json: JSON(dict: $0))
                                .map { Result.success ($0) }
                                ?? Result.failure(QueryError.model("Missed Subscription"))
                        })
        }
    }

    public func getSubscription (id: String, completion: @escaping (Result<Model.Subscription, QueryError>) -> Void) {
        bdbMakeRequest (path: "subscriptions/\(id)", query: nil, embedded: false) {
            (more: URL?, res: Result<[JSON], QueryError>) in
            precondition (nil == more)
            completion (res.flatMap {
                BlockChainDB.getOneExpected (id: id, data: $0, transform: Model.asSubscription)
            })
        }
    }

    public func createSubscription (_ subscription: Model.Subscription,
                                    completion: @escaping (Result<Model.Subscription, QueryError>) -> Void) {
        makeSubscriptionRequest (subscription,
                                 path: "subscriptions",
                                 httpMethod: "POST",
                                 completion: completion)
     }

    public func getOrCreateSubscription (_ subscription: Model.Subscription,
                                         completion: @escaping (Result<Model.Subscription, QueryError>) -> Void) {
        getSubscription(id: subscription.id) { (res: Result<BlockChainDB.Model.Subscription, BlockChainDB.QueryError>) in
            if case .success = res { completion (res) }
            else {
                self.createSubscription (subscription, completion: completion)
            }
        }
    }

    public func updateSubscription (_ subscription: Model.Subscription, completion: @escaping (Result<Model.Subscription, QueryError>) -> Void) {
        let path = "subscriptions/\(subscription.id )"
        makeSubscriptionRequest (subscription,
                                 path: path,
                                 httpMethod: "PUT",
                                 completion: completion)
    }

    public func deleteSubscription (id: String, completion: @escaping (Result<Model.Subscription, QueryError>) -> Void) {
        let path = "subscriptions/\(id)"
        makeRequest (bdbDataTaskFunc, bdbBaseURL,
                     path: path,
                     query: nil,
                     data: nil,
                     httpMethod: "DELETE") {
                        (res: Result<JSON.Dict, QueryError>) in
                        // Not likely
                        completion (res.flatMap {
                            Model.asSubscription(json: JSON(dict: $0))
                                .map { Result.success ($0) }
                                ?? Result.failure(QueryError.model("Missed Delete Subscription"))
                        })
        }
    }

    /// Wallet

    internal func makeWalletRequest (_ wallet: Model.Wallet, path: String, httpMethod: String,
                                           completion: @escaping (Result<Model.Wallet, QueryError>) -> Void) {
        makeRequest (bdbDataTaskFunc, bdbBaseURL,
                     path: path,
                     query: nil,
                     data: Model.asJSON (wallet: wallet),
                     httpMethod: httpMethod) {
                        (res: Result<JSON.Dict, QueryError>) in
                        completion (res.flatMap {
                            Model.asWallet(json: JSON(dict: $0))
                                .map { Result.success ($0) }
                                ?? Result.failure(QueryError.model("Missed Wallet"))
                        })
        }
    }

    public func getWallet (walletId: String, completion: @escaping (Result<Model.Wallet, QueryError>) -> Void) {
        bdbMakeRequest(path: "wallets/\(walletId)", query: nil, embedded: false) { (more: URL?, res: Result<[JSON], QueryError>) in
            precondition (nil == more)
            completion (res.flatMap {
                BlockChainDB.getOneExpected(id: walletId, data: $0, transform: Model.asWallet)
            })
        }
    }

    public func createWallet (_ wallet: Model.Wallet, completion: @escaping (Result<Model.Wallet, QueryError>) -> Void) {
        makeWalletRequest (wallet,
                           path: "wallets",
                           httpMethod: "POST",
                           completion: completion)
    }

    public func getOrCreateWallet (_ wallet: Model.Wallet, completion: @escaping (Result<Model.Wallet, QueryError>) -> Void) {
        getWallet (walletId: wallet.id) { (res: Result<Model.Wallet, QueryError>) in
            if case .success = res { completion (res) }
            else {
                self.createWallet (wallet, completion: completion)
            }
        }
    }

    public func updateWallet (_ wallet: Model.Wallet, completion: @escaping (Result<Model.Wallet, QueryError>) -> Void) {
        let path = "wallets/\(wallet.id)"
        makeWalletRequest (wallet,
                           path: path,
                           httpMethod: "PUT",
                           completion: completion)
    }

    public func deleteWallet (id: String, completion: @escaping (Result<Model.Wallet, QueryError>) -> Void) {
        let path = "wallets/\(id)"
        makeRequest (bdbDataTaskFunc, bdbBaseURL,
                     path: path,
                     query: nil,
                     data: nil,
                     httpMethod: "DELETE") {
                        (res: Result<JSON.Dict, QueryError>) in
                        // Not likely
                        completion (res.flatMap {
                            Model.asWallet(json: JSON(dict: $0))
                                .map { Result.success ($0) }
                                ?? Result.failure(QueryError.model("Missed Delete Wallet"))
                        })
        }
    }

    // Transfers

    public func getTransfers (blockchainId: String, addresses: [String], completion: @escaping (Result<[Model.Transfer], QueryError>) -> Void) {
        let queryKeys = ["blockchain_id"] + Array (repeating: "address", count: addresses.count)
        let queryVals = [blockchainId]    + addresses

        bdbMakeRequest (path: "transfers", query: zip (queryKeys, queryVals)) {
            (more: URL?, res: Result<[JSON], QueryError>) in
            completion (res.flatMap {
                BlockChainDB.getManyExpected (data: $0, transform: Model.asTransfer)
            })
        }
    }

    public func getTransfer (transferId: String, completion: @escaping (Result<Model.Transfer, QueryError>) -> Void) {
        bdbMakeRequest (path: "transfers/\(transferId)", query: nil, embedded: false) {
            (more: URL?, res: Result<[JSON], QueryError>) in
            precondition (nil == more)
            completion (res.flatMap {
                BlockChainDB.getOneExpected (id: transferId, data: $0, transform: Model.asTransfer)
            })
        }
    }

    // Transactions

    static let ADDRESS_COUNT = 50

    public func getTransactions (blockchainId: String,
                                 addresses: [String],
                                 begBlockNumber: UInt64 = 0,
                                 endBlockNumber: UInt64 = 0,
                                 includeRaw: Bool = false,
                                 includeProof: Bool = false,
                                 completion: @escaping (Result<[Model.Transaction], QueryError>) -> Void) {
        // This query could overrun the endpoint's page size (typically 5,000).  If so, we'll need
        // to repeat the request for the next batch.
        self.queue.async {
            var error: QueryError? = nil
            var results = [Model.Transaction]()

            for addresses in addresses.chunked(into: BlockChainDB.ADDRESS_COUNT) {
                if nil != error { break }
                let queryKeys = ["blockchain_id", "start_height", "end_height", "include_proof", "include_raw"]
                    + Array (repeating: "address", count: addresses.count)

                var queryVals = [blockchainId, "0", "0", includeProof.description, includeRaw.description]
                    + addresses

                let semaphore = DispatchSemaphore (value: 0)

                var nextURL: URL? = nil

                queryVals[1] = begBlockNumber.description
                queryVals[2] = endBlockNumber.description

                // Make the first request.  Ideally we'll get all the transactions in one gulp
                self.bdbMakeRequest (path: "transactions", query: zip (queryKeys, queryVals)) {
                    (more: URL?, res: Result<[JSON], QueryError>) in

                    // Append `transactions` with the resulting transactions.
                    results += try! res
                        .flatMap { BlockChainDB.getManyExpected(data: $0, transform: Model.asTransaction) }
                        .recover { error = $0; return [] }.get()

                    nextURL = more

                    semaphore.signal()
                }

                // Wait for the first request
                semaphore.wait()

                // Loop until all 'nextURL' values are queried
                while let url = nextURL, nil == error {
                    self.bdbMakeRequest (url: url, embedded: true, embeddedPath: "transactions") {
                        (more: URL?, res: Result<[JSON], QueryError>) in

                        // Append `transactions` with the resulting transactions.
                        results += try! res
                            .flatMap { BlockChainDB.getManyExpected(data: $0, transform: Model.asTransaction) }
                            .recover { error = $0; return [] }.get()

                        nextURL = more

                        semaphore.signal()
                    }

                    semaphore.wait()
                }
            }

            completion (nil == error
                ? Result.success (results)
                : Result.failure (error!))
        }
    }

    public func getTransaction (transactionId: String,
                                includeRaw: Bool = false,
                                includeProof: Bool = false,
                                completion: @escaping (Result<Model.Transaction, QueryError>) -> Void) {
        let queryKeys = ["include_proof", "include_raw"]
        let queryVals = [includeProof.description, includeRaw.description]

        bdbMakeRequest (path: "transactions/\(transactionId)", query: zip (queryKeys, queryVals), embedded: false) {
            (more: URL?, res: Result<[JSON], QueryError>) in
            precondition (nil == more)
            completion (res.flatMap {
                BlockChainDB.getOneExpected (id: transactionId, data: $0, transform: Model.asTransaction)
            })
        }
    }

    public func createTransaction (blockchainId: String,
                                   hashAsHex: String,
                                   transaction: Data,
                                   completion: @escaping (Result<Void, QueryError>) -> Void) {
        let json: JSON.Dict = [
            "blockchain_id": blockchainId,
            "transaction_id": hashAsHex,
            "data" : transaction.base64EncodedString()
        ]

        makeRequest (bdbDataTaskFunc, bdbBaseURL,
                     path: "/transactions",
                     data: json,
                     httpMethod: "POST",
                     deserializer: { (_) in Result.success(()) },
                     completion: completion)
    }

    // Blocks

    public func getBlocks (blockchainId: String,
                           begBlockNumber: UInt64 = 0,
                           endBlockNumber: UInt64 = 0,
                           includeRaw: Bool = false,
                           includeTx: Bool = false,
                           includeTxRaw: Bool = false,
                           includeTxProof: Bool = false,
                           completion: @escaping (Result<[Model.Block], QueryError>) -> Void) {
        self.queue.async {
            let semaphore = DispatchSemaphore (value: 0)

           var moreResults = false
            var begBlockNumber = begBlockNumber

            var error: QueryError? = nil
            var results = [Model.Block]()

            repeat {
                let queryKeys = ["blockchain_id", "start_height", "end_height",  "include_raw",
                                 "include_tx", "include_tx_raw", "include_tx_proof"]

                let queryVals = [blockchainId, begBlockNumber.description, endBlockNumber.description, includeRaw.description,
                                 includeTx.description, includeTxRaw.description, includeTxProof.description]

                self.bdbMakeRequest (path: "blocks", query: zip (queryKeys, queryVals)) {
                    (more: URL?, res: Result<[JSON], QueryError>) in

                    // Flag if `more`
//                    moreResults = more

                    // Append `transactions` with the resulting transactions.  Be sure
                    results += try! res
                        .flatMap { BlockChainDB.getManyExpected(data: $0, transform: Model.asBlock) }
                        .recover { error = $0; return [] }.get()

                    if let moreURL = more, nil == error {
                        moreResults = true
                        begBlockNumber = results.reduce(0) {
                            max ($0, $1.height)
                        }
                    }

                    semaphore.signal()
                }

                semaphore.wait()
            } while moreResults

            completion (nil == error
                ? Result.success (results)
                : Result.failure (error!))
        }

    }

    public func getBlock (blockId: String,
                          includeRaw: Bool = false,
                          includeTx: Bool = false,
                          includeTxRaw: Bool = false,
                          includeTxProof: Bool = false,
                          completion: @escaping (Result<Model.Block, QueryError>) -> Void) {
        let queryKeys = ["include_raw", "include_tx", "include_tx_raw", "include_tx_proof"]

        let queryVals = [includeRaw.description, includeTx.description, includeTxRaw.description, includeTxProof.description]

        bdbMakeRequest (path: "blocks/\(blockId)", query: zip (queryKeys, queryVals), embedded: false) {
            (more: URL?, res: Result<[JSON], QueryError>) in
            precondition (nil == more)
            completion (res.flatMap {
                BlockChainDB.getOneExpected (id: blockId, data: $0, transform: Model.asBlock)
            })
        }
    }

    /// BTC - nothing

    /// ETH

    /// The ETH JSON_RPC request identifier.
    var rid: UInt32 = 0

    /// Return the current request identifier and then increment it.
    var ridIncr: UInt32 {
        let rid = self.rid
        self.rid += 1
        return rid
    }

    public struct ETH {
        public typealias Transaction = (
            hash: String,
            sourceAddr: String,
            targetAddr: String,
            contractAddr: String,
            amount: String,
            gasLimit: String,
            gasPrice: String,
            data: String,
            nonce: String,
            gasUsed: String,
            blockNumber: String,
            blockHash: String,
            blockConfirmations: String,
            blockTransactionIndex: String,
            blockTimestamp: String,
            isError: String)

        static internal func asTransaction (json: JSON) -> ETH.Transaction? {
            guard let hash = json.asString(name: "hash"),
                let sourceAddr   = json.asString(name: "from"),
                let targetAddr   = json.asString(name: "to"),
                let contractAddr = json.asString(name: "contractAddress"),
                let amount       = json.asString(name: "value"),
                let gasLimit     = json.asString(name: "gas"),
                let gasPrice     = json.asString(name: "gasPrice"),
                let data         = json.asString(name: "input"),
                let nonce        = json.asString(name: "nonce"),
                let gasUsed      = json.asString(name: "gasUsed"),
                let blockNumber  = json.asString(name: "blockNumber"),
                let blockHash    = json.asString(name: "blockHash"),
                let blockConfirmations    = json.asString(name: "confirmations"),
                let blockTransactionIndex = json.asString(name: "transactionIndex"),
                let blockTimestamp        = json.asString(name: "timeStamp"),
                let isError      = json.asString(name: "isError")
                else { return nil }

            return (hash: hash,
                    sourceAddr: sourceAddr, targetAddr: targetAddr, contractAddr: contractAddr,
                    amount: amount, gasLimit: gasLimit, gasPrice: gasPrice,
                    data: data, nonce: nonce, gasUsed: gasUsed,
                    blockNumber: blockNumber, blockHash: blockHash,
                    blockConfirmations: blockConfirmations, blockTransactionIndex: blockTransactionIndex, blockTimestamp: blockTimestamp,
                    isError: isError)
        }

        public typealias Log = (
            hash: String,
            contract: String,
            topics: [String],
            data: String,
            gasPrice: String,
            gasUsed: String,
            logIndex: String,
            blockNumber: String,
            blockTransactionIndex: String,
            blockTimestamp: String)

        // BRD API servcies *always* appends `topics` with ""; we need to axe that.
        static internal func dropLastIfEmpty (_ strings: [String]?) -> [String]? {
            return (nil != strings && !strings!.isEmpty && "" == strings!.last!
                ? strings!.dropLast()
                : strings)
        }

        static internal func asLog (json: JSON) -> ETH.Log? {
            guard let hash = json.asString(name: "transactionHash"),
                let contract    = json.asString(name: "address"),
                let topics      = dropLastIfEmpty (json.asStringArray (name: "topics")),
                let data        = json.asString(name: "data"),
                let gasPrice    = json.asString(name: "gasPrice"),
                let gasUsed     = json.asString(name: "gasUsed"),
                let logIndex    = json.asString(name: "logIndex"),
                let blockNumber = json.asString(name: "blockNumber"),
                let blockTransactionIndex = json.asString(name: "transactionIndex"),
                let blockTimestamp        = json.asString(name: "timeStamp")
                else { return nil }

            return (hash: hash, contract: contract, topics: topics, data: data,
                    gasPrice: gasPrice, gasUsed: gasUsed,
                    logIndex: logIndex,
                    blockNumber: blockNumber, blockTransactionIndex: blockTransactionIndex, blockTimestamp: blockTimestamp)
        }

        public typealias Token = (
            address: String,
            symbol: String,
            name: String,
            description: String,
            decimals: UInt32,
            defaultGasLimit: String?,
            defaultGasPrice: String?)

        static internal func asToken (json: JSON) -> ETH.Token? {
            guard let name   = json.asString(name: "name"),
                let symbol   = json.asString(name: "code"),
                let address  = json.asString(name: "contract_address"),
                let decimals = json.asUInt8(name: "scale")
                else { return nil }

            let description = "Token for '\(symbol)'"

            return (address: address, symbol: symbol, name: name, description: description,
                    decimals: UInt32(decimals),
                    defaultGasLimit: nil,
                    defaultGasPrice: nil)
        }
    }

    public func getBalanceAsETH (network: String,
                                 address: String,
                                 completion: @escaping (Result<String,QueryError>) -> Void) {
        let json: JSON.Dict = [
            "jsonrpc" : "2.0",
            "method"  : "eth_getBalance",
            "params"  : [address, "latest"],
            "id"      : ridIncr
        ]

        apiMakeRequestJSON (network: network, data: json,
                            completion: BlockChainDB.getOneResultString(completion))
    }

    public func getBalanceAsTOK (network: String,
                                 address: String,
                                 contract: String,
                                 completion: @escaping (Result<String,QueryError>) -> Void) {
        let json: JSON.Dict = [ "id" : ridIncr ]

        var queryDict = [
            "module"    : "account",
            "action"    : "tokenbalance",
            "address"   : address,
            "contractaddress" : contract
        ]

        apiMakeRequestQUERY (network: network,
                             query: zip (Array(queryDict.keys), Array(queryDict.values)),
                             data: json,
                             completion: BlockChainDB.getOneResultString (completion))
    }

    public func getGasPriceAsETH (network: String,
                                  completion: @escaping (Result<String,QueryError>) -> Void) {
        let json: JSON.Dict = [
            "method" : "eth_gasPrice",
            "params" : [],
            "id" : ridIncr
        ]

        apiMakeRequestJSON (network: network, data: json,
                            completion: BlockChainDB.getOneResultString(completion))
    }

    public func getGasEstimateAsETH (network: String,
                                     from: String,
                                     to: String,
                                     amount: String,
                                     data: String,
                                     completion: @escaping (Result<String,QueryError>) -> Void) {
        var param = ["from":from, "to":to]
        if amount != "0x" { param["value"] = amount }
        if data   != "0x" { param["data"]  = data }

        let json: JSON.Dict = [
            "jsonrpc" : "2.0",
            "method"  : "eth_estimateGas",
            "params"  : [param],
            "id"      : ridIncr
        ]

        apiMakeRequestJSON (network: network, data: json,
                            completion: BlockChainDB.getOneResultString(completion))
    }

    public func submitTransactionAsETH (network: String,
                                        transaction: String,
                                        completion: @escaping (Result<String,QueryError>) -> Void) {
        let json: JSON.Dict = [
            "jsonrpc" : "2.0",
            "method"  : "eth_sendRawTransaction",
            "params"  : [transaction],
            "id"      : ridIncr
        ]

        apiMakeRequestJSON (network: network, data: json,
                            completion: BlockChainDB.getOneResultString(completion))
    }

    public func getTransactionsAsETH (network: String,
                                      address: String,
                                      begBlockNumber: UInt64,
                                      endBlockNumber: UInt64,
                                      completion: @escaping (Result<[ETH.Transaction],QueryError>) -> Void) {
        let json: JSON.Dict = [
            "account" : address,
            "id"      : ridIncr ]

        var queryDict = [
            "module"    : "account",
            "action"    : "txlist",
            "address"   : address,
            "startBlock": begBlockNumber.description,
            "endBlock"  : endBlockNumber.description
        ]

        apiMakeRequestQUERY (network: network, query: zip (Array(queryDict.keys), Array(queryDict.values)), data: json) {
            (res: Result<JSON, QueryError>) in

            completion (res
                .flatMap { (json: JSON) -> Result<[ETH.Transaction], QueryError> in
                    guard let _ = json.asString (name: "status"),
                        let   _ = json.asString (name: "message"),
                        let   result  = json.asArray (name:  "result")
                        else { return Result.failure(QueryError.model("Missed {status, message, result")) }

                    let transactions = result.map { ETH.asTransaction (json: JSON (dict: $0)) }

                    return transactions.contains(where: { nil == $0 })
                        ? Result.failure (QueryError.model ("ETH.Transaction parse error"))
                        : Result.success (transactions as! [ETH.Transaction])
            })
        }
    }

    public func getLogsAsETH (network: String,
                              contract: String?,
                              address: String,
                              event: String,
                              begBlockNumber: UInt64,
                              endBlockNumber: UInt64,
                              completion: @escaping (Result<[ETH.Log],QueryError>) -> Void) {
        let json: JSON.Dict = [ "id" : ridIncr ]

        var queryDict = [
            "module"    : "logs",
            "action"    : "getLogs",
            "fromBlock" : begBlockNumber.description,
            "toBlock"   : endBlockNumber.description,
            "topic0"    : event,
            "topic1"    : address,
            "topic_1_2_opr" : "or",
            "topic2"    : address
        ]
        if nil != contract { queryDict["address"] = contract! }

        apiMakeRequestQUERY (network: network, query: zip (Array(queryDict.keys), Array(queryDict.values)), data: json) {
            (res: Result<JSON, QueryError>) in

            completion (res
                .flatMap { (json: JSON) -> Result<[ETH.Log], QueryError> in
                    guard let _ = json.asString (name: "status"),
                        let   _ = json.asString (name: "message"),
                        let   result  = json.asArray (name:  "result")
                        else { return Result.failure(QueryError.model("Missed {status, message, result")) }

                    let logs = result.map { ETH.asLog (json: JSON (dict: $0)) }

                    return logs.contains(where: { nil == $0 })
                        ? Result.failure (QueryError.model ("ETH.Log parse error"))
                        : Result.success (logs as! [ETH.Log])
                })
        }
    }

    public func getTokensAsETH (completion: @escaping (Result<[ETH.Token],QueryError>) -> Void) {

        // Everything returned by BRD must/absolutely-must be in BlockChainDB currencies.  Thus,
        // when stubbed, so too must these.
        apiMakeRequestTOKEN () { (res: Result<[JSON.Dict], QueryError>) in
            completion (res
                .flatMap { (jsonArray: [JSON.Dict]) -> Result<[ETH.Token], QueryError> in
                    let tokens = jsonArray.map { ETH.asToken (json: JSON (dict: $0)) }

                    return tokens.contains(where: { nil == $0 })
                        ? Result.failure (QueryError.model ("ETH.Tokens parse error"))
                        : Result.success (tokens as! [ETH.Token])
                })
        }
    }

    public func getBlocksAsETH (network: String,
                                address: String,
                                interests: UInt32,
                                blockStart: UInt64,
                                blockStop: UInt64,
                                completion: @escaping (Result<[UInt64],QueryError>) -> Void) {
        func parseBlockNumber (_ s: String) -> UInt64? {
            return s.starts(with: "0x")
                ? UInt64 (s.dropFirst(2), radix: 16)
                : UInt64 (s)
        }

        queue.async {
            let semaphore = DispatchSemaphore (value: 0)

            var transactions: [ETH.Transaction] = []
            var transactionsSuccess: Bool = false

            var logs: [ETH.Log] = []
            var logsSuccess: Bool = false

            self.getTransactionsAsETH (network: network,
                                       address: address,
                                       begBlockNumber: blockStart,
                                       endBlockNumber: blockStop) {
                                        (res: Result<[ETH.Transaction],QueryError>) in
                                        res.resolve (
                                            success: {
                                                transactions.append (contentsOf: $0)
                                                transactionsSuccess = true },
                                            failure: { (_) in transactionsSuccess = false })
                                        semaphore.signal() }

            self.getLogsAsETH (network: network,
                               contract: nil,
                               address: address,
                               event: "0xa9059cbb",  // ERC20 Transfer
                               begBlockNumber: blockStart,
                               endBlockNumber: blockStop) {
                                (res: Result<[ETH.Log],QueryError>) in
                                res.resolve (
                                    success: {
                                        logs.append (contentsOf: $0)
                                        logsSuccess = true },
                                    failure: { (_) in logsSuccess = false })
                                semaphore.signal() }

            semaphore.wait()
            semaphore.wait()

            var numbers: [UInt64] = []
            if transactionsSuccess && logsSuccess {
                numbers += transactions
                    .filter {
                        return (
                            /* CLIENT_GET_BLOCKS_TRANSACTIONS_AS_TARGET */
                            (0 != (interests & UInt32 (1 << 0)) && address == $0.sourceAddr) ||

                                /* CLIENT_GET_BLOCKS_TRANSACTIONS_AS_TARGET */
                                (0 != (interests & UInt32 (1 << 1)) && address == $0.targetAddr))
                    }
                    .map { parseBlockNumber ($0.blockNumber) ?? 0 }

                numbers += logs
                    .filter {
                        if $0.topics.count != 3 { return false }
                        return (
                            /* CLIENT_GET_BLOCKS_LOGS_AS_SOURCE */
                            (0 != (interests & UInt32 (1 << 2)) && address == $0.topics[1]) ||
                                /* CLIENT_GET_BLOCKS_LOGS_AS_TARGET */
                                (0 != (interests & UInt32 (1 << 3)) && address == $0.topics[2]))
                    }
                    .map { parseBlockNumber($0.blockNumber) ?? 0}

                completion (Result.success (numbers))
            }
            else {
                completion (Result.failure(QueryError.noData))
            }
        }
    }

    public func getBlockNumberAsETH (network: String,
                                     completion: @escaping (Result<String,QueryError>) -> Void) {
        let json: JSON.Dict = [
            "method" : "eth_blockNumber",
            "params" : [],
            "id" : ridIncr
        ]

        apiMakeRequestJSON (network: network, data: json,
                            completion: BlockChainDB.getOneResultString (completion))
    }
    
    public func getNonceAsETH (network: String,
                               address: String,
                               completion: @escaping (Result<String,QueryError>) -> Void) {
        let json: JSON.Dict = [
            "method" : "eth_getTransactionCount",
            "params" : [address, "latest"],
            "id" : ridIncr
        ]

        apiMakeRequestJSON (network: network, data: json,
                            completion: BlockChainDB.getOneResultString (completion))
    }

     static internal let dateFormatter: DateFormatter = {
        let formatter = DateFormatter()
        formatter.dateFormat = "yyyy-MM-dd'T'HH:mm:ss.SSSZ"
        return formatter
    }()

    internal struct JSON {
        typealias Dict = [String:Any]

        let dict: Dict

        init (dict: Dict) {
            self.dict = dict
        }

        internal func asString (name: String) -> String? {
            return dict[name] as? String
        }

        internal func asBool (name: String) -> Bool? {
            return dict[name] as? Bool
        }

        internal func asInt64 (name: String) -> Int64? {
            return (dict[name] as? NSNumber)
                .flatMap { Int64 (exactly: $0)}
        }

        internal func asUInt64 (name: String) -> UInt64? {
            return (dict[name] as? NSNumber)
                .flatMap { UInt64 (exactly: $0)}
        }

        internal func asUInt32 (name: String) -> UInt32? {
            return (dict[name] as? NSNumber)
                .flatMap { UInt32 (exactly: $0)}
        }

        internal func asUInt8 (name: String) -> UInt8? {
            return (dict[name] as? NSNumber)
                .flatMap { UInt8 (exactly: $0)}
        }

        internal func asDate (name: String) -> Date? {
            return (dict[name] as? String)
                .flatMap { dateFormatter.date (from: $0) }
        }

        internal func asData (name: String) -> Data? {
            return (dict[name] as? String)
                .flatMap { Data (base64Encoded: $0)! }
        }

        internal func asArray (name: String) -> [Dict]? {
            return dict[name] as? [Dict]
        }

        internal func asDict (name: String) -> Dict? {
            return dict[name] as? Dict
        }

        internal func asStringArray (name: String) -> [String]? {
            return dict[name] as? [String]
        }

        internal func asJSON (name: String) -> JSON? {
            return asDict(name: name).map { JSON (dict: $0) }
        }
    }

    private static func deserializeAsJSON<T> (_ data: Data?) -> Result<T, QueryError> {
        guard let data = data else {
            return Result.failure (QueryError.noData);
        }

        do {
            guard let json = try JSONSerialization.jsonObject(with: data, options: []) as? T
                else {
                    print ("SYS: BDB:API: ERROR: JSON.Dict: '\(data.map { String(format: "%c", $0) }.joined())'")
                    return Result.failure(QueryError.jsonParse(nil)) }

            return Result.success (json)
        }
        catch let jsonError as NSError {
            print ("SYS: BDB:API: ERROR: JSON.Error: '\(data.map { String(format: "%c", $0) }.joined())'")
            return Result.failure (QueryError.jsonParse (jsonError))
        }
    }

    private func sendRequest<T> (_ request: URLRequest,
                                 _ dataTaskFunc: DataTaskFunc,
                                 _ responseSuccess: [Int],
                                 deserializer: @escaping (_ data: Data?) -> Result<T, QueryError>,
                                 completion: @escaping (Result<T, QueryError>) -> Void) {
        dataTaskFunc (session, request) { (data, res, error) in
            guard nil == error else {
                completion (Result.failure(QueryError.submission (error!))) // NSURLErrorDomain
                return
            }

            guard let res = res as? HTTPURLResponse else {
                completion (Result.failure (QueryError.url ("No Response")))
                return
            }

            guard responseSuccess.contains(res.statusCode) else {
                completion (Result.failure (QueryError.response(res.statusCode)))
                return
            }

            completion (deserializer (data))
            }.resume()
    }

    /// Update `request` with 'application/json' headers and the httpMethod
    internal func decorateRequest (_ request: inout URLRequest, httpMethod: String) {
        request.addValue ("application/json", forHTTPHeaderField: "Accept")
        request.addValue ("application/json", forHTTPHeaderField: "Content-Type")
        request.httpMethod = httpMethod
    }

    /// https://tools.ietf.org/html/rfc7231#page-24
    internal func responseSuccess (_ httpMethod: String) -> [Int] {
        switch httpMethod {
        case "GET":
            //            The 200 (OK) status code indicates that the request has succeeded.
            return [200]

        case "POST":
            //            If one or more resources has been created on the origin server as a
            //            result of successfully processing a POST request, the origin server
            //            SHOULD send a 201 (Created) response containing a Location header
            //            field that provides an identifier for the primary resource created
            //            (Section 7.1.2) and a representation that describes the status of the
            //            request while referring to the new resource(s).
            //
            //            Responses to POST requests are only cacheable when they include
            //            explicit freshness information (see Section 4.2.1 of [RFC7234]).
            //            However, POST caching is not widely implemented.  For cases where an
            //            origin server wishes the client to be able to cache the result of a
            //            POST in a way that can be reused by a later GET, the origin server
            //            MAY send a 200 (OK) response containing the result and a
            //            Content-Location header field that has the same value as the POST's
            //            effective request URI (Section 3.1.4.2).
            return [200, 201]

        case "DELETE":
            //            If a DELETE method is successfully applied, the origin server SHOULD
            //            send a 202 (Accepted) status code if the action will likely succeed
            //            but has not yet been enacted, a 204 (No Content) status code if the
            //            action has been enacted and no further information is to be supplied,
            //            or a 200 (OK) status code if the action has been enacted and the
            //            response message includes a representation describing the status.
            return [200, 202, 204]

        case "PUT":
            //            If the target resource does not have a current representation and the
            //            PUT successfully creates one, then the origin server MUST inform the
            //            user agent by sending a 201 (Created) response.  If the target
            //            resource does have a current representation and that representation
            //            is successfully modified in accordance with the state of the enclosed
            //            representation, then the origin server MUST send either a 200 (OK) or
            //            a 204 (No Content) response to indicate successful completion of the
            //            request.
            return [200, 201, 204]

        default:
            return [200]
        }
    }

    /// Make a reqeust but w/o the need to create a URL.  Just create a URLRequest, decorate it,
    /// and then send it off.
    internal func makeRequest<T> (_ dataTaskFunc: DataTaskFunc,
                                  url: URL,
                                  httpMethod: String = "POST",
                                  deserializer: @escaping (_ data: Data?) -> Result<T, QueryError> = deserializeAsJSON,
                                  completion: @escaping (Result<T, QueryError>) -> Void) {
        var request = URLRequest (url: url)
        decorateRequest(&request, httpMethod: httpMethod)
        sendRequest (request, dataTaskFunc, responseSuccess (httpMethod), deserializer: deserializer, completion: completion)
    }

    /// Make a request by building a URL request from baseURL, path, query and data.  Once we have
    /// a request, decorate it and then send it off.
    internal func makeRequest<T> (_ dataTaskFunc: DataTaskFunc,
                                  _ baseURL: String,
                                  path: String,
                                  query: Zip2Sequence<[String],[String]>? = nil,
                                  data: JSON.Dict? = nil,
                                  httpMethod: String = "POST",
                                  deserializer: @escaping (_ data: Data?) -> Result<T, QueryError> = deserializeAsJSON,
                                  completion: @escaping (Result<T, QueryError>) -> Void) {
        guard var urlBuilder = URLComponents (string: baseURL)
            else { completion (Result.failure(QueryError.url("URLComponents"))); return }

        urlBuilder.path = path.starts(with: "/") ? path : "/\(path)"
        if let query = query {
            urlBuilder.queryItems = query.map { URLQueryItem (name: $0, value: $1) }
        }

        guard let url = urlBuilder.url
            else { completion (Result.failure (QueryError.url("URLComponents.url"))); return }

        print ("SYS: BDB:Request: \(url.absoluteString): Method: \(httpMethod): Data: \(data?.description ?? "[]")")

        var request = URLRequest (url: url)
        decorateRequest(&request, httpMethod: httpMethod)

        // If we have data as a JSON.Dict, then add it as the httpBody to the request.
        if let data = data {
            do { request.httpBody = try JSONSerialization.data (withJSONObject: data, options: []) }
            catch let jsonError as NSError {
                completion (Result.failure (QueryError.jsonParse(jsonError)))
            }
        }

        sendRequest (request, dataTaskFunc, responseSuccess (httpMethod), deserializer: deserializer, completion: completion)
    }

    /// We have two flavors of bdbMakeRequest but they both handle their result identically.
    /// Provide this helper function to process the JSON result to extract the content and then
    /// to call the completion handler.
    internal func bdbHandleResult (_ res: Result<JSON.Dict, QueryError>,
                                   embedded: Bool = true,
                                   embeddedPath path: String,
                                   completion: @escaping (URL?, Result<[JSON], QueryError>) -> Void) {
        let res = res.map { JSON (dict: $0) }

        // Determine is there are more results for this query.  The BlockChainDB
        // will provide a "_links" JSON dictionary with a "next" field that provides
        // a URL to use for the remaining values.  The "_links" dictionary looks
        // like
        // "_links":{ "next": { "href": <url> },
        //            "self": { "href": <url> }}

        let moreURL = try? res
            .map {  $0.asJSON (name: "_links") }
            .map { $0?.asJSON (name: "next")   }
            .map { $0?.asString(name: "href")  }      // -> Result<String?, ...>
            .map { $0.flatMap { URL (string: $0) } }  // -> Result<URL?,    ...>
            .recover { (ignore) in return nil }       // -> ...
            .get ()
        // moreURL will be `nil` if `res` was not .success

        // Invoke the callback with `moreURL` and Result with [JSON]
        completion (moreURL,
                    res.flatMap { (json: JSON) -> Result<[JSON], QueryError> in
                        let json = (embedded
                            ? (json.asDict(name: "_embedded")?[path] ?? [])
                            : [json.dict])

                        guard let data = json as? [JSON.Dict]
                            else { return Result.failure(QueryError.model ("[JSON.Dict] expected")) }

                        return Result.success (data.map { JSON (dict: $0) })
        })
    }

    /// In the case where a BDB request has 'paged' (with more results than and be returned in
    /// one query, the BDB will give us a URL to use for the next page.  Thus this function
    /// is identical to the following bdbMakeReqeust(path:query:embedded:completion) except that
    /// instead of building a URL, we've got a URL.  In this function, we need to pass in
    /// the 'embeddedPath' so that the JSON parser can find the data.
    internal func bdbMakeRequest (url: URL,
                                  embedded: Bool = true,
                                  embeddedPath: String,
                                  completion: @escaping (URL?, Result<[JSON], QueryError>) -> Void) {
        makeRequest(bdbDataTaskFunc, url: url, httpMethod: "GET") {
            self.bdbHandleResult ($0, embedded: embedded, embeddedPath: embeddedPath, completion: completion)
        }
    }

    internal func bdbMakeRequest (path: String,
                                  query: Zip2Sequence<[String],[String]>?,
                                  embedded: Bool = true,
                                  completion: @escaping (URL?, Result<[JSON], QueryError>) -> Void) {
        makeRequest (bdbDataTaskFunc, bdbBaseURL,
                     path: path,
                     query: query,
                     data: nil,
                     httpMethod: "GET") {
                        self.bdbHandleResult ($0, embedded: embedded, embeddedPath: path, completion: completion)
        }
    }

    private func apiGetNetworkName (_ name: String) -> String {
        let name = name.lowercased()
        return name == "testnet" ? "ropsten" : name
    }
    
    internal func apiMakeRequestJSON (network: String,
                                      data: JSON.Dict,
                                      completion: @escaping (Result<JSON, QueryError>) -> Void) {
        let path = "/ethq/\(apiGetNetworkName(network))/proxy"
        makeRequest (apiDataTaskFunc, apiBaseURL,
                     path: path,
                     query: nil,
                     data: data,
                     httpMethod: "POST") { (res: Result<JSON.Dict, QueryError>) in
                        completion (res.map { JSON (dict: $0) })
        }
    }

    internal func apiMakeRequestQUERY (network: String,
                                       query: Zip2Sequence<[String],[String]>?,
                                       data: JSON.Dict,
                                       completion: @escaping (Result<JSON, QueryError>) -> Void) {
        let path = "/ethq/\(apiGetNetworkName(network))/query"
        makeRequest (apiDataTaskFunc, apiBaseURL,
                     path: path,
                     query: query,
                     data: data,
                     httpMethod: "POST") { (res: Result<JSON.Dict, QueryError>) in
                        completion (res.map { JSON (dict: $0) })
        }
    }

    internal func apiMakeRequestTOKEN (completion: @escaping (Result<[JSON.Dict], QueryError>) -> Void) {
        let path = "/currencies"
        makeRequest (apiDataTaskFunc, apiBaseURL,
                     path: path,
                     query: zip(["type"], ["erc20"]),
                     data: nil,
                     httpMethod: "GET",
                     completion: completion)
    }

    ///
    /// Convert an array of JSON into a single value using a specified transform
    ///
    /// - Parameters:
    ///   - id: If not value exists, report QueryError.NoEntity (id: id)
    ///   - data: The array of JSON
    ///   - transform: Function to tranfrom JSON -> T?
    ///
    /// - Returns: A `Result` with success of `T`
    ///
    private static func getOneExpected<T> (id: String, data: [JSON], transform: (JSON) -> T?) -> Result<T, QueryError> {
        switch data.count {
        case  0:
            return Result.failure (QueryError.noEntity(id: id))
        case  1:
            guard let transfer = transform (data[0])
                else { return Result.failure (QueryError.model ("(JSON) -> T transform error (one)"))}
            return Result.success (transfer)
        default:
            return Result.failure (QueryError.model ("(JSON) -> T expected one only"))
        }
    }

    ///
    /// Convert an array of JSON into an array of `T` using a specified transform.  If any
    /// individual JSON cannot be converted, then a QueryError is return for `Result`
    ///
    /// - Parameters:
    ///   - data: Array of JSON
    ///   - transform: Function to transform JSON -> T?
    ///
    /// - Returns: A `Result` with success of `[T]`
    ///
    private static func getManyExpected<T> (data: [JSON], transform: (JSON) -> T?) -> Result<[T], QueryError> {
        let results = data.map (transform)
        return results.contains(where: { $0 == nil })
            ? Result.failure(QueryError.model ("(JSON) -> T transform error (many)"))
            : Result.success(results as! [T])
    }

    ///
    /// Given JSON extract a value and then apply a completion
    ///
    /// - Parameters:
    ///   - extract: A function that extracts the "result" field from JSON to return T?
    ///   - completion: A function to process a Result on T
    ///
    /// - Returns: A function to process a Result on JSON
    ///
    private static func getOneResult<T> (_ extract: @escaping (JSON) -> (String) ->T?,
                                         _ completion: @escaping (Result<T,QueryError>) -> Void) -> ((Result<JSON,QueryError>) -> Void) {
        return { (res: Result<JSON,QueryError>) in
            completion (res.flatMap {
                extract ($0)("result").map { Result.success ($0) } // extract()() returns an optional
                    ?? Result<T,QueryError>.failure(QueryError.noData) })
        }
    }


    /// Given JSON extract a value with JSON.asString (returning String?) and then apply a completion
    ///
    /// - Parameter completion: A function to process a Result on String
    ///
    /// - Returns: A function to process a Result on JSON
    ///
    private static func getOneResultString (_ completion: @escaping (Result<String,QueryError>) -> Void) -> ((Result<JSON,QueryError>) -> Void) {
        return getOneResult (JSON.asString, completion)
    }
}<|MERGE_RESOLUTION|>--- conflicted
+++ resolved
@@ -262,11 +262,11 @@
             else { return nil }
 
             return (id: id, name: name, network: network, isMainnet: isMainnet, currency: currency,
-<<<<<<< HEAD
                     blockHeight: (id.hasPrefix ("ripple")
                         ? min (25000, blockHeight)
                         : blockHeight),
-                    feeEstimates: feeEstimates)
+                    feeEstimates: feeEstimates,
+                    confirmationsUntilFinal: confirmationsUntilFinal)
         }
 
         /// We define default blockchains but these are wholly insufficient given that the
@@ -284,13 +284,6 @@
             (id: "ethereum-testnet",      name: "Ethereum Testnet",  network: "testnet", isMainnet: false, currency: "eth", blockHeight: 1000000, feeEstimates: []),
             (id: "ethereum-rinkeby",      name: "Ethereum Rinkeby",  network: "rinkeby", isMainnet: false, currency: "eth", blockHeight: 2000000, feeEstimates: [])
         ]
-=======
-                    blockHeight: (-1 == blockHeight ? nil : UInt64 (blockHeight)),
-                    feeEstimates: feeEstimates,
-                    confirmationsUntilFinal: confirmationsUntilFinal)
-        }
-
->>>>>>> 2559171a
 
         /// Currency & CurrencyDenomination
 
