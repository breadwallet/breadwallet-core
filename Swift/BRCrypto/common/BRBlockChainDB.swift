--- conflicted
+++ resolved
@@ -524,12 +524,7 @@
                     "confirmations" : subscriptionEvent.confirmations
                 ]
             default:
-<<<<<<< HEAD
-                precondition(false);
-                return [:]
-=======
                 preconditionFailure()
->>>>>>> 0b3d705e
             }
         }
 
