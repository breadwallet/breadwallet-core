//
//  BRCrypto.swift
//  BRCrypto
//
//  Created by Ed Gamble on 3/27/19.
//  Copyright © 2018 Breadwallet AG. All rights reserved.
//
//  See the LICENSE file at the project root for license information.
//  See the CONTRIBUTORS file at the project root for a list of contributors.
//
import Foundation
import BRCryptoC

import BRCore
import BRCore.Ethereum

///
/// A currency is a medium for exchange.
///
public final class Currency: Hashable {

    internal let core: BRCryptoCurrency

    /// A 'Unique Identifier
    internal let uids: String

    /// The code; e.g. BTC
    public var code: String {
        return asUTF8String (cryptoCurrencyGetCode(core))
    }

    /// The name; e.g. Bitcoin
    public var name: String {
        return asUTF8String (cryptoCurrencyGetName (core))
    }

    /// The type:
    public var type: String {
        return asUTF8String (cryptoCurrencyGetType (core))
    }

    internal init (core: BRCryptoCurrency,
                   uids: String) {
        self.core = core
        self.uids = uids
    }

    internal convenience init (uids: String,
                               name: String,
                               code: String,
                               type: String) {
        self.init (core: cryptoCurrencyCreate(name, code, type),
                   uids: uids);
    }

    deinit {
        cryptoCurrencyGive (core)
    }

    public static func == (lhs: Currency, rhs: Currency) -> Bool {
        return lhs === rhs || lhs.uids == rhs.uids
    }

    public func hash (into hasher: inout Hasher) {
        hasher.combine (uids)
    }

    /// Used to map Currency -> Built-In-Blockchain-Network
    public static let codeAsBTC = "btc"
    public static let codeAsBCH = "bch"
    public static let codeAsETH = "eth"
}

///
/// A unit of measure for a currency.  There can be multiple units for a given currency (analogous
/// to 'System International' units of (meters, kilometers, miles, ...) for a dimension of
/// 'length').  For example, Ethereum has units of: WEI, GWEI, ETHER, METHER, ... and Bitcoin of:
/// BTC, SATOSHI, ...
///
/// Each Currency has a 'baseUnit' - which is defined as the 'integer-ish' unit - such as SATOSHI
/// ane WEI for Bitcoin and Ethereum, respectively.  There can be multiple 'derivedUnits' - which
/// are derived by scaling off of a baseUnit.  For example, BTC and ETHER respectively.
///
public final class Unit: Hashable {
    internal let core: BRCryptoUnit

    internal let uids: String

    public let currency: Currency

    public var name: String {
        return asUTF8String (cryptoUnitGetName (core))
    }

    public var symbol: String {
        return asUTF8String (cryptoUnitGetSymbol (core))
    }

    public private(set) unowned var base: Unit! = nil // unowned?

    public var decimals: UInt8 {
        return cryptoUnitGetBaseDecimalOffset (core)
    }

    public func isCompatible (with that: Unit) -> Bool {
        return CRYPTO_TRUE == cryptoUnitIsCompatible (self.core, that.core)
    }

    public func hasCurrency (_ currency: Currency) -> Bool {
        return currency.core == cryptoUnitGetCurrency (core)
    }

    internal init (core: BRCryptoUnit,
                   currency: Currency,
                   uids: String,
                   base: Unit?) {
        self.core = core
        self.currency = currency
        self.uids = uids
        self.base = base ?? self
    }

    internal convenience init (currency: Currency,
                               uids: String,
                               name: String,
                               symbol: String) {
        self.init (core: cryptoUnitCreateAsBase (currency.core, name, symbol),
                   currency: currency,
                   uids: uids,
                   base: nil)
    }

    internal convenience init (currency: Currency,
                               uids: String,
                               name: String,
                               symbol: String,
                               base: Unit,
                               decimals: UInt8) {
        self.init (core: cryptoUnitCreate (currency.core, name, symbol, base.core, decimals),
                   currency: currency,
                   uids: uids,
                   base: base)
    }

    deinit {
        cryptoUnitGive (core)
    }

    public static func == (lhs: Unit, rhs: Unit) -> Bool {
        return lhs === rhs || lhs.uids == rhs.uids
    }

    public func hash (into hasher: inout Hasher) {
        hasher.combine (uids)
    }
}

///
/// An amount of currency.  This can be negative (as in, 'currency owed' rather then 'currency
/// owned').  Supports basic arithmetic operations (addition, subtraction, comparison); will
/// assert on !isCompatible for mismatched currency.
///
public final class Amount {
    /// The underlying Core memory reference
    internal let core: BRCryptoAmount

    /// The (default) unit.  Without this there is no reasonable implementation of
    /// CustomeStringConvertable.  This property is only used in the `description` function
    /// and to ascertain the Amount's currency typically for consistency in add/sub functions.
    public let unit: Unit

    /// The currency
    public var currency: Currency {
        return unit.currency
    }

    public var isNegative: Bool {
        return CRYPTO_TRUE == cryptoAmountIsNegative (core)
    }

    internal func double (as unit: Unit) -> Double? {
        var overflow: BRCryptoBoolean = CRYPTO_FALSE
        let value = cryptoAmountGetDouble(core, unit.core, &overflow)
        return CRYPTO_TRUE == overflow ? nil : value
    }

    public func string (as unit: Unit, formatter: NumberFormatter? = nil) -> String? {
        return double (as: unit)
            .flatMap { (formatter ?? self.formatterWith (unit: unit))
                .string (from: NSNumber(value: $0)) }
    }

    public func string (pair: CurrencyPair, formatter: NumberFormatter? = nil) -> String? {
        return pair.exchange (asBase: self)?
            .string (as: pair.quoteUnit, formatter: formatter)
    }

    public func isCompatible (with that: Amount) -> Bool {
        return CRYPTO_TRUE == cryptoAmountIsCompatible (self.core, that.core)
    }

    public func hasCurrency (_ currency: Currency) -> Bool {
        return currency.core == cryptoAmountGetCurrency (core)
    }

    public func add (_ that: Amount) -> Amount? {
        precondition (isCompatible (with: that))
        return cryptoAmountAdd (self.core, that.core)
            .map { Amount (core: $0, unit: self.unit) }
    }

    public func sub (_ that: Amount) -> Amount? {
        precondition (isCompatible (with: that))
        return cryptoAmountSub (self.core, that.core)
            .map { Amount (core: $0, unit: self.unit) }
    }

    public var negate: Amount {
        return Amount (core: cryptoAmountNegate (core), unit: unit)
    }
    
    internal init (core: BRCryptoAmount,
                   unit: Unit) {
        self.core = core
        self.unit = unit
    }

    public static func create (double: Double, unit: Unit) -> Amount {
        return Amount (core: cryptoAmountCreateDouble (double, unit.core),
                       unit: unit)
    }

    public static func create (integer: Int64, unit: Unit) -> Amount {
        return Amount (core: cryptoAmountCreateInteger (integer, unit.core),
                       unit: unit)
    }

<<<<<<< HEAD
    internal static func create (uint64: UInt64, _ unit: Unit) -> Amount {
        return  Amount (core: cryptoAmountCreate (unit.currency.core, CRYPTO_FALSE, createUInt256(uint64)),
                        unit: unit)
    }

    internal static func create (uint256: UInt256, _ unit: Unit) -> Amount {
        return  Amount (core: cryptoAmountCreate (unit.currency.core, CRYPTO_FALSE, uint256),
                        unit: unit)
    }

=======
    ///
    /// Parse `string` into an `Amount`.  The string has some limitations:
    ///  * it cannot start with '-' or '+' (no sign character)
    ///  * if it starts with '0x', it is interpreted as a 'hex string'
    ///  * if it has a decimal point, it is interpreted as a 'decimal string'
    ///  * otherwise, it is interpreted as an 'integer string'
    ///
    /// If it is a 'decimal string' and the string includes values after the decimal point, then
    /// the number of values must be less than or equal to the unit's decimals.  For example a
    /// string of "1.1" in BTC_SATOSHI won't parse as BTC_SATOSHI has 0 decimals (it is a base unit
    /// and thus must be an integer).  Whereas, a string of "1.1" in BTC_BTC will parse as BTC_BTC
    /// has 8 decimals and the string has but one.  ("0.123456789" won't parse as it has 9 digits
    /// after the decimal; both "1." and "1.0" will parse.)
    ///
    /// Additionally, `string` cannot have any extraneous starting or ending characters.  Said
    /// another way, `string` must be fully consumed.  Thus "10w" and "w10" and "1.1w" won't parse.
    ///
    /// - Parameters:
    ///   - string: the string to parse
    ///   - negative: true if negative; false otherwise
    ///   - unit: the string's unit
    ///
    /// - Returns: The `Amount` if the string can be parsed.
    ///
>>>>>>> 2d389def
    public static func create (string: String, negative: Bool = false, unit: Unit) -> Amount? {
        let core = cryptoAmountCreateString (string, (negative ? CRYPTO_TRUE : CRYPTO_FALSE), unit.core)
        return nil == core ? nil : Amount (core: core!, unit: unit)
    }

    ///
    /// Produce a default NumberFormatter for `unit`.  Uses the User's current locale, a number
    /// style of `.currency`, a currency symbol of `unit.symbol`, and factional digits of
    /// `unit.decimals` (if non-zero).
    ///
    /// - Parameter unit: the unit
    ///
    /// - Returns: the formatter for unit
    ///
    private func formatterWith (unit: Unit) -> NumberFormatter {
        let formatter = NumberFormatter()
        formatter.locale = Locale.current
        formatter.numberStyle = .currency
        formatter.currencySymbol = unit.symbol;
        formatter.generatesDecimalNumbers = 0 != unit.decimals
        formatter.maximumFractionDigits = Int(unit.decimals)
        return formatter
    }

    deinit {
        cryptoAmountGive (core)
    }
}

extension Amount {
    public static func + (lhs: Amount, rhs: Amount) -> Amount? {
        return lhs.add(rhs)
    }

    public static func - (lhs: Amount, rhs: Amount) -> Amount? {
        return lhs.sub(rhs)
    }
}

///
/// Note that incompatible units may return 'false' for all comparisons.  This violates the
/// expectation that `lhs` and `rhs` satisfy one of: ==, >, and <.  Caution.
///
extension Amount: Comparable {
    public static func == (lhs: Amount, rhs: Amount) -> Bool {
        return CRYPTO_COMPARE_EQ == cryptoAmountCompare (lhs.core, rhs.core)
    }

    public static func < (lhs: Amount, rhs: Amount) -> Bool {
        return CRYPTO_COMPARE_LT == cryptoAmountCompare (lhs.core, rhs.core)
    }

    public static func > (lhs: Amount, rhs: Amount) -> Bool {
        return CRYPTO_COMPARE_GT == cryptoAmountCompare (lhs.core, rhs.core)
    }

    public static func != (lhs: Amount, rhs: Amount) -> Bool {
        return CRYPTO_COMPARE_EQ != cryptoAmountCompare (lhs.core, rhs.core)
    }

    public static func <= (lhs: Amount, rhs: Amount) -> Bool {
        return CRYPTO_COMPARE_GT != cryptoAmountCompare (lhs.core, rhs.core)
    }

    public static func >= (lhs: Amount, rhs: Amount) -> Bool {
        return CRYPTO_COMPARE_LT != cryptoAmountCompare (lhs.core, rhs.core)
    }
}

extension Amount: CustomStringConvertible {
    public var description: String {
        return string (as: unit) ?? "<nan>"
    }
}

///
/// "A currency pair is the quotation of the relative value of a currency unit against the unit of
/// another currency in the foreign exchange market. The currency that is used as the reference is
/// called the counter currency, quote currency or currency and the currency that is quoted in
/// relation is called the base currency or transaction currency.
///
/// "The quotation EUR/USD 1.2500 means that one euro is exchanged for 1.2500 US dollars. Here, EUR
/// is the base currency and USD is the quote currency(counter currency)."
///
/// Ref: https://en.wikipedia.org/wiki/Currency_pair
///
/// Thus BTC/USD=1000 means that one BTC is changed for $1,000.  Here, BTC is the base currency
/// and USD is the quote currency.  You would create such an exchange with:
///
///    let BTC_USD_Pair = CurrencyPair (baseUnit:  Bitcoin.Units.BTC,
///                                     quoteUnit: Fiat.USD.Dollar,
///                                     exchangeRate: 1000.0)
///
/// and then use it to find the value of 2 BTC with:
///
///    BTC_USD_Pair.exchange (asBase: Amount (value: 2.0, unit: Bitcoin.Units.BTC))
///
/// which would return: $2,000  (as Amount of 2000.0 in Fiat.USD.Dollar)
///

//public struct CurrencyPair {
//    public func exchange (asBase amount: Amount) -> Amount? {
//        return nil
//    }
//}

public struct CurrencyPair {

    /// In EUR/USD=1.2500, the `baseCurrecny` is EUR.
    public let baseUnit: Unit

    /// In EUR/USD=1.250, the `quoteCurrecny` is USD.
    public let quoteUnit: Unit

    /// In EUR/USD=1.2500, the `exchangeRate` is 1.2500 which represents the number of USD that
    /// one EUR can be exchanged for.
    public let exchangeRate: Double

    ///
    /// Apply `self` CurrencyPair to convert `asBase` (in `baseCurrency`) to `quoteCurrency`.  This
    /// is essentially `asBase * exchangeRate`
    ///
    /// - Parameter amount: the amount of `baseCurrency`
    ///
    /// - Returns: the amount as `quoteCurrency`
    ///
    public func exchange(asBase amount: Amount) -> Amount? {
        return amount.double(as: baseUnit)
            .flatMap { Amount.create (double: $0 * exchangeRate, unit: quoteUnit) }
    }

    ///
    /// Apply `self` CurrencyPair to convert `asQuote` (in `quoteCurrency`) to `baseCurrency`.  This
    /// is essentially `asQuote / exchangeRate`.
    ///
    /// - Parameter amount: the amount of `quoteCurrency`
    ///
    /// - Returns: the amount as `baseCurrency`
    ///
    public func exchange(asQuote amount: Amount) -> Amount? {
        return amount.double (as: quoteUnit)
            .flatMap { Amount.create (double: $0 / exchangeRate, unit: baseUnit) }
    }
}

extension CurrencyPair: CustomStringConvertible {
    public var description: String {
        return "\(baseUnit.name)/\(quoteUnit.name)=\(exchangeRate)"
    }
}

///
///
///
public final class Account {
    let core: BRCryptoAccount

    public var timestamp: UInt64 {
        get { return cryptoAccountGetTimestamp (core) }
        set { cryptoAccountSetTimestamp (core, newValue) }
    }

    internal init (core: BRCryptoAccount) {
        self.core = core
    }

    public static func createFrom (phrase: String) -> Account? {
        return cryptoAccountCreate (phrase)
            .map { Account (core: $0) }
    }

    public static func createFrom (seed: Data) -> Account? {
        let bytes = [UInt8](seed)
        return cryptoAccountCreateFromSeedBytes (bytes)
            .map { Account (core: $0) }
    }

    public static func deriveSeed (phrase: String) -> Data {
        var seed = cryptoAccountDeriveSeed(phrase)
        return Data (bytes: &seed, count: MemoryLayout<UInt512>.size);
    }

    //
    // Implementation Private
    //

    internal var asETH: BREthereumAccount {
        return cryptoAccountAsETH (self.core)
    }

    internal var asBTC: BRMasterPubKey {
        return cryptoAccountAsBTC (self.core)
    }

    internal var asXRP: BRRippleAccount {
        return cryptoAccountAsXRP (self.core)
    }

    deinit {
        cryptoAccountGive (core)
    }

    // Test Only
    internal var addressAsETH: String {
        return asUTF8String (cryptoAccountAddressAsETH(core)!)
    }
}

///
/// A Blockchain Network.  Networks are created based from a cross-product of block chain and
/// network type.  Specifically {BTC, BCH, ETH, ...} x {Mainnet, Testnet, ...}.  Thus there will
/// be networks of [BTC-Mainnet, BTC-Testnet, ..., ETH-Mainnet, ETH-Testnet, ETH-Rinkeby, ...]
///
public final class Network: CustomStringConvertible {
    /// A unique-identifer-string
    public let uids: String
    
    /// The name
    public let name: String

    /// If 'mainnet' then true, otherwise false
    public let isMainnet: Bool

    /// The native currency.  Multiple networks will have the same currency; for example,
    /// BTC-Mainnet and BTC-Testnet share the BTC currency.
    public let currency: Currency

    /// All currencies.  Multiple networks will have the same currencies.
    public var currencies: Set<Currency>

    func currencyBy (code: String) -> Currency? {
        return currencies.first { $0.code == code }
    }

    public func hasCurrency(_ that: Currency) -> Bool {
        return currencies.contains(that)
    }

    /// An association mapping Currency => { baseUnit, defaultUnit, Units }
    internal var associations: Dictionary<Currency, Association> = [:]

    public func baseUnitFor(currency: Currency) -> Unit? {
        return associations[currency]?.baseUnit
    }

    public func defaultUnitFor(currency: Currency) -> Unit? {
        return associations[currency]?.defaultUnit
    }

    public func unitsFor(currency: Currency) -> Set<Unit>? {
        return associations[currency]?.units
    }

    public func hasUnitFor(currency: Currency, unit: Unit) -> Bool? {
        return unitsFor(currency: currency)?.contains(unit)
    }

    /// The current height of the blockChain network.  On a reorganization, this might go backwards.
    /// (No guarantee that this monotonically increases)
    public internal(set) var height: UInt64

    public struct Association {
        let baseUnit: Unit
        let defaultUnit: Unit
        let units: Set<Unit>
    }

    internal init (uids: String,
                   name: String,
                   isMainnet: Bool,
                   currency: Currency,
                   height: UInt64,
                   associations: Dictionary<Currency, Association>,
                   impl: Impl) {
        self.uids = uids
        self.name = name
        self.isMainnet = isMainnet
        self.currency = currency
        self.associations = associations

        self.currencies = associations.keys.reduce (into: Set<Currency>()) {
            $0.insert($1)
        }

        self.height = height
        self.impl = impl
    }

    public convenience init (uids: String,
                             name: String,
                             isMainnet: Bool,
                             currency: Currency,
                             height: UInt64,
                             associations: Dictionary<Currency, Association>) {
        var impl: Impl!

        switch currency.code {
        case Currency.codeAsBTC:
            impl = Impl.bitcoin (forkId: (isMainnet ? 0x00 : 0x40), chainParams: (isMainnet ? BRMainNetParams : BRTestNetParams))
        case Currency.codeAsBCH:
            impl = Impl.bitcoin (forkId: (isMainnet ? 0x00 : 0x40), chainParams: (isMainnet ? BRBCashParams : BRBCashTestNetParams))
        case Currency.codeAsETH:
            if uids.contains("mainnet") {
                impl = Impl.ethereum(chainId: 1, core: ethereumMainnet)
            }
            else if uids.contains("testnet") || uids.contains("ropsten") {
                impl = Impl.ethereum (chainId: 3, core: ethereumTestnet)
            }
            else if uids.contains ("rinkeby") {
                impl = Impl.ethereum (chainId: 4, core: ethereumRinkeby)
            }
        default:
            impl = Impl.generic
            break
        }

        self.init (uids: uids,
                   name: name,
                   isMainnet: isMainnet,
                   currency: currency,
                   height: height,
                   associations: associations,
                   impl: impl)
    }

    public var description: String {
        return name
    }

    internal let impl: Impl
    public enum Impl {
        case bitcoin  (forkId: UInt8, chainParams: UnsafePointer<BRChainParams>)
        case bitcash  (forkId: UInt8, chainParams: UnsafePointer<BRChainParams>)
        case ethereum (chainId: UInt, core: BREthereumNetwork)
        case generic
    }

    public var supportedModes: [WalletManagerMode] {
        switch impl {
        case .bitcoin,
             .bitcash:
            return [WalletManagerMode.p2p_only]
        case .ethereum:
            return [WalletManagerMode.api_only,
                    WalletManagerMode.api_with_p2p_submit]
        case .generic:
            return [WalletManagerMode.api_only]
        }
    }

    /// Should use the network's/manager's default address scheme
    public func addressFor (_ string: String) -> Address? {
        switch impl {
        case .bitcoin,
             .bitcash:
            return Address.createAsBTC (string)
        case .ethereum:
            return Address.createAsETH (string)
        case .generic:
            return nil
        }
    }

    // address schemes

}

extension Network {

    // ETH

    internal var asETH: BREthereumNetwork! {
        switch self.impl {
        case let .ethereum(_, network): return network
        default: precondition(false); return nil
        }
    }

    // BTC

    internal var asBTC: UnsafePointer<BRChainParams>! {
        switch self.impl {
        case let .bitcoin(_, chainParams): return chainParams
        default: precondition(false); return nil
        }
    }

    internal var forkId: BRWalletForkId? {
        switch self.impl {
        case let .bitcoin(forkId, _): return BRWalletForkId (UInt32(forkId))
        case let .bitcash(forkId, _): return BRWalletForkId (UInt32(forkId))
        case .ethereum: return nil
        case .generic:  return nil
        }
    }
}

public enum NetworkEvent {
    case created
}

///
/// Listener for NetworkEvent
///
public protocol NetworkListener: class {

    ///
    /// Handle a NetworkEvent
    ///
    /// - Parameters:
    ///   - system: the system
    ///   - network: the network
    ///   - event: the event
    ///
    func handleNetworkEvent (system: System,
                             network: Network,
                             event: NetworkEvent)

}

///
/// An Address for transferring an amount.
///
/// - bitcoin: A bitcon-specific address
/// - ethereum: An ethereum-specific address
///
public final class Address: Equatable, CustomStringConvertible {
    let core: BRCryptoAddress

    internal init (core: BRCryptoAddress) {
        self.core = core
    }

    public private(set) lazy var description: String = {
        return asUTF8String (cryptoAddressAsString (core))
    }()

    ///
    /// Create an Addres from `string` and `network`.  The provided `string` must be valid for
    /// the provided `network` - that is, an ETH address (as a string) differs from a BTC address
    /// and a BTC mainnet address differs from a BTC testnet address.
    ///
    /// In practice, 'target' addresses (for receiving crypto) are generated from the wallet and
    /// 'source' addresses (for sending crypto) are a User input.
    ///
    /// - Parameters:
    ///   - string: A string representing a crypto address
    ///   - network: The network for which the string is value
    ///
    /// - Returns: An address or nil if `string` is invalide for `network`
    ///
    public static func create (string: String, network: Network) -> Address? {
        return network.addressFor(string)
    }

    internal static func createAsBTC (_ string: String) -> Address? {
        guard 1 == BRAddressIsValid (string)
            else { return nil }
        return Address (core: cryptoAddressCreateAsBTC(BRAddressFill (string)))
    }

    internal static func createAsETH (_ string: String) -> Address? {
        guard ETHEREUM_BOOLEAN_TRUE == addressValidateString (string)
            else { return nil }
        return Address (core: cryptoAddressCreateAsETH (addressCreate(string)))
    }

    internal static func createAsETH (_ eth: BREthereumAddress) -> Address  {
        return Address (core: cryptoAddressCreateAsETH (eth))
    }

    internal static func createAsBTC (_ btc: BRAddress) -> Address  {
        return Address (core: cryptoAddressCreateAsBTC (btc))
    }

    internal static func createAsXRP (_ xrp: BRRippleAddress) -> Address {
        return Address (core: cryptoAddressCreateAsXRP (xrp))
    }

    deinit {
        cryptoAddressGive (core)
    }

//    class EthereumAddress: Address {
//        let core: BREthereumAddress
//
//        internal init (_ core: BREthereumAddress) {
//            self.core = core
//        }
//
//        static func create(string: String, network: Network) -> Address? {
//            return (ETHEREUM_BOOLEAN_FALSE == addressValidateString(string)
//                ? nil
//                : EthereumAddress (addressCreate (string)))
//        }
//
//        var description: String {
//            return asUTF8String(addressGetEncodedString (core, 1))
//        }
//    }

    public static func == (lhs: Address, rhs: Address) -> Bool {
        return CRYPTO_TRUE == cryptoAddressIsIdentical (lhs.core, rhs.core)
    }
}

///
/// An AddressScheme generates addresses for a wallet.  Depending on the scheme, a given wallet may
/// generate different address.  For example, a Bitcoin wallet can have a 'Segwit/BECH32' address
/// scheme or a 'Legacy' address scheme.
///
public protocol AddressScheme {
    associatedtype W: Wallet

    // Generate a 'receive' (aka target') address for wallet.
    func getAddress (for wallet: W) -> Address
}

///
/// A Transfer represents the transfer of an `amount` of currency from `source` to `target`.  A
/// Transfer is held in a `Wallet` (holding the amount's currency); the Transfer requires a `fee`
/// to complete.  Once the transfer is signed/submitted it can be identified by a `TransferHash`.
/// Once the transfer has been included in the currency's blockchain it will have a
/// `TransferConfirmation`.
///
public protocol Transfer : class {

    /// The owning wallet
    var wallet: Wallet { get }

    /// The source pays the fee and sends the amount.
    var source: Address? { get }

    /// The target receives the amount
    var target: Address? { get }

    /// The amount to transfer - always positive (from source to target)
    var amount: Amount { get }

    /// The amount to transfer after considering the direction.  If we received the transfer,
    /// the amount will be positive; if we sent the transfer, the amount will be negative; if
    /// the transfer is 'self directed', the amount will be zero.
    var amountDirected: Amount { get }

    /// The fee paid - before the transfer is confirmed, this is the estimated fee.
    var fee: Amount { get }

    /// The basis for the fee.
    var feeBasis: TransferFeeBasis { get }

    /// An optional confirmation.
    var confirmation: TransferConfirmation? { get }

    /// An optional hash
    var hash: TransferHash? { get }

    /// The current state
    var state: TransferState { get }

    /// The direction
    var direction: TransferDirection { get }

    // var originator: Bool { get }
}

extension Transfer {
    public var confirmation: TransferConfirmation? {
        if case .included (let confirmation) = state { return confirmation }
        else { return nil }
    }

    ///
    /// The confirmations of transfer at a provided `blockHeight`.  If the transfer has not been
    /// confirmed or if the `blockHeight` is less than the confirmation height then `nil` is
    /// returned.  The minimum returned value is 1 - if `blockHeight` is the same as the
    /// confirmation block, then the transfer has been confirmed once.
    ///
    /// - Parameter blockHeight:
    ///
    /// - Returns: the number of confirmations
    ///
    public func confirmationsAt (blockHeight: UInt64) -> UInt64? {
        return confirmation
            .flatMap { blockHeight >= $0.blockNumber ? (1 + blockHeight - $0.blockNumber) : nil }
    }

    /// The confirmations of transfer at the current network `height`.
    public var confirmations: UInt64? {
        return confirmationsAt (blockHeight: wallet.manager.network.height)
    }
}

public enum TransferDirection {
    case sent
    case received
    case recovered
}

///
/// A TransferFeeBasis is use to estimate the fee to complete a transfer
///
public enum TransferFeeBasis {
    case bitcoin  (feePerKB: UInt64) // in satoshi
    case ethereum (gasPrice: Amount, gasLimit: UInt64) // Amount in ETH
}

///
/// A TransferConfirmation holds confirmation information.
///
public struct TransferConfirmation {
    public let blockNumber: UInt64
    public let transactionIndex: UInt64
    public let timestamp: UInt64
    public let fee: Amount
}

///
/// A TransferHash uniquely identifies a transfer *among* the owning wallet's transfers.
///
public enum TransferHash: Hashable, CustomStringConvertible {
    case bitcoin (UInt256)
    case ethereum (BREthereumHash)

    public func hash (into hasher: inout Hasher) {
        switch self {
        case .bitcoin (let core):
            hasher.combine (core.u32.0)
            break
        case .ethereum (var core):
            hasher.combine (Int(hashSetValue(&core)))
            break
        }
    }

    public static func == (lhs: TransferHash, rhs: TransferHash) -> Bool {
        switch (lhs, rhs) {
        case (.bitcoin(let c1), .bitcoin(let c2)):
            return 1 == eqUInt256 (c1, c2)
        case (.ethereum(var c1), .ethereum(var c2)):
            return 1 == hashSetEqual(&c1, &c2)
        default:
            return false
        }
    }

    public var description: String {
        switch self {
        case .bitcoin (let core):
            return asUTF8String (coerceUInt256HashToString(core), true)
        case .ethereum(let core):
            return asUTF8String (hashAsString(core))
        }
    }
}

///
/// A TransferState represents the states in Transfer's 'life-cycle'
///
public enum TransferState {
    case created
    case signed
    case submitted
    case pending
    case included (confirmation: TransferConfirmation)
    case failed (reason:String)
    case deleted
}

extension TransferState: CustomStringConvertible {
    public var description: String {
        switch self {
        case .created:   return "Created"
        case .signed:    return "Signed"
        case .submitted: return "Submitted"
        case .pending:   return "Pending"
        case .included:  return "Included"
        case .failed:    return "Failed"
        case .deleted:   return "Deleted"
        }
    }
}

///
/// A TransferEvent represents a asynchronous announcment of a transfer's state change.
///
public enum TransferEvent {
    case created
    case changed (old: TransferState, new: TransferState)
    case confirmation (count: UInt64)
    case deleted
}

///
/// Listener for TransferEvent
///
public protocol TransferListener: class {
    ///
    /// Handle a TranferEvent.
    ///
    /// - Parameters:
    ///   - system: the system
    ///   - manager: the manager
    ///   - wallet: the wallet
    ///   - transfer: the transfer
    ///   - event: the transfer event.
    ///
    func handleTransferEvent (system: System,
                              manager: WalletManager,
                              wallet: Wallet,
                              transfer: Transfer,
                              event: TransferEvent)
}

///
/// A `TransferFectory` is a customization point for `Transfer` creation.
///
public protocol TransferFactory {
    /// associatedtype T: Transfer

    ///
    /// Create a transfer in `wallet`
    ///
    /// - Parameters:
    ///   - target: The target receives 'amount'
    ///   - amount: The amount
    ///   - feeBasis: The basis for the 'fee'
    ///
    /// - Returns: A new transfer
    ///
//    func createTransfer (listener: TransferListener,
//                         wallet: Wallet,
//                         target: Address,
//                         amount: Amount,
//                         feeBasis: TransferFeeBasis) -> Transfer? // T
}


///
/// A Wallet holds the transfers and a balance for a single currency.
///
public protocol Wallet: class {

    /// The owning manager
    var manager: WalletManager { get }

    /// The name
    var name: String { get }

    /// The base unit for the wallet's network.  This is used for `balance` and to derive the
    /// currency and name
    var unit: Unit { get }

    /// The current balance for currency
    var balance: Amount { get }

    /// The transfers of currency yielding `balance`
    var transfers: [Transfer] { get }

    /// Use a hash to lookup a transfer
    func transferBy (hash: TransferHash) -> Transfer?

    /// The current state.
    var state: WalletState { get }

    /// The default TransferFeeBasis for created transfers.
    var defaultFeeBasis: TransferFeeBasis { get set }

    /// The default TransferFactory for creating transfers.
//    var transferFactory: TransferFactory { get set }

    /// An address suitable for a transfer target (receiving).  Uses the default Address Scheme
    var target: Address { get }

    /// An address suitable for a transfer source (sending).  Uses the default AddressScheme
    var source: Address { get }

    // address scheme

    ///
    /// Create a transfer for wallet.  Invokes the wallet's transferFactory to create a transfer.
    /// Generates events: TransferEvent.created and WalletEvent.transferAdded(transfer).
    ///
    /// - Parameters:
    ///   - listener: The transfer listener
    ///   - source: The source spends 'amount + fee'
    ///   - target: The target receives 'amount
    ///   - amount: The amount
    ///   - feeBasis: Teh basis for 'fee'
    ///
    /// - Returns: A new transfer
    ///
    func createTransfer (target: Address,
                         amount: Amount,
                         feeBasis: TransferFeeBasis) -> Transfer?

    ///
    /// Estimate the fee for a transfer with `amount` from `wallet`.  If provided use the `feeBasis`
    /// otherwise use the wallet's `defaultFeeBasis`
    ///
    /// - Parameters:
    ///   - amount: the transfer amount MUST BE GREATER THAN 0
    ///   - feeBasis: the feeBasis to use, if provided
    ///
    /// - Returns: transfer fee
    ///
    func estimateFee (amount: Amount,
                      feeBasis: TransferFeeBasis?) -> Amount
}

extension Wallet {
    // Default implementation, using `transferFactory`
//    public func createTransfer (listener: TransferListener,
//                                target: Address,
//                                amount: Amount,
//                                feeBasis: TransferFeeBasis) -> Transfer? {
//        return transferFactory.createTransfer (listener: listener,
//                                               wallet: self,
//                                               target: target,
//                                               amount: amount,
//                                               feeBasis: feeBasis)
//    }

    ///
    /// Create a transfer for wallet using the `defaultFeeBasis`.  Invokes the wallet's
    /// `transferFactory` to create a transfer.  Generates events: TransferEvent.created and
    /// WalletEvent.transferAdded(transfer).
    ///
    /// - Parameters:
    ///   - source: The source spends 'amount + fee'
    ///   - target: The target receives 'amount'
    ///   - amount: The amouunt
    ///
    /// - Returns: A new transfer
    ///
    public func createTransfer (target: Address,
                                amount: Amount) -> Transfer? {
        return createTransfer (target: target,
                               amount: amount,
                               feeBasis: defaultFeeBasis)
    }

    /// The currency held in wallet.
    public var currency: Currency {
        return unit.currency
    }

    /// The (default) name derived from the currency.  For example: BTC, ETH, or BRD.
    public var name: String {
        return unit.currency.code
    }
}

///
/// The Wallet state
///
/// - created: The wallet was created (and remains in existence).
/// - deleted: The wallet was deleted.
///
public enum WalletState {
    case created
    case deleted
}

///
/// A WalletEvent represents a asynchronous announcment of a wallet's state change.
///
public enum WalletEvent {
    case created
    case changed (oldState: WalletState, newState: WalletState)
    case deleted

    case transferAdded     (transfer: Transfer)
    case transferChanged   (transfer: Transfer)
    case transferDeleted   (transfer: Transfer)
    case transferSubmitted (transfer: Transfer, success: Bool)

    case balanceUpdated  (amount: Amount)
    case feeBasisUpdated (feeBasis: TransferFeeBasis)
}

extension WalletEvent: CustomStringConvertible {
    public var description: String {
        switch self {
        case .created:           return "Created"
        case .changed:           return "StateChanged"
        case .deleted:           return "Deleted"
        case .transferAdded:     return "TransferAdded"
        case .transferChanged:   return "TransferChanged"
        case .transferDeleted:   return "TransferDeleted"
        case .transferSubmitted: return "TransferSubmitted"
        case .balanceUpdated:    return "BalanceUpdated"
        case .feeBasisUpdated:   return "FeeBasisUpdated"
        }
    }
}

///
/// Listener for WalletEvent
///
public protocol WalletListener: class {
    ///
    /// Handle a WalletEvent
    ///
    /// - Parameters:
    ///   - system: the system
    ///   - manager: the manager
    ///   - wallet: the wallet
    ///   - event: the wallet event.
    ///
    func handleWalletEvent (system: System,
                            manager: WalletManager,
                            wallet: Wallet,
                            event: WalletEvent)
}

///
/// A WalletFactory is a customization point for Wallet creation.
/// TODO: ?? AND HOW DOES THIS FIT WITH CoreWallet w/ REQUIRED INTERFACE TO Core ??
///
public protocol WalletFactory {
    ///
    /// Create a Wallet managed by `manager` and holding `currency`.  The wallet is initialized
    /// with no balance, no transfers and some default feeBasis (appropriate for the `currency`).
    /// Generates events: WalletEvent.created (and maybe others).
    ///
    /// - Parameters:
    ///   - manager: the Wallet's manager
    ///   - currency: The currency held
    ///
    /// - Returns: A new wallet
    ///
//    func createWallet (manager: WalletManager,
//                       currency: Currency) -> Wallet
}

///
/// A WallettManager manages one or more wallets one of which is designated the `primaryWallet`.
/// (For example, an EthereumWalletManager will manage an ETH wallet and one wallet for each
/// ERC20Token; the ETH wallet will be the primaryWallet.  A BitcoinWalletManager manages one
/// and only one wallet holding BTC.).
///
/// At least conceptually, a WalletManager is an 'Active Object' (whereas Transfer and Wallet are
/// 'Passive Objects'
///
public protocol WalletManager : class {

    /// The owning system
    var system: System { get }

    /// The account
    var account: Account { get }

    /// The network
    var network: Network { get }

    /// The primaryWallet - holds the network's currency
    var primaryWallet: Wallet { get }

    /// The managed wallets - often will just be [primaryWallet]
    var wallets: [Wallet] { get }

    // The mode determines how the manager manages the account and wallets on network
    var mode: WalletManagerMode { get }

    // The file-system path to use for persistent storage.
    var path: String { get }  // persistent storage

    var state: WalletManagerState { get }

    /// The default WalletFactory for creating wallets.
    //    var walletFactory: WalletFactory { get set }

    /// Connect to network and begin managing wallets for account
    func connect ()

    /// Disconnect from the network.
    func disconnect ()

    /// isConnected
    /// sync(...)
    /// isSyncing

    func submit (transfer: Transfer, paperKey: String)

    func sync ()
}


extension WalletManager {
    ///
    /// Create a wallet for `currency`.  Invokdes the manager's `walletFactory` to create the
    /// wallet.  Generates events: Wallet.created, WalletManager.walletAdded(wallet), perhaps
    /// others.
    ///
    /// - Parameter currency: the wallet's currency
    ///
    /// - Returns: a new wallet.
    ///
    //    func createWallet (currency: Currency) -> Wallet {
    //        return walletFactory.createWallet (manager: self,
    //                                           currency: currency)
    //    }

    /// The network's/primaryWallet's currency.  This is the currency used for transfer fees.
    var currency: Currency {
        return network.currency // don't reference `primaryWallet`; infinitely recurses
    }

    /// The name is simply the network currency's code - e.g. BTC, ETH
    public var name: String {
        return currency.code
    }

    /// The baseUnit for the network's currency.
    var baseUnit: Unit {
        return network.baseUnitFor(currency: network.currency)!
    }

    /// The defaultUnit for the network's currency.
    var defaultUnit: Unit {
        return network.defaultUnitFor(currency: network.currency)!
    }
    
    /// A manager `isActive` if connected or syncing
    var isActive: Bool {
        return state == .connected || state == .syncing
    }
}

///
/// The WalletManager state.
///
public enum WalletManagerState {
    case created
    case disconnected
    case connected
    case syncing
    case deleted
}

///
/// The WalletManager's mode determines how the account and associated wallets are managed.
///
/// - api_only: Use only the defined 'Cloud-Based API' to synchronize the account's transfers.
///
/// - api_with_p2p_submit: Use the defined 'Cloud-Based API' to synchronize the account's transfers
///      but submit transfers using the network's Peer-to-Peer protocol.
///
/// - p2p_with_api_sync: Use the network's Peer-to-Peer protocol to synchronize the account's
///      recents transfers but use the 'Cloud-Based API' to synchronize older transfers.
///
/// - p2p_only: Use the network's Peer-to-Peer protocol to synchronize the account's transfers.
///
public enum WalletManagerMode {
    case api_only
    case api_with_p2p_submit
    case p2p_with_api_sync
    case p2p_only
}

///
/// A WalletManager Event represents a asynchronous announcment of a managera's state change.
///
public enum WalletManagerEvent {
    case created
    case changed (oldState: WalletManagerState, newState: WalletManagerState)
    case deleted

    case walletAdded (wallet: Wallet)
    case walletChanged (wallet: Wallet)
    case walletDeleted (wallet: Wallet)

    case syncStarted
    case syncProgress (percentComplete: Double)
    case syncEnded (error: String?)

    case blockUpdated (height: UInt64)
}

///
/// Listener For WalletManagerEvent
///
public protocol WalletManagerListener: class {
    ///
    /// Handle a WalletManagerEvent.
    ///
    /// - Parameters:
    ///   - system: the system
    ///   - manager: the manager
    ///   - event: the event
    ///
    func handleManagerEvent (system: System,
                             manager: WalletManager,
                             event: WalletManagerEvent)

}

public protocol WalletManagerFactory {

}

///
/// System (a singleton)
///
public protocol System: class {
    
    /// The listener.  Gets all events for {Network, WalletManger, Wallet, Transfer}
    var listener: SystemListener? { get }

    var account: Account { get }

    /// The path for persistent storage
    var path: String { get }

    /// The 'blockchain DB'
    var query: BlockChainDB { get }

    /// Networks
    var networks: [Network] { get }

    /// Wallet Managers
    var managers: [WalletManager] { get }

    // Wallets
    var wallets: [Wallet] { get }

    func start (networksNeeded: [String])

    func stop ()

    func createWalletManager (network: Network,
                              mode: WalletManagerMode)

    static func create (listener: SystemListener,
                        account: Account,
                        path: String,
                        query: BlockChainDB) -> System
}

extension System {
    public var wallets: [Wallet] {
        return managers.flatMap { $0.wallets }
    }
}

public enum SystemEvent {
    case created
    case networkAdded (network: Network)
    case managerAdded (manager: WalletManager)
}
///
/// A SystemListener recieves asynchronous events announcing state changes to Networks, to Managers,
/// to Wallets and to Transfers.  This is an application's sole mechanism to learn of asynchronous
/// state changes.
///
/// Note: This must be 'class bound' as System holds a 'weak' reference (for GC reasons).
///
public protocol SystemListener : /* class, */ WalletManagerListener, WalletListener, TransferListener, NetworkListener {
    ///
    /// Handle a System Event
    ///
    /// - Parameters:
    ///   - system: the system
    ///   - event: the event
    ///
    func handleSystemEvent (system: System,
                            event: SystemEvent)
}<|MERGE_RESOLUTION|>--- conflicted
+++ resolved
@@ -235,7 +235,6 @@
                        unit: unit)
     }
 
-<<<<<<< HEAD
     internal static func create (uint64: UInt64, _ unit: Unit) -> Amount {
         return  Amount (core: cryptoAmountCreate (unit.currency.core, CRYPTO_FALSE, createUInt256(uint64)),
                         unit: unit)
@@ -246,7 +245,6 @@
                         unit: unit)
     }
 
-=======
     ///
     /// Parse `string` into an `Amount`.  The string has some limitations:
     ///  * it cannot start with '-' or '+' (no sign character)
@@ -271,7 +269,6 @@
     ///
     /// - Returns: The `Amount` if the string can be parsed.
     ///
->>>>>>> 2d389def
     public static func create (string: String, negative: Bool = false, unit: Unit) -> Amount? {
         let core = cryptoAmountCreateString (string, (negative ? CRYPTO_TRUE : CRYPTO_FALSE), unit.core)
         return nil == core ? nil : Amount (core: core!, unit: unit)
