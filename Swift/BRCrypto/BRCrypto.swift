//
//  BRCrypto.swift
//  BRCrypto
//
//  Created by Ed Gamble on 3/27/19.
//  Copyright © 2018 Breadwallet AG. All rights reserved.
//
//  See the LICENSE file at the project root for license information.
//  See the CONTRIBUTORS file at the project root for a list of contributors.
//
import Foundation
import BRCryptoC

import BRCore
import BRCore.Ethereum

///
/// A currency is a medium for exchange.
///
public final class Currency: Hashable {

    internal let core: BRCryptoCurrency

    /// A 'Unique Identifier
    internal let uids: String

    /// The code; e.g. BTC
    public var code: String {
        return asUTF8String (cryptoCurrencyGetCode(core))
    }

    /// The name; e.g. Bitcoin
    public var name: String {
        return asUTF8String (cryptoCurrencyGetName (core))
    }

    /// The type:
    public var type: String {
        return asUTF8String (cryptoCurrencyGetType (core))
    }

    internal init (core: BRCryptoCurrency,
                   uids: String) {
        self.core = core
        self.uids = uids
    }

    internal convenience init (uids: String,
                               name: String,
                               code: String,
                               type: String) {
        self.init (core: cryptoCurrencyCreate(name, code, type),
                   uids: uids);
    }

    deinit {
        cryptoCurrencyGive (core)
    }

    public static func == (lhs: Currency, rhs: Currency) -> Bool {
        return lhs === rhs || lhs.uids == rhs.uids
    }

    public func hash (into hasher: inout Hasher) {
        hasher.combine (uids)
    }

    /// Used to map Currency -> Built-In-Blockchain-Network
    public static let codeAsBTC = "btc"
    public static let codeAsBCH = "bch"
    public static let codeAsETH = "eth"
}

///
/// A unit of measure for a currency.  There can be multiple units for a given currency (analogous
/// to 'System International' units of (meters, kilometers, miles, ...) for a dimension of
/// 'length').  For example, Ethereum has units of: WEI, GWEI, ETHER, METHER, ... and Bitcoin of:
/// BTC, SATOSHI, ...
///
/// Each Currency has a 'baseUnit' - which is defined as the 'integer-ish' unit - such as SATOSHI
/// ane WEI for Bitcoin and Ethereum, respectively.  There can be multiple 'derivedUnits' - which
/// are derived by scaling off of a baseUnit.  For example, BTC and ETHER respectively.
///
public final class Unit: Hashable {
    internal let core: BRCryptoUnit

    internal let uids: String

    public let currency: Currency

    public var name: String {
        return asUTF8String (cryptoUnitGetName (core))
    }

    public var symbol: String {
        return asUTF8String (cryptoUnitGetSymbol (core))
    }

    public private(set) unowned var base: Unit! = nil // unowned?

    public var decimals: UInt8 {
        return cryptoUnitGetBaseDecimalOffset (core)
    }

    public func isCompatible (with that: Unit) -> Bool {
        return CRYPTO_TRUE == cryptoUnitIsCompatible (self.core, that.core)
    }

    public func hasCurrency (_ currency: Currency) -> Bool {
        return currency.core == cryptoUnitGetCurrency (core)
    }

    internal init (core: BRCryptoUnit,
                   currency: Currency,
                   uids: String,
                   base: Unit?) {
        self.core = core
        self.currency = currency
        self.uids = uids
        self.base = base ?? self
    }

    internal convenience init (currency: Currency,
                               uids: String,
                               name: String,
                               symbol: String) {
        self.init (core: cryptoUnitCreateAsBase (currency.core, name, symbol),
                   currency: currency,
                   uids: uids,
                   base: nil)
    }

    internal convenience init (currency: Currency,
                               uids: String,
                               name: String,
                               symbol: String,
                               base: Unit,
                               decimals: UInt8) {
        self.init (core: cryptoUnitCreate (currency.core, name, symbol, base.core, decimals),
                   currency: currency,
                   uids: uids,
                   base: base)
    }

    deinit {
        cryptoUnitGive (core)
    }

    public static func == (lhs: Unit, rhs: Unit) -> Bool {
        return lhs === rhs || lhs.uids == rhs.uids
    }

    public func hash (into hasher: inout Hasher) {
        hasher.combine (uids)
    }
}

///
/// An amount of currency.  This can be negative (as in, 'currency owed' rather then 'currency
/// owned').  Supports basic arithmetic operations (addition, subtraction, comparison); will
/// assert on !isCompatible for mismatched currency.
///
public final class Amount {
    /// The underlying Core memory reference
    internal let core: BRCryptoAmount

    /// The (default) unit.  Without this there is no reasonable implementation of
    /// CustomeStringConvertable.  This property is only used in the `description` function
    /// and to ascertain the Amount's currency typically for consistency in add/sub functions.
    public let unit: Unit

    /// The currency
    public var currency: Currency {
        return unit.currency
    }

    public var isNegative: Bool {
        return CRYPTO_TRUE == cryptoAmountIsNegative (core)
    }

    internal func double (as unit: Unit) -> Double? {
        var overflow: BRCryptoBoolean = CRYPTO_FALSE
        let value = cryptoAmountGetDouble(core, unit.core, &overflow)
        return CRYPTO_TRUE == overflow ? nil : value
    }

    public func string (as unit: Unit, formatter: NumberFormatter? = nil) -> String? {
        return double (as: unit)
            .flatMap { (formatter ?? self.formatterWith (unit: unit))
                .string (from: NSNumber(value: $0)) }
    }

    public func string (pair: CurrencyPair, formatter: NumberFormatter? = nil) -> String? {
        return pair.exchange (asBase: self)?
            .string (as: pair.quoteUnit, formatter: formatter)
    }

    public func isCompatible (with that: Amount) -> Bool {
        return CRYPTO_TRUE == cryptoAmountIsCompatible (self.core, that.core)
    }

    public func hasCurrency (_ currency: Currency) -> Bool {
        return currency.core == cryptoAmountGetCurrency (core)
    }

    public func add (_ that: Amount) -> Amount? {
        precondition (isCompatible (with: that))
        return cryptoAmountAdd (self.core, that.core)
            .map { Amount (core: $0, unit: self.unit) }
    }

    public func sub (_ that: Amount) -> Amount? {
        precondition (isCompatible (with: that))
        return cryptoAmountSub (self.core, that.core)
            .map { Amount (core: $0, unit: self.unit) }
    }

    public var negate: Amount {
        return Amount (core: cryptoAmountNegate (core), unit: unit)
    }
    
    internal init (core: BRCryptoAmount,
                   unit: Unit) {
        self.core = core
        self.unit = unit
    }

    public static func create (double: Double, unit: Unit) -> Amount {
        return Amount (core: cryptoAmountCreateDouble (double, unit.core),
                       unit: unit)
    }

    public static func create (integer: Int64, unit: Unit) -> Amount {
        return Amount (core: cryptoAmountCreateInteger (integer, unit.core),
                       unit: unit)
    }

    internal static func create (uint64: UInt64, _ unit: Unit) -> Amount {
        return  Amount (core: cryptoAmountCreate (unit.currency.core, CRYPTO_FALSE, createUInt256(uint64)),
                        unit: unit)
    }

    internal static func create (uint256: UInt256, _ unit: Unit) -> Amount {
        return  Amount (core: cryptoAmountCreate (unit.currency.core, CRYPTO_FALSE, uint256),
                        unit: unit)
    }

    public static func create (string: String, negative: Bool = false, unit: Unit) -> Amount? {
        let core = cryptoAmountCreateString (string, (negative ? CRYPTO_TRUE : CRYPTO_FALSE), unit.core)
        return nil == core ? nil : Amount (core: core!, unit: unit)
    }

    // static func create (exactly: Double, unit: Unit) -> Amount  ==> No remainder
    //   nil == Amount.create (exactly: 1.5, unit: SATOSHI)  // remainder is 0.5

    private func formatterWith (unit: Unit) -> NumberFormatter {
        let formatter = NumberFormatter()
        formatter.locale = Locale.current
        formatter.numberStyle = .currency
        formatter.currencySymbol = unit.symbol;
        formatter.generatesDecimalNumbers = 0 != unit.decimals
        formatter.maximumFractionDigits = Int(unit.decimals)
        return formatter
    }

    deinit {
        cryptoAmountGive (core)
    }
}

extension Amount {
    public static func + (lhs: Amount, rhs: Amount) -> Amount? {
        return lhs.add(rhs)
    }

    public static func - (lhs: Amount, rhs: Amount) -> Amount? {
        return lhs.sub(rhs)
    }
}

///
/// Note that incompatible units may return 'false' for all comparisons.  This violates the
/// expectation that `lhs` and `rhs` satisfy one of: ==, >, and <.  Caution.
///
extension Amount: Comparable {
    public static func == (lhs: Amount, rhs: Amount) -> Bool {
        return CRYPTO_COMPARE_EQ == cryptoAmountCompare (lhs.core, rhs.core)
    }

    public static func < (lhs: Amount, rhs: Amount) -> Bool {
        return CRYPTO_COMPARE_LT == cryptoAmountCompare (lhs.core, rhs.core)
    }

    public static func > (lhs: Amount, rhs: Amount) -> Bool {
        return CRYPTO_COMPARE_GT == cryptoAmountCompare (lhs.core, rhs.core)
    }

    public static func != (lhs: Amount, rhs: Amount) -> Bool {
        return CRYPTO_COMPARE_EQ != cryptoAmountCompare (lhs.core, rhs.core)
    }

    public static func <= (lhs: Amount, rhs: Amount) -> Bool {
        return CRYPTO_COMPARE_GT != cryptoAmountCompare (lhs.core, rhs.core)
    }

    public static func >= (lhs: Amount, rhs: Amount) -> Bool {
        return CRYPTO_COMPARE_LT != cryptoAmountCompare (lhs.core, rhs.core)
    }
}

extension Amount: CustomStringConvertible {
    public var description: String {
        return string (as: unit) ?? "<nan>"
    }
}

<<<<<<< HEAD
=======
extension Amount {

    // ETH

    internal var asETH: UInt64 {
        var overflow: BRCryptoBoolean = CRYPTO_FALSE
        let value = cryptoAmountGetIntegerRaw (self.core, &overflow)
        precondition(CRYPTO_FALSE == overflow)
        return value
    }

    internal static func createAsETH (_ value: UInt256, _ unit: Unit) -> Amount {
        return Amount (core: cryptoAmountCreate(unit.currency.core, CRYPTO_FALSE, value),
                       unit: unit);
    }

    // BTC

    internal var asBTC: UInt64 {
        var overflow: BRCryptoBoolean = CRYPTO_FALSE
        let value = cryptoAmountGetIntegerRaw (self.core, &overflow)
        precondition(CRYPTO_FALSE == overflow)
        return value
    }

    internal static func createAsBTC (_ value: UInt64, _ unit: Unit) -> Amount {
        return Amount (core: cryptoAmountCreate(unit.currency.core, CRYPTO_FALSE, createUInt256(value)),
                       unit: unit);
    }
}

>>>>>>> a9d0b150
///
/// "A currency pair is the quotation of the relative value of a currency unit against the unit of
/// another currency in the foreign exchange market. The currency that is used as the reference is
/// called the counter currency, quote currency or currency and the currency that is quoted in
/// relation is called the base currency or transaction currency.
///
/// "The quotation EUR/USD 1.2500 means that one euro is exchanged for 1.2500 US dollars. Here, EUR
/// is the base currency and USD is the quote currency(counter currency)."
///
/// Ref: https://en.wikipedia.org/wiki/Currency_pair
///
/// Thus BTC/USD=1000 means that one BTC is changed for $1,000.  Here, BTC is the base currency
/// and USD is the quote currency.  You would create such an exchange with:
///
///    let BTC_USD_Pair = CurrencyPair (baseUnit:  Bitcoin.Units.BTC,
///                                     quoteUnit: Fiat.USD.Dollar,
///                                     exchangeRate: 1000.0)
///
/// and then use it to find the value of 2 BTC with:
///
///    BTC_USD_Pair.exchange (asBase: Amount (value: 2.0, unit: Bitcoin.Units.BTC))
///
/// which would return: $2,000  (as Amount of 2000.0 in Fiat.USD.Dollar)
///

//public struct CurrencyPair {
//    public func exchange (asBase amount: Amount) -> Amount? {
//        return nil
//    }
//}

public struct CurrencyPair {

    /// In EUR/USD=1.2500, the `baseCurrecny` is EUR.
    public let baseUnit: Unit

    /// In EUR/USD=1.250, the `quoteCurrecny` is USD.
    public let quoteUnit: Unit

    /// In EUR/USD=1.2500, the `exchangeRate` is 1.2500 which represents the number of USD that
    /// one EUR can be exchanged for.
    public let exchangeRate: Double

    ///
    /// Apply `self` CurrencyPair to convert `asBase` (in `baseCurrency`) to `quoteCurrency`.  This
    /// is essentially `asBase * exchangeRate`
    ///
    /// - Parameter amount: the amount of `baseCurrency`
    ///
    /// - Returns: the amount as `quoteCurrency`
    ///
    public func exchange(asBase amount: Amount) -> Amount? {
        return amount.double(as: baseUnit)
            .flatMap { Amount.create (double: $0 * exchangeRate, unit: quoteUnit) }
    }

    ///
    /// Apply `self` CurrencyPair to convert `asQuote` (in `quoteCurrency`) to `baseCurrency`.  This
    /// is essentially `asQuote / exchangeRate`.
    ///
    /// - Parameter amount: the amount of `quoteCurrency`
    ///
    /// - Returns: the amount as `baseCurrency`
    ///
    public func exchange(asQuote amount: Amount) -> Amount? {
        return amount.double (as: quoteUnit)
            .flatMap { Amount.create (double: $0 / exchangeRate, unit: baseUnit) }
    }
}

extension CurrencyPair: CustomStringConvertible {
    public var description: String {
        return "\(baseUnit.name)/\(quoteUnit.name)=\(exchangeRate)"
    }
}

///
///
///
public final class Account {
    let core: BRCryptoAccount

    public var timestamp: UInt64 {
        get { return cryptoAccountGetTimestamp (core) }
        set { cryptoAccountSetTimestamp (core, newValue) }
    }

    internal init (core: BRCryptoAccount) {
        self.core = core
    }

    public static func createFrom (phrase: String) -> Account? {
        return cryptoAccountCreate (phrase)
            .map { Account (core: $0) }
    }

    public static func createFrom (seed: Data) -> Account? {
        let bytes = [UInt8](seed)
        return cryptoAccountCreateFromSeedBytes (bytes)
            .map { Account (core: $0) }
    }

    public static func deriveSeed (phrase: String) -> Data {
        var seed = cryptoAccountDeriveSeed(phrase)
        return Data (bytes: &seed, count: MemoryLayout<UInt512>.size);
    }

    //
    // Implementation Private
    //

    internal var asETH: BREthereumAccount {
        return cryptoAccountAsETH (self.core)
    }

    internal var asBTC: BRMasterPubKey {
        return cryptoAccountAsBTC (self.core)
    }

    deinit {
        cryptoAccountGive (core)
    }

    // Test Only
    internal var addressAsETH: String {
        return asUTF8String (cryptoAccountAddressAsETH(core)!)
    }
}

///
/// A Blockchain Network.  Networks are created based from a cross-product of block chain and
/// network type.  Specifically {BTC, BCH, ETH, ...} x {Mainnet, Testnet, ...}.  Thus there will
/// be networks of [BTC-Mainnet, BTC-Testnet, ..., ETH-Mainnet, ETH-Testnet, ETH-Rinkeby, ...]
///
public final class Network: CustomStringConvertible {
    /// A unique-identifer-string
    public let uids: String
    
    /// The name
    public let name: String

    /// If 'mainnet' then true, otherwise false
    public let isMainnet: Bool

    /// The native currency.  Multiple networks will have the same currency; for example,
    /// BTC-Mainnet and BTC-Testnet share the BTC currency.
    public let currency: Currency

    /// All currencies.  Multiple networks will have the same currencies.
    public var currencies: Set<Currency>

    func currencyBy (code: String) -> Currency? {
        return currencies.first { $0.code == code }
    }

    public func hasCurrency(_ that: Currency) -> Bool {
        return currencies.contains(that)
    }

    /// An association mapping Currency => { baseUnit, defaultUnit, Units }
    internal var associations: Dictionary<Currency, Association> = [:]

    public func baseUnitFor(currency: Currency) -> Unit? {
        return associations[currency]?.baseUnit
    }

    public func defaultUnitFor(currency: Currency) -> Unit? {
        return associations[currency]?.defaultUnit
    }

    public func unitsFor(currency: Currency) -> Set<Unit>? {
        return associations[currency]?.units
    }

    public func hasUnitFor(currency: Currency, unit: Unit) -> Bool? {
        return unitsFor(currency: currency)?.contains(unit)
    }

    /// The current height of the blockChain network.  On a reorganization, this might go backwards.
    /// (No guarantee that this monotonically increases)
    public internal(set) var height: UInt64

    public struct Association {
        let baseUnit: Unit
        let defaultUnit: Unit
        let units: Set<Unit>
    }

    internal init (uids: String,
                   name: String,
                   isMainnet: Bool,
                   currency: Currency,
                   height: UInt64,
                   associations: Dictionary<Currency, Association>,
                   impl: Impl) {
        self.uids = uids
        self.name = name
        self.isMainnet = isMainnet
        self.currency = currency
        self.associations = associations

        self.currencies = associations.keys.reduce (into: Set<Currency>()) {
            $0.insert($1)
        }

        self.height = height
        self.impl = impl
    }

    public convenience init (uids: String,
                             name: String,
                             isMainnet: Bool,
                             currency: Currency,
                             height: UInt64,
                             associations: Dictionary<Currency, Association>) {
        var impl: Impl!

        switch currency.code {
        case Currency.codeAsBTC:
            impl = Impl.bitcoin (forkId: (isMainnet ? 0x00 : 0x40), chainParams: (isMainnet ? BRMainNetParams : BRTestNetParams))
        case Currency.codeAsBCH:
            impl = Impl.bitcoin (forkId: (isMainnet ? 0x00 : 0x40), chainParams: (isMainnet ? BRBCashParams : BRBCashTestNetParams))
        case Currency.codeAsETH:
            if uids.contains("mainnet") {
                impl = Impl.ethereum(chainId: 1, core: ethereumMainnet)
            }
            else if uids.contains("testnet") || uids.contains("ropsten") {
                impl = Impl.ethereum (chainId: 3, core: ethereumTestnet)
            }
            else if uids.contains ("rinkeby") {
                impl = Impl.ethereum (chainId: 4, core: ethereumRinkeby)
            }
        default:
            impl = Impl.generic
            break
        }

        self.init (uids: uids,
                   name: name,
                   isMainnet: isMainnet,
                   currency: currency,
                   height: height,
                   associations: associations,
                   impl: impl)
    }

    public var description: String {
        return name
    }

    internal let impl: Impl
    public enum Impl {
        case bitcoin  (forkId: UInt8, chainParams: UnsafePointer<BRChainParams>)
        case bitcash  (forkId: UInt8, chainParams: UnsafePointer<BRChainParams>)
        case ethereum (chainId: UInt, core: BREthereumNetwork)
        case generic
    }

    public var supportedModes: [WalletManagerMode] {
        switch impl {
        case .bitcoin,
             .bitcash:
            return [WalletManagerMode.p2p_only]
        case .ethereum:
            return [WalletManagerMode.api_only,
                    WalletManagerMode.api_with_p2p_submit]
        case .generic:
            return [WalletManagerMode.api_only]
        }
    }

    /// Should use the network's/manager's default address scheme
    public func addressFor (_ string: String) -> Address? {
        switch impl {
        case .bitcoin,
             .bitcash:
            return Address.createAsBTC (string)
        case .ethereum:
            return Address.createAsETH (string)
        case .generic:
            return nil
        }
    }

    // address schemes

}

extension Network {

    // ETH

    internal var asETH: BREthereumNetwork! {
        switch self.impl {
        case let .ethereum(_, network): return network
        default: precondition(false); return nil
        }
    }

    // BTC

    internal var asBTC: UnsafePointer<BRChainParams>! {
        switch self.impl {
        case let .bitcoin(_, chainParams): return chainParams
        default: precondition(false); return nil
        }
    }

    internal var forkId: BRWalletForkId? {
        switch self.impl {
        case let .bitcoin(forkId, _): return BRWalletForkId (UInt32(forkId))
        case let .bitcash(forkId, _): return BRWalletForkId (UInt32(forkId))
        case .ethereum: return nil
        case .generic:  return nil
        }
    }
}

public enum NetworkEvent {
    case created
}

///
/// Listener for NetworkEvent
///
public protocol NetworkListener: class {

    ///
    /// Handle a NetworkEvent
    ///
    /// - Parameters:
    ///   - system: the system
    ///   - network: the network
    ///   - event: the event
    ///
    func handleNetworkEvent (system: System,
                             network: Network,
                             event: NetworkEvent)

}

///
/// An Address for transferring an amount.
///
/// - bitcoin: A bitcon-specific address
/// - ethereum: An ethereum-specific address
///
public final class Address: Equatable, CustomStringConvertible {
    let core: BRCryptoAddress

    internal init (core: BRCryptoAddress) {
        self.core = core
    }

    public private(set) lazy var description: String = {
        return asUTF8String (cryptoAddressAsString (core))
    }()

    ///
    /// Create an Addres from `string` and `network`.  The provided `string` must be valid for
    /// the provided `network` - that is, an ETH address (as a string) differs from a BTC address
    /// and a BTC mainnet address differs from a BTC testnet address.
    ///
    /// In practice, 'target' addresses (for receiving crypto) are generated from the wallet and
    /// 'source' addresses (for sending crypto) are a User input.
    ///
    /// - Parameters:
    ///   - string: A string representing a crypto address
    ///   - network: The network for which the string is value
    ///
    /// - Returns: An address or nil if `string` is invalide for `network`
    ///
    public static func create (string: String, network: Network) -> Address? {
        return network.addressFor(string)
    }

    internal static func createAsBTC (_ string: String) -> Address? {
        guard 1 == BRAddressIsValid (string)
            else { return nil }
        return Address (core: cryptoAddressCreateAsBTC(BRAddressFill (string)))
    }

    internal static func createAsETH (_ string: String) -> Address? {
        guard ETHEREUM_BOOLEAN_TRUE == addressValidateString (string)
            else { return nil }
        return Address (core: cryptoAddressCreateAsETH (addressCreate(string)))
    }

    internal static func createAsETH (_ eth: BREthereumAddress) -> Address  {
        return Address (core: cryptoAddressCreateAsETH (eth))
    }

    internal static func createAsBTC (_ btc: BRAddress) -> Address  {
        return Address (core: cryptoAddressCreateAsBTC (btc))
    }

    deinit {
        cryptoAddressGive (core)
    }

//    class EthereumAddress: Address {
//        let core: BREthereumAddress
//
//        internal init (_ core: BREthereumAddress) {
//            self.core = core
//        }
//
//        static func create(string: String, network: Network) -> Address? {
//            return (ETHEREUM_BOOLEAN_FALSE == addressValidateString(string)
//                ? nil
//                : EthereumAddress (addressCreate (string)))
//        }
//
//        var description: String {
//            return asUTF8String(addressGetEncodedString (core, 1))
//        }
//    }

    public static func == (lhs: Address, rhs: Address) -> Bool {
        return CRYPTO_TRUE == cryptoAddressIsIdentical (lhs.core, rhs.core)
    }
}

///
/// An AddressScheme generates addresses for a wallet.  Depending on the scheme, a given wallet may
/// generate different address.  For example, a Bitcoin wallet can have a 'Segwit/BECH32' address
/// scheme or a 'Legacy' address scheme.
///
public protocol AddressScheme {
    associatedtype W: Wallet

    // Generate a 'receive' (aka target') address for wallet.
    func getAddress (for wallet: W) -> Address
}

///
/// A Transfer represents the transfer of an `amount` of currency from `source` to `target`.  A
/// Transfer is held in a `Wallet` (holding the amount's currency); the Transfer requires a `fee`
/// to complete.  Once the transfer is signed/submitted it can be identified by a `TransferHash`.
/// Once the transfer has been included in the currency's blockchain it will have a
/// `TransferConfirmation`.
///
public protocol Transfer : class {

    /// The owning wallet
    var wallet: Wallet { get }

    /// The source pays the fee and sends the amount.
    var source: Address? { get }

    /// The target receives the amount
    var target: Address? { get }

    /// The amount to transfer - always positive (from source to target)
    var amount: Amount { get }

    /// The amount to transfer after considering the direction.  If we received the transfer,
    /// the amount will be positive; if we sent the transfer, the amount will be negative; if
    /// the transfer is 'self directed', the amount will be zero.
    var amountDirected: Amount { get }

    /// The fee paid - before the transfer is confirmed, this is the estimated fee.
    var fee: Amount { get }

    /// The basis for the fee.
    var feeBasis: TransferFeeBasis { get }

    /// An optional confirmation.
    var confirmation: TransferConfirmation? { get }

    /// An optional hash
    var hash: TransferHash? { get }

    /// The current state
    var state: TransferState { get }

    /// The direction
    var direction: TransferDirection { get }

    // var originator: Bool { get }
}

extension Transfer {
    public var confirmation: TransferConfirmation? {
        if case .included (let confirmation) = state { return confirmation }
        else { return nil }
    }

    ///
    /// The confirmations of transfer at a provided `blockHeight`.  If the transfer has not been
    /// confirmed or if the `blockHeight` is less than the confirmation height then `nil` is
    /// returned.  The minimum returned value is 1 - if `blockHeight` is the same as the
    /// confirmation block, then the transfer has been confirmed once.
    ///
    /// - Parameter blockHeight:
    ///
    /// - Returns: the number of confirmations
    ///
    public func confirmationsAt (blockHeight: UInt64) -> UInt64? {
        return confirmation
            .flatMap { blockHeight >= $0.blockNumber ? (1 + blockHeight - $0.blockNumber) : nil }
    }

    /// The confirmations of transfer at the current network `height`.
    public var confirmations: UInt64? {
        return confirmationsAt (blockHeight: wallet.manager.network.height)
    }
}

public enum TransferDirection {
    case sent
    case received
    case recovered
}

///
/// A TransferFeeBasis is use to estimate the fee to complete a transfer
///
public enum TransferFeeBasis {
    case bitcoin  (feePerKB: UInt64) // in satoshi
    case ethereum (gasPrice: Amount, gasLimit: UInt64) // Amount in ETH
}

///
/// A TransferConfirmation holds confirmation information.
///
public struct TransferConfirmation {
    public let blockNumber: UInt64
    public let transactionIndex: UInt64
    public let timestamp: UInt64
    public let fee: Amount
}

///
/// A TransferHash uniquely identifies a transfer *among* the owning wallet's transfers.
///
public enum TransferHash: Hashable, CustomStringConvertible {
    case bitcoin (UInt256)
    case ethereum (BREthereumHash)

    public func hash (into hasher: inout Hasher) {
        switch self {
        case .bitcoin (let core):
            hasher.combine (core.u32.0)
            break
        case .ethereum (var core):
            hasher.combine (Int(hashSetValue(&core)))
            break
        }
    }

    public static func == (lhs: TransferHash, rhs: TransferHash) -> Bool {
        switch (lhs, rhs) {
        case (.bitcoin(let c1), .bitcoin(let c2)):
            return 1 == eqUInt256 (c1, c2)
        case (.ethereum(var c1), .ethereum(var c2)):
            return 1 == hashSetEqual(&c1, &c2)
        default:
            return false
        }
    }

    public var description: String {
        switch self {
        case .bitcoin (let core):
            return asUTF8String (coerceUInt256HashToString(core), true)
        case .ethereum(let core):
            return asUTF8String (hashAsString(core))
        }
    }
}

///
/// A TransferState represents the states in Transfer's 'life-cycle'
///
public enum TransferState {
    case created
    case signed
    case submitted
    case pending
    case included (confirmation: TransferConfirmation)
    case failed (reason:String)
    case deleted
}

extension TransferState: CustomStringConvertible {
    public var description: String {
        switch self {
        case .created:   return "Created"
        case .signed:    return "Signed"
        case .submitted: return "Submitted"
        case .pending:   return "Pending"
        case .included:  return "Included"
        case .failed:    return "Failed"
        case .deleted:   return "Deleted"
        }
    }
}

///
/// A TransferEvent represents a asynchronous announcment of a transfer's state change.
///
public enum TransferEvent {
    case created
    case changed (old: TransferState, new: TransferState)
    case confirmation (count: UInt64)
    case deleted
}

///
/// Listener for TransferEvent
///
public protocol TransferListener: class {
    ///
    /// Handle a TranferEvent.
    ///
    /// - Parameters:
    ///   - system: the system
    ///   - manager: the manager
    ///   - wallet: the wallet
    ///   - transfer: the transfer
    ///   - event: the transfer event.
    ///
    func handleTransferEvent (system: System,
                              manager: WalletManager,
                              wallet: Wallet,
                              transfer: Transfer,
                              event: TransferEvent)
}

///
/// A `TransferFectory` is a customization point for `Transfer` creation.
///
public protocol TransferFactory {
    /// associatedtype T: Transfer

    ///
    /// Create a transfer in `wallet`
    ///
    /// - Parameters:
    ///   - target: The target receives 'amount'
    ///   - amount: The amount
    ///   - feeBasis: The basis for the 'fee'
    ///
    /// - Returns: A new transfer
    ///
//    func createTransfer (listener: TransferListener,
//                         wallet: Wallet,
//                         target: Address,
//                         amount: Amount,
//                         feeBasis: TransferFeeBasis) -> Transfer? // T
}


///
/// A Wallet holds the transfers and a balance for a single currency.
///
public protocol Wallet: class {

    /// The owning manager
    var manager: WalletManager { get }

    /// The name
    var name: String { get }

    /// The base unit for the wallet's network.  This is used for `balance` and to derive the
    /// currency and name
    var unit: Unit { get }

    /// The current balance for currency
    var balance: Amount { get }

    /// The transfers of currency yielding `balance`
    var transfers: [Transfer] { get }

    /// Use a hash to lookup a transfer
    func transferBy (hash: TransferHash) -> Transfer?

    /// The current state.
    var state: WalletState { get }

    /// The default TransferFeeBasis for created transfers.
    var defaultFeeBasis: TransferFeeBasis { get set }

    /// The default TransferFactory for creating transfers.
//    var transferFactory: TransferFactory { get set }

    /// An address suitable for a transfer target (receiving).  Uses the default Address Scheme
    var target: Address { get }

    /// An address suitable for a transfer source (sending).  Uses the default AddressScheme
    var source: Address { get }

    // address scheme

    ///
    /// Create a transfer for wallet.  Invokes the wallet's transferFactory to create a transfer.
    /// Generates events: TransferEvent.created and WalletEvent.transferAdded(transfer).
    ///
    /// - Parameters:
    ///   - listener: The transfer listener
    ///   - source: The source spends 'amount + fee'
    ///   - target: The target receives 'amount
    ///   - amount: The amount
    ///   - feeBasis: Teh basis for 'fee'
    ///
    /// - Returns: A new transfer
    ///
    func createTransfer (target: Address,
                         amount: Amount,
                         feeBasis: TransferFeeBasis) -> Transfer?

    ///
    /// Estimate the fee for a transfer with `amount` from `wallet`.  If provided use the `feeBasis`
    /// otherwise use the wallet's `defaultFeeBasis`
    ///
    /// - Parameters:
    ///   - amount: the transfer amount MUST BE GREATER THAN 0
    ///   - feeBasis: the feeBasis to use, if provided
    ///
    /// - Returns: transfer fee
    ///
    func estimateFee (amount: Amount,
                      feeBasis: TransferFeeBasis?) -> Amount
}

extension Wallet {
    // Default implementation, using `transferFactory`
//    public func createTransfer (listener: TransferListener,
//                                target: Address,
//                                amount: Amount,
//                                feeBasis: TransferFeeBasis) -> Transfer? {
//        return transferFactory.createTransfer (listener: listener,
//                                               wallet: self,
//                                               target: target,
//                                               amount: amount,
//                                               feeBasis: feeBasis)
//    }

    ///
    /// Create a transfer for wallet using the `defaultFeeBasis`.  Invokes the wallet's
    /// `transferFactory` to create a transfer.  Generates events: TransferEvent.created and
    /// WalletEvent.transferAdded(transfer).
    ///
    /// - Parameters:
    ///   - source: The source spends 'amount + fee'
    ///   - target: The target receives 'amount'
    ///   - amount: The amouunt
    ///
    /// - Returns: A new transfer
    ///
    public func createTransfer (target: Address,
                                amount: Amount) -> Transfer? {
        return createTransfer (target: target,
                               amount: amount,
                               feeBasis: defaultFeeBasis)
    }

    /// The currency held in wallet.
    public var currency: Currency {
        return unit.currency
    }

    /// The (default) name derived from the currency.  For example: BTC, ETH, or BRD.
    public var name: String {
        return unit.currency.code
    }
}

///
/// The Wallet state
///
/// - created: The wallet was created (and remains in existence).
/// - deleted: The wallet was deleted.
///
public enum WalletState {
    case created
    case deleted
}

///
/// A WalletEvent represents a asynchronous announcment of a wallet's state change.
///
public enum WalletEvent {
    case created
    case changed (oldState: WalletState, newState: WalletState)
    case deleted

    case transferAdded     (transfer: Transfer)
    case transferChanged   (transfer: Transfer)
    case transferDeleted   (transfer: Transfer)
    case transferSubmitted (transfer: Transfer, success: Bool)

    case balanceUpdated  (amount: Amount)
    case feeBasisUpdated (feeBasis: TransferFeeBasis)
}

extension WalletEvent: CustomStringConvertible {
    public var description: String {
        switch self {
        case .created:           return "Created"
        case .changed:           return "StateChanged"
        case .deleted:           return "Deleted"
        case .transferAdded:     return "TransferAdded"
        case .transferChanged:   return "TransferChanged"
        case .transferDeleted:   return "TransferDeleted"
        case .transferSubmitted: return "TransferSubmitted"
        case .balanceUpdated:    return "BalanceUpdated"
        case .feeBasisUpdated:   return "FeeBasisUpdated"
        }
    }
}

///
/// Listener for WalletEvent
///
public protocol WalletListener: class {
    ///
    /// Handle a WalletEvent
    ///
    /// - Parameters:
    ///   - system: the system
    ///   - manager: the manager
    ///   - wallet: the wallet
    ///   - event: the wallet event.
    ///
    func handleWalletEvent (system: System,
                            manager: WalletManager,
                            wallet: Wallet,
                            event: WalletEvent)
}

///
/// A WalletFactory is a customization point for Wallet creation.
/// TODO: ?? AND HOW DOES THIS FIT WITH CoreWallet w/ REQUIRED INTERFACE TO Core ??
///
public protocol WalletFactory {
    ///
    /// Create a Wallet managed by `manager` and holding `currency`.  The wallet is initialized
    /// with no balance, no transfers and some default feeBasis (appropriate for the `currency`).
    /// Generates events: WalletEvent.created (and maybe others).
    ///
    /// - Parameters:
    ///   - manager: the Wallet's manager
    ///   - currency: The currency held
    ///
    /// - Returns: A new wallet
    ///
//    func createWallet (manager: WalletManager,
//                       currency: Currency) -> Wallet
}

///
/// A WallettManager manages one or more wallets one of which is designated the `primaryWallet`.
/// (For example, an EthereumWalletManager will manage an ETH wallet and one wallet for each
/// ERC20Token; the ETH wallet will be the primaryWallet.  A BitcoinWalletManager manages one
/// and only one wallet holding BTC.).
///
/// At least conceptually, a WalletManager is an 'Active Object' (whereas Transfer and Wallet are
/// 'Passive Objects'
///
public protocol WalletManager : class {

    /// The owning system
    var system: System { get }

    /// The account
    var account: Account { get }

    /// The network
    var network: Network { get }

    /// The primaryWallet - holds the network's currency
    var primaryWallet: Wallet { get }

    /// The managed wallets - often will just be [primaryWallet]
    var wallets: [Wallet] { get }

    // The mode determines how the manager manages the account and wallets on network
    var mode: WalletManagerMode { get }

    // The file-system path to use for persistent storage.
    var path: String { get }  // persistent storage

    var state: WalletManagerState { get }

    /// The default WalletFactory for creating wallets.
    //    var walletFactory: WalletFactory { get set }

    /// Connect to network and begin managing wallets for account
    func connect ()

    /// Disconnect from the network.
    func disconnect ()

    /// isConnected
    /// sync(...)
    /// isSyncing

    func submit (transfer: Transfer, paperKey: String)

    func sync ()
}


extension WalletManager {
    ///
    /// Create a wallet for `currency`.  Invokdes the manager's `walletFactory` to create the
    /// wallet.  Generates events: Wallet.created, WalletManager.walletAdded(wallet), perhaps
    /// others.
    ///
    /// - Parameter currency: the wallet's currency
    ///
    /// - Returns: a new wallet.
    ///
    //    func createWallet (currency: Currency) -> Wallet {
    //        return walletFactory.createWallet (manager: self,
    //                                           currency: currency)
    //    }

    /// The network's/primaryWallet's currency.  This is the currency used for transfer fees.
    var currency: Currency {
        return network.currency // don't reference `primaryWallet`; infinitely recurses
    }

    /// The name is simply the network currency's code - e.g. BTC, ETH
    public var name: String {
        return currency.code
    }

    /// The baseUnit for the network's currency.
    var baseUnit: Unit {
        return network.baseUnitFor(currency: network.currency)!
    }

    /// The defaultUnit for the network's currency.
    var defaultUnit: Unit {
        return network.defaultUnitFor(currency: network.currency)!
    }
    
    /// A manager `isActive` if connected or syncing
    var isActive: Bool {
        return state == .connected || state == .syncing
    }
}

///
/// The WalletManager state.
///
public enum WalletManagerState {
    case created
    case disconnected
    case connected
    case syncing
    case deleted
}

///
/// The WalletManager's mode determines how the account and associated wallets are managed.
///
/// - api_only: Use only the defined 'Cloud-Based API' to synchronize the account's transfers.
///
/// - api_with_p2p_submit: Use the defined 'Cloud-Based API' to synchronize the account's transfers
///      but submit transfers using the network's Peer-to-Peer protocol.
///
/// - p2p_with_api_sync: Use the network's Peer-to-Peer protocol to synchronize the account's
///      recents transfers but use the 'Cloud-Based API' to synchronize older transfers.
///
/// - p2p_only: Use the network's Peer-to-Peer protocol to synchronize the account's transfers.
///
public enum WalletManagerMode {
    case api_only
    case api_with_p2p_submit
    case p2p_with_api_sync
    case p2p_only
}

///
/// A WalletManager Event represents a asynchronous announcment of a managera's state change.
///
public enum WalletManagerEvent {
    case created
    case changed (oldState: WalletManagerState, newState: WalletManagerState)
    case deleted

    case walletAdded (wallet: Wallet)
    case walletChanged (wallet: Wallet)
    case walletDeleted (wallet: Wallet)

    case syncStarted
    case syncProgress (percentComplete: Double)
    case syncEnded (error: String?)

    case blockUpdated (height: UInt64)
}

///
/// Listener For WalletManagerEvent
///
public protocol WalletManagerListener: class {
    ///
    /// Handle a WalletManagerEvent.
    ///
    /// - Parameters:
    ///   - system: the system
    ///   - manager: the manager
    ///   - event: the event
    ///
    func handleManagerEvent (system: System,
                             manager: WalletManager,
                             event: WalletManagerEvent)

}

public protocol WalletManagerFactor {

}

///
/// System (a singleton)
///
public protocol System: class {
    
    /// The listener.  Gets all events for {Network, WalletManger, Wallet, Transfer}
    var listener: SystemListener? { get }

    var account: Account { get }

    /// The path for persistent storage
    var path: String { get }

    /// The 'blockchain DB'
    var query: BlockChainDB { get }

    /// Networks
    var networks: [Network] { get }

    /// Wallet Managers
    var managers: [WalletManager] { get }

    // Wallets
    var wallets: [Wallet] { get }

    func start (networksNeeded: [String])

    func stop ()

    func createWalletManager (network: Network,
                              mode: WalletManagerMode)

    static func create (listener: SystemListener,
                        account: Account,
                        path: String,
                        query: BlockChainDB) -> System
}

extension System {
    public var wallets: [Wallet] {
        return managers.flatMap { $0.wallets }
    }
}

public enum SystemEvent {
    case created
    case networkAdded (network: Network)
    case managerAdded (manager: WalletManager)
}
///
/// A SystemListener recieves asynchronous events announcing state changes to Networks, to Managers,
/// to Wallets and to Transfers.  This is an application's sole mechanism to learn of asynchronous
/// state changes.
///
/// Note: This must be 'class bound' as System holds a 'weak' reference (for GC reasons).
///
public protocol SystemListener : /* class, */ WalletManagerListener, WalletListener, TransferListener, NetworkListener {
    ///
    /// Handle a System Event
    ///
    /// - Parameters:
    ///   - system: the system
    ///   - event: the event
    ///
    func handleSystemEvent (system: System,
                            event: SystemEvent)
}<|MERGE_RESOLUTION|>--- conflicted
+++ resolved
@@ -314,40 +314,6 @@
     }
 }
 
-<<<<<<< HEAD
-=======
-extension Amount {
-
-    // ETH
-
-    internal var asETH: UInt64 {
-        var overflow: BRCryptoBoolean = CRYPTO_FALSE
-        let value = cryptoAmountGetIntegerRaw (self.core, &overflow)
-        precondition(CRYPTO_FALSE == overflow)
-        return value
-    }
-
-    internal static func createAsETH (_ value: UInt256, _ unit: Unit) -> Amount {
-        return Amount (core: cryptoAmountCreate(unit.currency.core, CRYPTO_FALSE, value),
-                       unit: unit);
-    }
-
-    // BTC
-
-    internal var asBTC: UInt64 {
-        var overflow: BRCryptoBoolean = CRYPTO_FALSE
-        let value = cryptoAmountGetIntegerRaw (self.core, &overflow)
-        precondition(CRYPTO_FALSE == overflow)
-        return value
-    }
-
-    internal static func createAsBTC (_ value: UInt64, _ unit: Unit) -> Amount {
-        return Amount (core: cryptoAmountCreate(unit.currency.core, CRYPTO_FALSE, createUInt256(value)),
-                       unit: unit);
-    }
-}
-
->>>>>>> a9d0b150
 ///
 /// "A currency pair is the quotation of the relative value of a currency unit against the unit of
 /// another currency in the foreign exchange market. The currency that is used as the reference is
@@ -1362,7 +1328,7 @@
 
 }
 
-public protocol WalletManagerFactor {
+public protocol WalletManagerFactory {
 
 }
 
