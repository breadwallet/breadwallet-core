--- conflicted
+++ resolved
@@ -66,7 +66,6 @@
             [WalletEvent.created], strict: true))
     }
 
-<<<<<<< HEAD
     func testSystemAppCurrencies() {
         isMainnet = false
         currencyCodesNeeded = ["eth"]
@@ -102,7 +101,8 @@
             else { XCTAssertTrue (false); return }
         XCTAssertEqual (0, fooBase.decimals)
         XCTAssertEqual ("FOOI", fooBase.symbol)
-=======
+    }
+
     func testSystemModes () {
         isMainnet = false
         currencyCodesNeeded = ["btc"]
@@ -150,6 +150,5 @@
                 let (bid, schemes) = argument
                 XCTAssertTrue (schemes.contains (system.defaultAddressSchemeMap[bid]!))
         }
->>>>>>> 37e852c3
     }
 }