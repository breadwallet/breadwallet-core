--- conflicted
+++ resolved
@@ -48,11 +48,7 @@
 
 extern int
 genNetworkIsMainnet (BRGenericNetwork network) {
-<<<<<<< HEAD
     return network->isMainnet;
-=======
-    return 1;
->>>>>>> 441b9854
 }
 
 // MARK: - Account
