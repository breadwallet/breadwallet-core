--- conflicted
+++ resolved
@@ -115,14 +115,9 @@
 
     return cryptoAccountCreateInternal (BRBIP32MasterPubKey (seed.u8, sizeof (seed.u8)),
                                         createAccountWithBIP32Seed(seed),
-<<<<<<< HEAD
                                         genAccountCreate (genericRippleHandlers->type, seed),
-                                        timestamp);
-=======
-                                        gwmAccountCreate (genericRippleHandlers->type, seed),
                                         timestamp,
                                         uids);
->>>>>>> 620aeb7d
 }
 
 extern BRCryptoAccount
