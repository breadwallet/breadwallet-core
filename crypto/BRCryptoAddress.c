--- conflicted
+++ resolved
@@ -67,7 +67,13 @@
 }
 
 private_extern BRCryptoAddress
-<<<<<<< HEAD
+cryptoAddressCreateAsETH (BREthereumAddress eth) {
+    BRCryptoAddress address = cryptoAddressCreate (BLOCK_CHAIN_TYPE_ETH);
+    address->u.eth = eth;
+    return address;
+}
+
+private_extern BRCryptoAddress
 cryptoAddressCreateAsBTC (BRAddress btc) {
     BRCryptoAddress address = cryptoAddressCreate (BLOCK_CHAIN_TYPE_BTC);
     address->u.btc = btc;
@@ -75,18 +81,8 @@
 }
 
 private_extern BRCryptoAddress
-=======
->>>>>>> e92fc5a8
-cryptoAddressCreateAsETH (BREthereumAddress eth) {
-    BRCryptoAddress address = cryptoAddressCreate (BLOCK_CHAIN_TYPE_ETH);
-    address->u.eth = eth;
-    return address;
-}
-
-private_extern BRCryptoAddress
-<<<<<<< HEAD
 cryptoAddressCreateAsGEN (BRGenericWalletManager gwm,
-                          BRGenericAddress aid) {
+    BRGenericAddress aid) {
     BRCryptoAddress address = cryptoAddressCreate (BLOCK_CHAIN_TYPE_GEN);
     address->u.gen.gwm = gwm;
     address->u.gen.aid = aid;
@@ -97,12 +93,8 @@
 cryptoAddressAsGEN (BRCryptoAddress address) {
     assert (BLOCK_CHAIN_TYPE_GEN == address->type);
     return address->u.gen.aid;
-=======
-cryptoAddressCreateAsBTC (BRAddress btc) {
-    BRCryptoAddress address = cryptoAddressCreate (BLOCK_CHAIN_TYPE_BTC);
-    address->u.btc = btc;
-    return address;
 }
+
 
 extern BRCryptoAddress
 cryptoAddressCreateFromStringAsETH (const char *ethAddress) {
@@ -124,7 +116,6 @@
         address->u.btc = BRAddressFill (btcAddress);
     }
     return address;
->>>>>>> e92fc5a8
 }
 
 extern char *
