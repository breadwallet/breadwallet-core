//
//  BRCryptoWalletManager.h
//  BRCore
//
//  Created by Ed Gamble on 3/19/19.
//  Copyright © 2019 breadwallet. All rights reserved.
//
//  See the LICENSE file at the project root for license information.
//  See the CONTRIBUTORS file at the project root for a list of contributors.

#ifndef BRCryptoWalletManager_h
#define BRCryptoWalletManager_h

#include "BRCryptoBase.h"
#include "BRCryptoKey.h"
#include "BRCryptoNetwork.h"
#include "BRCryptoPeer.h"
#include "BRCryptoAccount.h"
#include "BRCryptoTransfer.h"
#include "BRCryptoWallet.h"
#include "BRCryptoWalletManagerClient.h"

#ifdef __cplusplus
extern "C" {
#endif

    /// MARK: Wallet Manager Event

    typedef enum {
        CRYPTO_WALLET_MANAGER_STATE_CREATED,
        CRYPTO_WALLET_MANAGER_STATE_DISCONNECTED,
        CRYPTO_WALLET_MANAGER_STATE_CONNECTED,
        CRYPTO_WALLET_MANAGER_STATE_SYNCING,
        CRYPTO_WALLET_MANAGER_STATE_DELETED
    } BRCryptoWalletManagerStateType;

    typedef struct {
        BRCryptoWalletManagerStateType type;
        union {
            struct {
                BRDisconnectReason reason;
            } disconnected;
        } u;
    } BRCryptoWalletManagerState;

    extern const BRCryptoWalletManagerState CRYPTO_WALLET_MANAGER_STATE_CREATED_INIT;

    typedef enum {
        CRYPTO_WALLET_MANAGER_EVENT_CREATED,
        CRYPTO_WALLET_MANAGER_EVENT_CHANGED,
        CRYPTO_WALLET_MANAGER_EVENT_DELETED,

        CRYPTO_WALLET_MANAGER_EVENT_WALLET_ADDED,
        CRYPTO_WALLET_MANAGER_EVENT_WALLET_CHANGED,
        CRYPTO_WALLET_MANAGER_EVENT_WALLET_DELETED,

        // wallet: added, ...
        CRYPTO_WALLET_MANAGER_EVENT_SYNC_STARTED,
        CRYPTO_WALLET_MANAGER_EVENT_SYNC_CONTINUES,
        CRYPTO_WALLET_MANAGER_EVENT_SYNC_STOPPED,
        CRYPTO_WALLET_MANAGER_EVENT_SYNC_RECOMMENDED,

        CRYPTO_WALLET_MANAGER_EVENT_BLOCK_HEIGHT_UPDATED,
    } BRCryptoWalletManagerEventType;

    extern const char *
    BRCryptoWalletManagerEventTypeString (BRCryptoWalletManagerEventType t);

    typedef struct {
        BRCryptoWalletManagerEventType type;
        union {
            struct {
                BRCryptoWalletManagerState oldValue;
                BRCryptoWalletManagerState newValue;
            } state;

            struct {
                /// Handler must 'give'
                BRCryptoWallet value;
            } wallet;

            struct {
                BRSyncTimestamp timestamp;
                BRSyncPercentComplete percentComplete;
            } syncContinues;

            struct {
                BRSyncStoppedReason reason;
            } syncStopped;

            struct {
                BRSyncDepth depth;
            } syncRecommended;

            struct {
                uint64_t value;
            } blockHeight;
        } u;
    } BRCryptoWalletManagerEvent;

#define CRYPTO_NO_SYNC_TIMESTAMP        (NO_SYNC_TIMESTAMP)

    /// MARK: Listener

    typedef void *BRCryptoCWMListenerContext;

    /// Handler must 'give': manager, event.wallet.value
    typedef void (*BRCryptoCWMListenerWalletManagerEvent) (BRCryptoCWMListenerContext context,
                                                           BRCryptoWalletManager manager,
                                                           BRCryptoWalletManagerEvent event);

    /// Handler must 'give': manager, wallet, event.*
    typedef void (*BRCryptoCWMListenerWalletEvent) (BRCryptoCWMListenerContext context,
                                                    BRCryptoWalletManager manager,
                                                    BRCryptoWallet wallet,
                                                    BRCryptoWalletEvent event);

    /// Handler must 'give': manager, wallet, transfer
    typedef void (*BRCryptoCWMListenerTransferEvent) (BRCryptoCWMListenerContext context,
                                                      BRCryptoWalletManager manager,
                                                      BRCryptoWallet wallet,
                                                      BRCryptoTransfer transfer,
                                                      BRCryptoTransferEvent event);

    typedef struct {
        BRCryptoCWMListenerContext context;
        BRCryptoCWMListenerWalletManagerEvent walletManagerEventCallback;
        BRCryptoCWMListenerWalletEvent walletEventCallback;
        BRCryptoCWMListenerTransferEvent transferEventCallback;
    } BRCryptoCWMListener;

    /// MARK: Wallet Manager

    /// Can return NULL
    extern BRCryptoWalletManager
    cryptoWalletManagerCreate (BRCryptoCWMListener listener,
                               BRCryptoCWMClient client,
                               BRCryptoAccount account,
                               BRCryptoNetwork network,
                               BRSyncMode mode,
                               BRCryptoAddressScheme scheme,
                               const char *path);

    extern BRCryptoNetwork
    cryptoWalletManagerGetNetwork (BRCryptoWalletManager cwm);

    extern BRCryptoAccount
    cryptoWalletManagerGetAccount (BRCryptoWalletManager cwm);

    extern BRSyncMode
    cryptoWalletManagerGetMode (BRCryptoWalletManager cwm);

    extern void
    cryptoWalletManagerSetMode (BRCryptoWalletManager cwm, BRSyncMode mode);

    extern BRCryptoWalletManagerState
    cryptoWalletManagerGetState (BRCryptoWalletManager cwm);

    extern BRCryptoAddressScheme
    cryptoWalletManagerGetAddressScheme (BRCryptoWalletManager cwm);

    extern void
    cryptoWalletManagerSetAddressScheme (BRCryptoWalletManager cwm,
                                         BRCryptoAddressScheme scheme);

    extern const char *
    cryptoWalletManagerGetPath (BRCryptoWalletManager cwm);

    extern void
    cryptoWalletManagerSetNetworkReachable (BRCryptoWalletManager cwm,
                                            BRCryptoBoolean isNetworkReachable);

    extern BRCryptoBoolean
    cryptoWalletManagerHasWallet (BRCryptoWalletManager cwm,
                                  BRCryptoWallet wallet);

    extern BRCryptoWallet
    cryptoWalletManagerGetWallet (BRCryptoWalletManager cwm);

    /**
     * Returns a newly allocated array of the managers's wallets.
     *
     * The caller is responsible for deallocating the returned array using
     * free().
     *
     * @param cwm the wallet manager
     * @param count the number of wallets returned
     *
     * @return An array of wallets w/ an incremented reference count (aka 'taken')
     *         or NULL if there are no wallters in the manager.
     */
    extern BRCryptoWallet *
    cryptoWalletManagerGetWallets (BRCryptoWalletManager cwm,
                                   size_t *count);

    extern BRCryptoWallet
    cryptoWalletManagerGetWalletForCurrency (BRCryptoWalletManager cwm,
                                             BRCryptoCurrency currency);

    extern BRCryptoWallet
    cryptoWalletManagerRegisterWallet (BRCryptoWalletManager cwm,
                                       BRCryptoCurrency currency);

    extern void
    cryptoWalletManagerConnect (BRCryptoWalletManager cwm,
                                BRCryptoPeer peer);

    extern void
    cryptoWalletManagerDisconnect (BRCryptoWalletManager cwm);

    extern void
    cryptoWalletManagerSync (BRCryptoWalletManager cwm);

    extern void
    cryptoWalletManagerSyncToDepth (BRCryptoWalletManager cwm,
                                    BRSyncDepth depth);

    extern BRCryptoBoolean
    cryptoWalletManagerSign (BRCryptoWalletManager cwm,
                             BRCryptoWallet wallet,
                             BRCryptoTransfer transfer,
                             const char *paperKey);

    extern void
    cryptoWalletManagerSubmit (BRCryptoWalletManager cwm,
                               BRCryptoWallet wid,
                               BRCryptoTransfer tid,
                               const char *paperKey);

    extern void
    cryptoWalletManagerSubmitForKey (BRCryptoWalletManager cwm,
                                     BRCryptoWallet wallet,
                                     BRCryptoTransfer transfer,
                                     BRCryptoKey key);

    extern void
    cryptoWalletManagerSubmitSigned (BRCryptoWalletManager cwm,
                                     BRCryptoWallet wallet,
                                     BRCryptoTransfer transfer);

<<<<<<< HEAD
    /**
     * Estimate the fee to transfer `amount` from `wallet` using the `feeBasis`.  Return an amount
     * represented in the wallet's fee currency.
     *
     * @param manager the manager
     * @param wallet the wallet
     * @param amount the amount to transfer
     * @param feeBasis the fee basis for the transfer
     *
     * @return the fee
     */

    extern void
    cryptoWalletManagerEstimateFeeBasis (BRCryptoWalletManager manager,
                                         BRCryptoWallet  wallet,
                                         BRCryptoCookie cookie,
                                         BRCryptoAddress target,
                                         BRCryptoAmount  amount,
                                         BRCryptoNetworkFee fee);

    extern void
    cryptoWalletManagerEstimateFeeBasisForWalletSweep (BRCryptoWalletManager manager,
                                                       BRCryptoWallet wallet,
                                                       BRCryptoCookie cookie,
                                                       BRCryptoWalletSweeper sweeper,
                                                       BRCryptoNetworkFee fee);

    extern void
    cryptoWalletManagerEstimateFeeBasisForPaymentProtocolRequest (BRCryptoWalletManager manager,
                                                                  BRCryptoWallet wallet,
                                                                  BRCryptoCookie cookie,
                                                                  BRCryptoPaymentProtocolRequest request,
                                                                  BRCryptoNetworkFee fee);
=======
    extern void
    cryptoWalletManagerWipe (BRCryptoNetwork network,
                             const char *path);
>>>>>>> 5a257674

    DECLARE_CRYPTO_GIVE_TAKE (BRCryptoWalletManager, cryptoWalletManager);

    /// MARK: Wallet Migrator

    typedef struct BRCryptoWalletMigratorRecord *BRCryptoWalletMigrator;

    typedef enum {
        CRYPTO_WALLET_MIGRATOR_SUCCESS,
        CRYPTO_WALLET_MIGRATOR_ERROR_TRANSACTION,
        CRYPTO_WALLET_MIGRATOR_ERROR_BLOCK,
        CRYPTO_WALLET_MIGRATOR_ERROR_PEER
    } BRCryptoWalletMigratorStatusType;

    typedef struct {
        BRCryptoWalletMigratorStatusType type;
        // union {} u;
    } BRCryptoWalletMigratorStatus;

    extern BRCryptoWalletMigrator // NULL on error
    cryptoWalletMigratorCreate (BRCryptoNetwork network,
                                const char *storagePath);

    extern void
    cryptoWalletMigratorRelease (BRCryptoWalletMigrator migrator);

    extern BRCryptoWalletMigratorStatus
    cryptoWalletMigratorHandleTransactionAsBTC (BRCryptoWalletMigrator migrator,
                                                const uint8_t *bytes,
                                                size_t bytesCount,
                                                uint32_t blockHeight,
                                                uint32_t timestamp);

    extern BRCryptoWalletMigratorStatus
    cryptoWalletMigratorHandleBlockAsBTC (BRCryptoWalletMigrator migrator,
                                          UInt256 hash,
                                          uint32_t height,
                                          uint32_t nonce,
                                          uint32_t target,
                                          uint32_t txCount,
                                          uint32_t version,
                                          uint32_t timestamp,
                                          uint8_t *flags,  size_t flagsLen,
                                          UInt256 *hashes, size_t hashesCount,
                                          UInt256 merkleRoot,
                                          UInt256 prevBlock);

    extern BRCryptoWalletMigratorStatus
    cryptoWalletMigratorHandleBlockBytesAsBTC (BRCryptoWalletMigrator migrator,
                                               const uint8_t *bytes,
                                               size_t bytesCount,
                                               uint32_t height);

    extern BRCryptoWalletMigratorStatus
    cryptoWalletMigratorHandlePeerAsBTC (BRCryptoWalletMigrator migrator,
                                         uint32_t address,
                                         uint16_t port,
                                         uint64_t services,
                                         uint32_t timestamp);

#ifdef __cplusplus
}
#endif

#endif /* BRCryptoWalletManager_h */<|MERGE_RESOLUTION|>--- conflicted
+++ resolved
@@ -238,7 +238,6 @@
                                      BRCryptoWallet wallet,
                                      BRCryptoTransfer transfer);
 
-<<<<<<< HEAD
     /**
      * Estimate the fee to transfer `amount` from `wallet` using the `feeBasis`.  Return an amount
      * represented in the wallet's fee currency.
@@ -272,11 +271,10 @@
                                                                   BRCryptoCookie cookie,
                                                                   BRCryptoPaymentProtocolRequest request,
                                                                   BRCryptoNetworkFee fee);
-=======
+
     extern void
     cryptoWalletManagerWipe (BRCryptoNetwork network,
                              const char *path);
->>>>>>> 5a257674
 
     DECLARE_CRYPTO_GIVE_TAKE (BRCryptoWalletManager, cryptoWalletManager);
 
