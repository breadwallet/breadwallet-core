//
//  BREthereumLightNode
//  breadwallet-core Ethereum
//
//  Created by Ed Gamble on 3/5/18.
//  Copyright (c) 2018 breadwallet LLC
//
//  Permission is hereby granted, free of charge, to any person obtaining a copy
//  of this software and associated documentation files (the "Software"), to deal
//  in the Software without restriction, including without limitation the rights
//  to use, copy, modify, merge, publish, distribute, sublicense, and/or sell
//  copies of the Software, and to permit persons to whom the Software is
//  furnished to do so, subject to the following conditions:
//
//  The above copyright notice and this permission notice shall be included in
//  all copies or substantial portions of the Software.
//
//  THE SOFTWARE IS PROVIDED "AS IS", WITHOUT WARRANTY OF ANY KIND, EXPRESS OR
//  IMPLIED, INCLUDING BUT NOT LIMITED TO THE WARRANTIES OF MERCHANTABILITY,
//  FITNESS FOR A PARTICULAR PURPOSE AND NONINFRINGEMENT. IN NO EVENT SHALL THE
//  AUTHORS OR COPYRIGHT HOLDERS BE LIABLE FOR ANY CLAIM, DAMAGES OR OTHER
//  LIABILITY, WHETHER IN AN ACTION OF CONTRACT, TORT OR OTHERWISE, ARISING FROM,
//  OUT OF OR IN CONNECTION WITH THE SOFTWARE OR THE USE OR OTHER DEALINGS IN
//  THE SOFTWARE.

#include <stdlib.h>
#include <assert.h>
#include <string.h>
#include <stdarg.h>
#include <stdio.h>  // sprintf
#include <pthread.h>
#include <unistd.h>
#include "BRArray.h"
#include <BRBIP39Mnemonic.h>

#include "BREthereumPrivate.h"
#include "BREthereumLightNode.h"

// Forward declaration
static void
lightNodeInsertWallet (BREthereumLightNode node,
                       BREthereumWallet wallet);

static BREthereumWalletId
lightNodeLookupWalletId(BREthereumLightNode node,
                        BREthereumWallet wallet);

static void
lightNodeInsertTransaction (BREthereumLightNode node,
                            BREthereumTransaction transaction);

static BREthereumTransactionId
lightNodeLookupTransactionId(BREthereumLightNode node,
                             BREthereumTransaction transaction);

static BREthereumBlockId
lightNodeLookupBlockId (BREthereumLightNode node,
                        BREthereumBlock block);

//
// Light Node Listener
//
typedef struct  {
    BREthereumListenerContext context;
    BREthereumListenerWalletEventHandler walletEventHandler;
    BREthereumListenerBlockEventHandler blockEventHandler;
    BREthereumListenerTransactionEventHandler transactionEventHandler;
} BREthereumLightNodeListener;


//
// Light Node Client
//
extern BREthereumClient
ethereumClientCreate(BREthereumClientContext context,
                     BREthereumClientHandlerGetBalance funcGetBalance,
                     BREthereumClientHandlerGetGasPrice funcGetGasPrice,
                     BREthereumClientHandlerEstimateGas funcEstimateGas,
                     BREthereumClientHandlerSubmitTransaction funcSubmitTransaction,
                     BREthereumClientHandlerGetTransactions funcGetTransactions,
                     BREthereumClientHandlerGetLogs funcGetLogs) {
    BREthereumClient client;
    client.funcContext = context;
    client.funcGetBalance = funcGetBalance;
    client.funcGetGasPrice = funcGetGasPrice;
    client.funcEstimateGas = funcEstimateGas;
    client.funcSubmitTransaction = funcSubmitTransaction;
    client.funcGetTransactions = funcGetTransactions;
    client.funcGetLogs = funcGetLogs;
    return client;
}

//
// Light Node
//
#define DEFAULT_LISTENER_CAPACITY 3
#define DEFAULT_WALLET_CAPACITY 10
#define DEFAULT_BLOCK_CAPACITY 100
#define DEFAULT_TRANSACTION_CAPACITY 1000

typedef enum {
    LIGHT_NODE_CREATED,
    LIGHT_NODE_CONNECTING,
    LIGHT_NODE_CONNECTED,
    LIGHT_NODE_DISCONNECTING,
    LIGHT_NODE_DISCONNECTED,
    LIGHT_NODE_ERRORED
} BREthereumLightNodeState;

/**
 *
 */
struct BREthereumLightNodeRecord {

    /**
     * The Type of this Light Node
     */
    BREthereumType type;

    BREthereumNetwork network;
    
    /**
     * The Client supporting this Light Node
     */
    BREthereumClient client;

    /**
     * The account
     */
    BREthereumAccount account;
    
    /**
     * The wallets 'managed/handled' by this node.  There can be only one wallet holding ETHER;
     * all the other wallets hold TOKENs and only one wallet per TOKEN.
     */
    BREthereumWallet *wallets;  // for now
    BREthereumWallet  walletHoldingEther;
    
    /**
     * The transactions seen/handled by this node.  These are used *solely* for the TransactionId
     * interface in LightNode.  *All* transactions must be accesses through their wallet.
     */
    BREthereumTransaction *transactions; // BRSet
    
    /**
     * The blocks handled by this node.  [This is currently just those handled for transactions
     * (both Ethererum transactions and logs.  It is unlikely that the current block is here.]
     */
    BREthereumBlock *blocks; // BRSet

    /**
     * The BlockHeight is the largest block number seen (or computed).
     */
    uint64_t blockHeight;
    //
    unsigned int requestId;

    BREthereumLightNodeState state;

    BREthereumLightNodeListener *listeners; // BRArray

    pthread_t thread;
    pthread_mutex_t lock;
};

extern BREthereumLightNode
createLightNode (BREthereumNetwork network,
                 BREthereumAccount account) {
    BREthereumLightNode node = (BREthereumLightNode) calloc (1, sizeof (struct BREthereumLightNodeRecord));
    node->state = LIGHT_NODE_CREATED;
    node->type = FIXED_LIGHT_NODE_TYPE;
    node->network = network;
    node->account = account;
    array_new(node->wallets, DEFAULT_WALLET_CAPACITY);
    array_new(node->transactions, DEFAULT_TRANSACTION_CAPACITY);
    array_new(node->blocks, DEFAULT_BLOCK_CAPACITY);
    array_new(node->listeners, DEFAULT_LISTENER_CAPACITY);

    {
        pthread_mutexattr_t attr;
        pthread_mutexattr_init(&attr);
        pthread_mutexattr_settype(&attr, PTHREAD_MUTEX_RECURSIVE);

        pthread_mutex_init(&node->lock, &attr);
        pthread_mutexattr_destroy(&attr);
    }

    // Create a default ETH wallet.
    node->walletHoldingEther = walletCreate(node->account,
                                            node->network);
    lightNodeInsertWallet(node, node->walletHoldingEther);

    // Create other wallets for each TOKEN?

    return node;

}

extern BREthereumAccount
lightNodeGetAccount (BREthereumLightNode node) {
    return node->account;
}

extern BREthereumNetwork
lightNodeGetNetwork (BREthereumLightNode node) {
    return node->network;
}


//
// Listener
//
extern BREthereumListenerId
lightNodeAddListener (BREthereumLightNode node,
                      BREthereumListenerContext context,
                      BREthereumListenerWalletEventHandler walletEventHandler,
                      BREthereumListenerBlockEventHandler blockEventHandler,
                      BREthereumListenerTransactionEventHandler transactionEventHandler) {
    BREthereumListenerId lid = -1;
    BREthereumLightNodeListener listener;

    listener.context = context;
    listener.walletEventHandler = walletEventHandler;
    listener.blockEventHandler = blockEventHandler;
    listener.transactionEventHandler = transactionEventHandler;

    pthread_mutex_lock(&node->lock);
    array_add (node->listeners, listener);
    lid = (BREthereumListenerId) (array_count (node->listeners) - 1);
    pthread_mutex_unlock(&node->lock);

    return lid;
}

extern BREthereumBoolean
lightNodeHasListener (BREthereumLightNode node,
                      BREthereumListenerId lid) {
    return (0 <= lid && lid < array_count(node->listeners)
        && NULL != node->listeners[lid].context
        && (NULL != node->listeners[lid].walletEventHandler ||
            NULL != node->listeners[lid].blockEventHandler  ||
            NULL != node->listeners[lid].transactionEventHandler)
            ? ETHEREUM_BOOLEAN_TRUE
            : ETHEREUM_BOOLEAN_FALSE);
}

extern BREthereumBoolean
lightNodeRemoveListener (BREthereumLightNode node,
                         BREthereumListenerId lid) {
    if (0 <= lid && lid < array_count(node->listeners)) {
        memset (&node->listeners[lid], 0, sizeof (BREthereumLightNodeListener));
        return ETHEREUM_BOOLEAN_TRUE;
    }
    return ETHEREUM_BOOLEAN_FALSE;
}

extern void
lightNodeListenerAnnounceWalletEvent(BREthereumLightNode node,
                                     BREthereumWalletId wid,
                                     BREthereumWalletEvent event,
                                     BREthereumStatus status,
                                     const char *errorDescription) {
    int count = (int) array_count(node->listeners);
    for (int i = 0; i < count; i++) {
        if (NULL != node->listeners[i].walletEventHandler)
            node->listeners[i].walletEventHandler
                    (node->listeners[i].context,
                     node,
                     wid,
                     event,
                     status,
                     errorDescription);
    }
}

extern void
lightNodeListenerAnnounceBlockEvent(BREthereumLightNode node,
                                    BREthereumBlockId bid,
                                    BREthereumBlockEvent event,
                                    BREthereumStatus status,
                                    const char *errorDescription) {
    int count = (int) array_count(node->listeners);
    for (int i = 0; i < count; i++) {
        if (NULL != node->listeners[i].blockEventHandler)
            node->listeners[i].blockEventHandler
                    (node->listeners[i].context,
                     node,
                     bid,
                     event,
                     status,
                     errorDescription);
    }
}

extern void
lightNodeListenerAnnounceTransactionEvent(BREthereumLightNode node,
                                          BREthereumWalletId wid,
                                          BREthereumTransactionId tid,
                                          BREthereumTransactionEvent event,
                                          BREthereumStatus status,
                                          const char *errorDescription) {
    int count = (int) array_count(node->listeners);
    for (int i = 0; i < count; i++) {
        if (NULL != node->listeners[i].transactionEventHandler)
            node->listeners[i].transactionEventHandler
                    (node->listeners[i].context,
                     node,
                     wid,
                     tid,
                     event,
                     status,
                     errorDescription);
    }
}

//
// Connect // Disconnect
//
#define PTHREAD_STACK_SIZE (512 * 1024)
#define PTHREAD_SLEEP_SECONDS (15)

typedef void* (*ThreadRoutine) (void*);

static void *
lightNodeThreadRoutine (BREthereumLightNode node) {
    node->state = LIGHT_NODE_CONNECTED;

    while (1) {
        if (LIGHT_NODE_DISCONNECTING == node->state) break;
        pthread_mutex_lock(&node->lock);

        // We'll query all transactions for this node's account.  That will give us a shot at
        // getting the nonce for the account's address correct.  We'll save all the transactions and
        // then process them into wallet as wallets exist.
        lightNodeUpdateTransactions(node);

        // Similarly, we'll query all logs for this node's account.  We'll process these into
        // (token) transactions and associate with their wallet.
        lightNodeUpdateLogs(node, eventERC20Transfer);

        // For all the known wallets, get their balance.
        for (int i = 0; i < array_count(node->wallets); i++)
            lightNodeUpdateWalletBalance (node, i);

        pthread_mutex_unlock(&node->lock);

        if (LIGHT_NODE_DISCONNECTING == node->state) break;
        if (1 == sleep (PTHREAD_SLEEP_SECONDS)) {}
    }

    node->state = LIGHT_NODE_DISCONNECTED;
    
    // TODO: This was needed, but I forgot why.
    //     node->type = NODE_TYPE_NONE;
    
    pthread_detach(node->thread);
    return NULL;
}

extern BREthereumBoolean
lightNodeConnect(BREthereumLightNode node,
                 BREthereumClient client) {
    pthread_attr_t attr;

    switch (node->state) {
        case LIGHT_NODE_CONNECTING:
        case LIGHT_NODE_CONNECTED:
        case LIGHT_NODE_DISCONNECTING:
            return ETHEREUM_BOOLEAN_FALSE;

        case LIGHT_NODE_CREATED:
        case LIGHT_NODE_DISCONNECTED:
        case LIGHT_NODE_ERRORED: {
            if (0 != pthread_attr_init(&attr)) {
                // Unable to initialize attr
                node->state = LIGHT_NODE_ERRORED;
                return ETHEREUM_BOOLEAN_FALSE;
            } else if (0 != pthread_attr_setdetachstate(&attr, PTHREAD_CREATE_DETACHED) ||
                       0 != pthread_attr_setstacksize(&attr, PTHREAD_STACK_SIZE) ||
                       0 != pthread_create(&node->thread, &attr, (ThreadRoutine) lightNodeThreadRoutine, node)) {
                // Unable to fully create the thread w/ task
                node->state = LIGHT_NODE_ERRORED;
                pthread_attr_destroy(&attr);
                return ETHEREUM_BOOLEAN_FALSE;
            }

            node->state = LIGHT_NODE_CONNECTING;
            node->client = client;
            return ETHEREUM_BOOLEAN_TRUE;
        }
    }
}

extern BREthereumBoolean
lightNodeDisconnect (BREthereumLightNode node) {
    node->state = LIGHT_NODE_DISCONNECTING;
    return ETHEREUM_BOOLEAN_TRUE;
}

//
// Wallet Lookup & Insert
//
extern BREthereumWallet
lightNodeLookupWallet(BREthereumLightNode node,
                      BREthereumWalletId wid) {
    BREthereumWallet wallet = NULL;

    pthread_mutex_lock(&node->lock);
    wallet = (0 <= wid && wid < array_count(node->wallets)
              ? node->wallets[wid]
              : NULL);
    pthread_mutex_unlock(&node->lock);
    return wallet;
}

static BREthereumWalletId
lightNodeLookupWalletId(BREthereumLightNode node,
                        BREthereumWallet wallet) {
    BREthereumWalletId wid = -1;

    pthread_mutex_lock(&node->lock);
    for (int i = 0; i < array_count (node->wallets); i++)
        if (wallet == node->wallets[i]) {
            wid = i;
            break;
        }
    pthread_mutex_unlock(&node->lock);
    return wid;
}

static void
lightNodeInsertWallet (BREthereumLightNode node,
                       BREthereumWallet wallet) {
    BREthereumWalletId wid = -1;
    pthread_mutex_lock(&node->lock);
    array_add (node->wallets, wallet);
    wid = (BREthereumWalletId) (array_count(node->wallets) - 1);
    pthread_mutex_unlock(&node->lock);
    lightNodeListenerAnnounceWalletEvent(node, wid, WALLET_EVENT_CREATED, SUCCESS, NULL);
}

//
// Wallet (Actions)
//
extern BREthereumWalletId
lightNodeGetWallet(BREthereumLightNode node) {
    return lightNodeLookupWalletId (node, node->walletHoldingEther);
}

extern BREthereumWalletId
lightNodeGetWalletHoldingToken(BREthereumLightNode node,
                               BREthereumToken token) {
    BREthereumWalletId wid = -1;

    pthread_mutex_lock(&node->lock);
    for (int i = 0; i < array_count(node->wallets); i++)
        if (token == walletGetToken(node->wallets[i])) {
            wid = i;
            break;
        }

    if (-1 == wid) {
        BREthereumWallet wallet = walletCreateHoldingToken(node->account,
                                                           node->network,
                                                           token);
        lightNodeInsertWallet(node, wallet);
        wid = lightNodeLookupWalletId(node, wallet);
    }

    pthread_mutex_unlock(&node->lock);
    return wid;
}


extern BREthereumTransactionId
lightNodeWalletCreateTransaction(BREthereumLightNode node,
                                 BREthereumWallet wallet,
                                 const char *recvAddress,
                                 BREthereumAmount amount) {
    BREthereumTransactionId tid = -1;

    pthread_mutex_lock(&node->lock);

    BREthereumTransaction transaction =
      walletCreateTransaction(wallet, createAddress(recvAddress), amount);

    lightNodeInsertTransaction(node, transaction);
    tid = lightNodeLookupTransactionId(node, transaction);

    BREthereumWalletId wid = lightNodeLookupWalletId(node, wallet);

    pthread_mutex_unlock(&node->lock);

    lightNodeListenerAnnounceTransactionEvent(node, wid, tid, TRANSACTION_EVENT_CREATED, SUCCESS, NULL);
    lightNodeListenerAnnounceWalletEvent(node, wid, WALLET_EVENT_TRANSACTION_ADDED, SUCCESS, NULL);

    return tid;
}

extern void // status, error
lightNodeWalletSignTransaction(BREthereumLightNode node,
                               BREthereumWallet wallet,
                               BREthereumTransaction transaction,
                               BRKey privateKey) {
    walletSignTransactionWithPrivateKey(wallet, transaction, privateKey);
    lightNodeListenerAnnounceTransactionEvent(node,
                                              lightNodeLookupWalletId(node, wallet),
                                              lightNodeLookupTransactionId(node, transaction),
                                              TRANSACTION_EVENT_SIGNED,
                                              SUCCESS,
                                              NULL);
}

extern void // status, error
lightNodeWalletSignTransactionWithPaperKey(BREthereumLightNode node,
                                           BREthereumWallet wallet,
                                           BREthereumTransaction transaction,
                                           const char *paperKey) {
    walletSignTransaction(wallet, transaction, paperKey);
    lightNodeListenerAnnounceTransactionEvent(node,
                                              lightNodeLookupWalletId(node, wallet),
                                              lightNodeLookupTransactionId(node, transaction),
                                              TRANSACTION_EVENT_SIGNED,
                                              SUCCESS,
                                              NULL);
}

extern void // status, error
lightNodeWalletSubmitTransaction(BREthereumLightNode node,
                                 BREthereumWallet wallet,
                                 BREthereumTransaction transaction) {
    char *rawTransaction = walletGetRawTransactionHexEncoded(wallet, transaction, "0x");

    switch (node->type) {
        case NODE_TYPE_LES:
            // TODO: Fall-through on error, perhaps

        case NODE_TYPE_JSON_RPC: {
            node->client.funcSubmitTransaction
                    (node->client.funcContext,
                     node,
                     lightNodeLookupWalletId(node, wallet),
                     lightNodeLookupTransactionId(node, transaction),
                     rawTransaction,
                     ++node->requestId);

            break;
        }

        case NODE_TYPE_NONE:
            break;
    }
    free(rawTransaction);
}

extern BREthereumTransactionId *
lightNodeWalletGetTransactions(BREthereumLightNode node,
                               BREthereumWallet wallet) {
    pthread_mutex_lock(&node->lock);

    unsigned long count = walletGetTransactionCount(wallet);
    BREthereumTransactionId *transactions = calloc (count + 1, sizeof (BREthereumTransactionId));

    for (unsigned long index = 0; index < count; index++) {
        transactions [index] = lightNodeLookupTransactionId(node, walletGetTransactionByIndex(wallet, index));
    }
    transactions[count] = -1;

    pthread_mutex_unlock(&node->lock);
    return transactions;
}

extern int
lightNodeWalletGetTransactionCount(BREthereumLightNode node,
                                   BREthereumWallet wallet) {
    int count = -1;

    pthread_mutex_lock(&node->lock);
    if (NULL != wallet) count = (int) walletGetTransactionCount(wallet);
    pthread_mutex_unlock(&node->lock);

    return count;
}

extern void
lightNodeWalletSetDefaultGasLimit(BREthereumLightNode node,
                                  BREthereumWallet wallet,
                                  BREthereumGas gasLimit) {
    walletSetDefaultGasLimit(wallet, gasLimit);
    lightNodeListenerAnnounceWalletEvent(node,
                                         lightNodeLookupWalletId(node, wallet),
                                         WALLET_EVENT_DEFAULT_GAS_LIMIT_UPDATED,
                                         SUCCESS,
                                         NULL);
}

extern void
lightNodeWalletSetDefaultGasPrice(BREthereumLightNode node,
                                  BREthereumWallet wallet,
                                  BREthereumGasPrice gasPrice) {
    walletSetDefaultGasPrice(wallet, gasPrice);
    lightNodeListenerAnnounceWalletEvent(node,
                                         lightNodeLookupWalletId(node, wallet),
                                         WALLET_EVENT_DEFAULT_GAS_PRICE_UPDATED,
                                         SUCCESS,
                                         NULL);
}

//
// Blocks
//
extern BREthereumBlock
lightNodeLookupBlockByHash(BREthereumLightNode node,
                           const BREthereumHash hash) {
    BREthereumBlock block = NULL;

    pthread_mutex_lock(&node->lock);
    for (int i = 0; i < array_count(node->blocks); i++)
        if (ETHEREUM_COMPARISON_EQ == hashCompare(hash, blockGetHash(node->blocks[i]))) {
            block = node->blocks[i];
            break;
        }
    pthread_mutex_unlock(&node->lock);
    return block;
}

extern BREthereumBlock
lightNodeLookupBlock(BREthereumLightNode node,
                     BREthereumBlockId bid) {
    BREthereumBlock block = NULL;

    pthread_mutex_lock(&node->lock);
    block = (0 <= bid && bid < array_count(node->blocks)
                   ? node->blocks[bid]
                   : NULL);
    pthread_mutex_unlock(&node->lock);
    return block;
}


static BREthereumBlockId
lightNodeLookupBlockId (BREthereumLightNode node,
                        BREthereumBlock block) {
    BREthereumBlockId bid = -1;

    pthread_mutex_lock(&node->lock);
    for (int i = 0; i < array_count(node->blocks); i++)
        if (block == node->blocks[i]) {
            bid = i;
            break;
        }
    pthread_mutex_unlock(&node->lock);
    return bid;
}

static void
lightNodeInsertBlock (BREthereumLightNode node,
                      BREthereumBlock block) {
    BREthereumBlockId bid = -1;
    pthread_mutex_lock(&node->lock);
    array_add(node->blocks, block);
    bid = (BREthereumBlockId) (array_count(node->blocks) - 1);
    pthread_mutex_unlock(&node->lock);
    lightNodeListenerAnnounceBlockEvent(node, bid, BLOCK_EVENT_CREATED, SUCCESS, NULL);
}


extern uint64_t
lightNodeGetBlockHeight(BREthereumLightNode node) {
    return node->blockHeight;
}

extern void
lightNodeUpdateBlockHeight(BREthereumLightNode node,
                           uint64_t blockHeight) {
    if (blockHeight > node->blockHeight)
        node->blockHeight = blockHeight;
}

//
// Transactions Lookup & Insert
//
extern BREthereumTransaction
lightNodeLookupTransaction(BREthereumLightNode node,
                           BREthereumTransactionId tid) {
    BREthereumTransaction transaction = NULL;

    pthread_mutex_lock(&node->lock);
    transaction = (0 <= tid && tid < array_count(node->transactions)
                   ? node->transactions[tid]
                   : NULL);
    pthread_mutex_unlock(&node->lock);
    return transaction;
}

static BREthereumTransactionId
lightNodeLookupTransactionId(BREthereumLightNode node,
                           BREthereumTransaction transaction) {
    BREthereumTransactionId tid = -1;

    pthread_mutex_lock(&node->lock);
    for (int i = 0; i < array_count(node->transactions); i++)
        if (transaction == node->transactions[i]) {
            tid = i;
            break;
        }
    pthread_mutex_unlock(&node->lock);
    return tid;
}

static void
lightNodeInsertTransaction (BREthereumLightNode node,
                            BREthereumTransaction transaction) {
    pthread_mutex_lock(&node->lock);
    array_add (node->transactions, transaction);
    pthread_mutex_unlock(&node->lock);
}

static void
lightNodeDeleteTransaction (BREthereumLightNode node,
                             BREthereumTransaction transaction) {
    // Remove from any (and all - should be but one) wallet
    for (int wid = 0; wid < array_count(node->wallets); wid++)
        if (walletHasTransaction(node->wallets[wid], transaction)) {
            walletUnhandleTransaction(node->wallets[wid], transaction);
            lightNodeListenerAnnounceWalletEvent (node, wid, WALLET_EVENT_TRANSACTION_REMOVED, SUCCESS, NULL);
        }

    // Null the node's `tid` - MUST NOT array_rm() as all `tid` holders will be dead.
    BREthereumTransactionId tid = lightNodeLookupTransactionId (node, transaction);
    node->transactions[tid] = NULL;
}

//
// Updates
//
#if defined(SUPPORT_JSON_RPC)

/**
 *
 * @param node
 */
extern void
lightNodeUpdateTransactions (BREthereumLightNode node) {
<<<<<<< HEAD
    switch (node->type) {
        case NODE_TYPE_LES:
            // TODO: Fall-through on error, perhaps

=======
    if (LIGHT_NODE_CONNECTED != node->state) {
        // Nothing to announce
        return;
    }
    switch (node->configuration.type) {
>>>>>>> 5e2b2110
        case NODE_TYPE_JSON_RPC: {
            char *address = addressAsString(accountGetPrimaryAddress(node->account));
            
            node->client.funcGetTransactions
            (node->client.funcContext,
             node,
             address,
             ++node->requestId);
            
            free (address);
            break;
        }

        case NODE_TYPE_NONE:
            break;
    }
}

//
// Logs
//
/**
 *
 * @param node
 */
extern void
lightNodeUpdateLogs (BREthereumLightNode node, BREthereumEvent event) {
<<<<<<< HEAD
    switch (node->type) {
        case NODE_TYPE_LES:
            // TODO: Fall-through on error, perhaps

=======
    if (LIGHT_NODE_CONNECTED != node->state) {
        // Nothing to announce
        return;
    }
    switch (node->configuration.type) {
>>>>>>> 5e2b2110
        case NODE_TYPE_JSON_RPC: {
            char *address = addressAsString(accountGetPrimaryAddress(node->account));
            char *encodedAddress =
                    eventERC20TransferEncodeAddress (event, address);

            node->client.funcGetLogs
            (node->client.funcContext,
             node,
             encodedAddress,
             eventGetSelector(event),
             ++node->requestId);

            free (encodedAddress);
            free (address);
            break;
        }

        case NODE_TYPE_NONE:
            break;
    }
}



extern void
lightNodeUpdateWalletBalance(BREthereumLightNode node,
                             BREthereumWalletId wid) {
    BREthereumWallet wallet = lightNodeLookupWallet(node, wid);

<<<<<<< HEAD
    switch (node->type) {
        case NODE_TYPE_LES:
        case NODE_TYPE_JSON_RPC: {
            char *address = addressAsString(walletGetAddress(wallet));

            node->client.funcGetBalance
                    (node->client.funcContext,
                     node,
                     wid,
                     address,
                     ++node->requestId);

            free(address);
            break;
        }

        case NODE_TYPE_NONE:
            break;
=======
    if (NULL == wallet) {
        lightNodeListenerAnnounceWalletEvent(node, wid, WALLET_EVENT_BALANCE_UPDATED,
                                             ERROR_UNKNOWN_WALLET,
                                             NULL);

    }
    else if (LIGHT_NODE_CONNECTED != node->state) {
        lightNodeListenerAnnounceWalletEvent(node, wid, WALLET_EVENT_BALANCE_UPDATED,
                                             ERROR_NODE_NOT_CONNECTED,
                                             NULL);
    }
    else {
        switch (node->configuration.type) {
            case NODE_TYPE_JSON_RPC: {
                char *address = addressAsString(walletGetAddress(wallet));

                node->configuration.u.json_rpc.funcGetBalance
                        (node->configuration.u.json_rpc.funcContext,
                         node,
                         wid,
                         address,
                         ++node->requestId);

                free(address);
                break;
            }
            case NODE_TYPE_LES:
                assert (0);
        }
>>>>>>> 5e2b2110
    }
}

extern void
lightNodeUpdateTransactionGasEstimate (BREthereumLightNode node,
                                       BREthereumWalletId wid,
                                       BREthereumTransactionId tid) {
    BREthereumTransaction transaction = lightNodeLookupTransaction(node, tid);
<<<<<<< HEAD
    
    switch (node->type) {
        case NODE_TYPE_LES:
        case NODE_TYPE_JSON_RPC: {
            // This will be ZERO if transaction amount is in TOKEN.
            BREthereumEther amountInEther = transactionGetEffectiveAmountInEther (transaction);
            char *to = (char *) addressAsString (transactionGetTargetAddress(transaction));
            char *amount = coerceString(amountInEther.valueInWEI, 16);
            char *data = (char *) transactionGetData(transaction);
            
            node->client.funcEstimateGas
            (node->client.funcContext,
             node,
             wid,
             tid,
             to,
             amount,
             data,
             ++node->requestId);
=======
>>>>>>> 5e2b2110

    if (NULL == transaction) {
        lightNodeListenerAnnounceTransactionEvent(node, wid, tid, TRANSACTION_EVENT_GAS_ESTIMATE_UPDATED,
                                             ERROR_UNKNOWN_WALLET,
                                             NULL);

    }
    else if (LIGHT_NODE_CONNECTED != node->state) {
        lightNodeListenerAnnounceTransactionEvent(node, wid, tid, TRANSACTION_EVENT_GAS_ESTIMATE_UPDATED,
                                             ERROR_NODE_NOT_CONNECTED,
                                             NULL);
    }
    else {
        switch (node->configuration.type) {
            case NODE_TYPE_JSON_RPC: {
                // This will be ZERO if transaction amount is in TOKEN.
                BREthereumEther amountInEther = transactionGetEffectiveAmountInEther(transaction);
                char *to = (char *) addressAsString(transactionGetTargetAddress(transaction));
                char *amount = coerceString(amountInEther.valueInWEI, 16);
                char *data = (char *) transactionGetData(transaction);

                node->configuration.u.json_rpc.funcEstimateGas
                        (node->configuration.u.json_rpc.funcContext,
                         node,
                         wid,
                         tid,
                         to,
                         amount,
                         data,
                         ++node->requestId);

                free(to);
                free(amount);

                if (NULL != data && '\0' != data[0])
                    free(data);

                break;
            }
            case NODE_TYPE_LES:
                assert (0);
        }
<<<<<<< HEAD
            assert (0);

        case NODE_TYPE_NONE:
            break;
=======
>>>>>>> 5e2b2110
    }
}

extern void
lightNodeUpdateWalletDefaultGasPrice (BREthereumLightNode node,
                                      BREthereumWalletId wid) {
<<<<<<< HEAD
    switch (node->type) {
        case NODE_TYPE_LES:
        case NODE_TYPE_JSON_RPC: {
            node->client.funcGetGasPrice
            (node->client.funcContext,
             node,
             wid,
             ++node->requestId);
            break;
        }

        case NODE_TYPE_NONE:
            break;
=======
    BREthereumWallet wallet = lightNodeLookupWallet(node, wid);

    if (NULL == wallet) {
        lightNodeListenerAnnounceWalletEvent(node, wid, WALLET_EVENT_DEFAULT_GAS_PRICE_UPDATED,
                                             ERROR_UNKNOWN_WALLET,
                                             NULL);

    }
    else if (LIGHT_NODE_CONNECTED != node->state) {
        lightNodeListenerAnnounceWalletEvent(node, wid, WALLET_EVENT_DEFAULT_GAS_PRICE_UPDATED,
                                             ERROR_NODE_NOT_CONNECTED,
                                             NULL);
    }
    else {
        switch (node->configuration.type) {
            case NODE_TYPE_JSON_RPC: {
                node->configuration.u.json_rpc.funcGetGasPrice
                        (node->configuration.u.json_rpc.funcContext,
                         node,
                         wid,
                         ++node->requestId);
                break;
            }
            case NODE_TYPE_LES:
                assert (0);
        }
>>>>>>> 5e2b2110
    }
}

extern void
lightNodeFillTransactionRawData(BREthereumLightNode node,
                                BREthereumWalletId wid,
                                BREthereumTransactionId transactionId,
                                uint8_t **bytesPtr, size_t *bytesCountPtr) {
    BREthereumWallet wallet = lightNodeLookupWallet(node, wid);
    BREthereumTransaction transaction = lightNodeLookupTransaction(node, transactionId);
    
    assert (NULL != bytesCountPtr && NULL != bytesPtr);
    assert (ETHEREUM_BOOLEAN_IS_TRUE (transactionIsSigned(transaction)));
    
    BRRlpData rawTransactionData =
    walletGetRawTransaction(wallet, transaction);
    
    *bytesCountPtr = rawTransactionData.bytesCount;
    *bytesPtr = (uint8_t *) malloc (*bytesCountPtr);
    memcpy (*bytesPtr, rawTransactionData.bytes, *bytesCountPtr);
}

extern const char *
lightNodeGetTransactionRawDataHexEncoded(BREthereumLightNode node,
                                         BREthereumWalletId wid,
                                         BREthereumTransactionId transactionId,
                                         const char *prefix) {
    BREthereumWallet wallet = lightNodeLookupWallet(node, wid);
    BREthereumTransaction transaction = lightNodeLookupTransaction(node, transactionId);
    
    return walletGetRawTransactionHexEncoded(wallet, transaction, prefix);
}

static BREthereumBlock
lightNodeAnnounceBlock(BREthereumLightNode node,
                       const char *strBlockNumber,
                       const char *strBlockHash,
                       const char *strBlockTimestamp) {
    // Build a block-ish
    BREthereumHash blockHash = hashCreate (strBlockHash);
    BREthereumBlock block = lightNodeLookupBlockByHash(node, blockHash);
    if (NULL == block) {
        uint64_t blockNumber = strtoull(strBlockNumber, NULL, 0);
        uint64_t blockTimestamp = strtoull(strBlockTimestamp, NULL, 0);

        block = createBlock(blockHash, blockNumber, blockTimestamp);
        lightNodeInsertBlock(node, block);

        BREthereumTransactionId bid = lightNodeLookupBlockId(node, block);
        lightNodeListenerAnnounceBlockEvent(node, bid, BLOCK_EVENT_CREATED, SUCCESS, NULL);
    }
    else {
        // We already have this block.
        // TODO: Assert on {number, timestamp}?
    }

    free (blockHash);
    return block;
}

static int
lightNodeDataIsEmpty (BREthereumLightNode node, const char *data) {
    return NULL == data || 0 == strcmp ("", data) || 0 == strcmp ("0x", data);
}

static BREthereumToken
lightNodeAnnounceToken (BREthereumLightNode node,
                        const char *target,
                        const char *contract,
                        const char *data) {
    // If `data` is anything besides "0x", then we have a contract function call.  At that point
    // it seems we need to process `data` to extract the 'function + args' and then, if the
    // function is 'transfer() token' we can then and only then conclude that we have a token
    
    if (lightNodeDataIsEmpty(node, data)) return NULL;
    
    // There is contract data; see if it is a ERC20 function.
    BREthereumFunction function = contractLookupFunctionForEncoding(contractERC20, data);
    
    // Not an ERC20 token
    if (NULL == function) return NULL;
    
    // See if we have an existing token.
    BREthereumToken token = tokenLookup(target);
    if (NULL == token) token = tokenLookup(contract);
    
    // We found a token...
    if (NULL != token) return token;
    
    // ... we didn't find a token - we should create is dynamically.
    fprintf (stderr, "Ignoring transaction for unknown ERC20 token at '%s'", target);
    return NULL;
}

static BREthereumWallet
lightNodeAnnounceWallet(BREthereumLightNode node,
                        BREthereumToken token) {
    BREthereumWalletId wid = (NULL == token
                                       ? lightNodeGetWallet(node)
                                       : lightNodeGetWalletHoldingToken(node, token));
    return lightNodeLookupWallet(node, wid);
}

extern void
lightNodeAnnounceTransaction(BREthereumLightNode node,
                             int id,
                             const char *hashString,
                             const char *from,
                             const char *to,
                             const char *contract,
                             const char *amountString, // value
                             const char *gasLimitString,
                             const char *gasPriceString,
                             const char *data,
                             const char *strNonce,
                             const char *strGasUsed,
                             const char *blockNumber,
                             const char *blockHash,
                             const char *strBlockConfirmations,
                             const char *strBlockTransactionIndex,
                             const char *blockTimestamp,
                             const char *isError) {
    BREthereumTransaction transaction = NULL;
    BREthereumAddress primaryAddress = accountGetPrimaryAddress(node->account);

    assert (ETHEREUM_BOOLEAN_IS_TRUE(addressHasString(primaryAddress, from))
            || ETHEREUM_BOOLEAN_IS_TRUE(addressHasString(primaryAddress, to)));

    // primaryAddress is either the transaction's `source` or `target`.
    BREthereumBoolean isSource = addressHasString(primaryAddress, from);

    // Get the nonceValue
    uint64_t nonce = strtoull(strNonce, NULL,
                              10); // TODO: Assumes `nonce` is uint64_t; which it is for now

    pthread_mutex_lock(&node->lock);

    // If `isSource` then the nonce is 'ours'.
    if (ETHEREUM_BOOLEAN_IS_TRUE(isSource) && nonce >= addressGetNonce(primaryAddress))
        addressSetNonce(primaryAddress, nonce + 1);  // next

    // Find or create a block.  No point in doing this until we have a transaction of interest
    BREthereumBlock block = lightNodeAnnounceBlock(node, blockNumber, blockHash, blockTimestamp);
    assert (NULL != block);

    // The transaction's index within the block.
    unsigned int blockTransactionIndex = (unsigned int) strtoul(strBlockTransactionIndex, NULL, 10);

    // All transactions apply to the ETH wallet.
    BREthereumWallet wallet = node->walletHoldingEther;
    BREthereumWalletId wid = lightNodeLookupWalletId(node, wallet);

    // Get the transaction's hash.
    BREthereumHash hash = hashCreate(hashString);

    // Look for a pre-existing transaction
    transaction = walletGetTransactionByHash(wallet, hash);

    // If we did not have a transaction for 'hash' it might be (might likely be) a newly submitted
    // transaction that we are holding but that doesn't have a hash yet.  This will *only* apply
    // if we are the source.
    if (NULL == transaction && ETHEREUM_BOOLEAN_IS_TRUE(isSource))
        transaction = walletGetTransactionByNonce(wallet, nonce);

    // If we still don't have a transaction (with 'hash' or 'nonce'); then create one.
    if (NULL == transaction) {
        // TODO: Handle Status Error
        BRCoreParseStatus status;

        BREthereumAddress sourceAddr =
                (ETHEREUM_BOOLEAN_IS_TRUE(isSource) ? primaryAddress : createAddress(from));

        BREthereumAddress targetAddr =
                (ETHEREUM_BOOLEAN_IS_TRUE(isSource) ? createAddress(to) : primaryAddress);

        // Get the amount; this will be '0' if this is a token transfer
        BREthereumAmount amount =
                amountCreateEther(etherCreate(createUInt256Parse(amountString, 10, &status)));

        // Easily extract the gasPrice and gasLimit.
        BREthereumGasPrice gasPrice =
                gasPriceCreate(etherCreate(createUInt256Parse(gasPriceString, 10, &status)));

        BREthereumGas gasLimit =
                gasCreate(strtoull(gasLimitString, NULL, 0));

        // Finally, get ourselves a transaction.
        transaction = transactionCreate(sourceAddr,
                                        targetAddr,
                                        amount,
                                        gasPrice,
                                        gasLimit,
                                        nonce);

        // With a new transaction:
        //
        //   a) add to the light node
        lightNodeInsertTransaction(node, transaction);
        //
        //  b) add to the wallet
        walletHandleTransaction(wallet, transaction);
        //
        //  c) announce the wallet update
        lightNodeListenerAnnounceWalletEvent(node, wid, WALLET_EVENT_TRANSACTION_ADDED,
                                             SUCCESS,
                                             NULL);
        //
        //  d) announce as submitted (=> there is a hash, submitted by 'us' or 'them')
        walletTransactionSubmitted(wallet, transaction, hash);

    }
    BREthereumTransactionId tid = lightNodeLookupTransactionId(node, transaction);

    BREthereumGas gasUsed = gasCreate(strtoull(strGasUsed, NULL, 0));

    // TODO: Process 'state' properly - errors?

    // Get the current status.
    BREthereumTransactionStatus status = transactionGetStatus(transaction);

    // See if the block confirmations have changed.
    uint64_t blockConfirmations = strtoull(strBlockConfirmations, NULL, 0);
    // There is an implied update to the node's block height
    lightNodeUpdateBlockHeight(node, blockGetNumber(block) + blockConfirmations);

    // Update the status as blocked
    if (TRANSACTION_BLOCKED != status)
        walletTransactionBlocked(wallet, transaction, gasUsed,
                                 blockGetNumber(block),
                                 blockGetTimestamp(block),
                                 blockTransactionIndex);

    // Announce a transaction event.  If already 'BLOCKED', then update CONFIRMATIONS.
    lightNodeListenerAnnounceTransactionEvent(node, wid, tid,
                                              (TRANSACTION_BLOCKED == status
                                               ? TRANSACTION_EVENT_BLOCK_CONFIRMATIONS_UPDATED
                                               : TRANSACTION_EVENT_BLOCKED),
                                              SUCCESS,
                                              NULL);

    // Hmmm...
    pthread_mutex_unlock(&node->lock);
}

//  {
//    "blockNumber":"1627184",
//    "timeStamp":"1516477482",
//    "hash":     "0x4f992a47727f5753a9272abba36512c01e748f586f6aef7aed07ae37e737d220",
//    "blockHash":"0x0ef0110d68ee3af220e0d7c10d644fea98252180dbfc8a94cab9f0ea8b1036af",
//    "transactionIndex":"3",
//    "from":"0x0ea166deef4d04aaefd0697982e6f7aa325ab69c",
//    "to":"0xde0b295669a9fd93d5f28d9ec85e40f4cb697bae",
//    "nonce":"118",
//    "value":"11113000000000",
//    "gas":"21000",
//    "gasPrice":"21000000000",
//    "isError":"0",
//    "txreceipt_status":"1",
//    "input":"0x",
//    "contractAddress":"",
//    "cumulativeGasUsed":"106535",
//    "gasUsed":"21000",
//    "confirmations":"339050"}

/**
 *
 *
 */
extern void
lightNodeAnnounceLog (BREthereumLightNode node,
                      int id,
                      const char *strHash,
                      const char *strContract,
                      int topicCount,
                      const char **arrayTopics,
                      const char *strData,
                      const char *strGasPrice,
                      const char *strGasUsed,
                      const char *strLogIndex,
                      const char *strBlockNumber,
                      const char *strBlockTransactionIndex,
                      const char *strBlockTimestamp) {

    pthread_mutex_lock(&node->lock);

    // Token of interest
    BREthereumToken token = tokenLookup(strContract);
    if (NULL == token) {
        pthread_mutex_unlock(&node->lock);
        return;
    } // uninteresting token

    // Event of interest
    BREthereumEvent event = contractLookupEventForTopic(contractERC20, arrayTopics[0]);
    if (NULL == event || event != eventERC20Transfer) {
        pthread_mutex_unlock(&node->lock);
        return;
    }; // uninteresting event

    // Find or create a block.  No point in doing this until we have a transaction of interest
    const char *strBlockHash = strBlockNumber;  // TODO: actual hash argument
    BREthereumBlock block = lightNodeAnnounceBlock(node, strBlockNumber, strBlockHash, strBlockTimestamp);
    assert (NULL != block);

    unsigned int blockTransactionIndex = (unsigned int) strtoul(strBlockTransactionIndex, NULL, 0);

    // Wallet for token
    BREthereumWallet wallet = lightNodeAnnounceWallet(node, token);
    BREthereumWalletId wid = lightNodeLookupWalletId(node, wallet);

    // Existing transaction
    BREthereumHash hash = hashCreate(strHash);
    BREthereumTransaction transaction = walletGetTransactionByHash(wallet, hash);

    BREthereumGas gasUsed = gasCreate(strtoull(strGasUsed, NULL, 0));

    // Create a token transaction
    if (NULL == transaction) {

        // Parse the topic data - we fake it becasue we 'know' topics indices
        BREthereumAddress sourceAddr = createAddress(
                eventERC20TransferDecodeAddress(event, arrayTopics[1]));
        BREthereumAddress targetAddr = createAddress(
                eventERC20TransferDecodeAddress(event, arrayTopics[2]));

        BRCoreParseStatus status = CORE_PARSE_OK;

        BREthereumAmount amount =
                amountCreateToken(createTokenQuantity(token, eventERC20TransferDecodeUInt256(event,
                                                                                             strData,
                                                                                             &status)));

        BREthereumGasPrice gasPrice =
                gasPriceCreate(etherCreate(createUInt256Parse(strGasPrice, 0, &status)));

        transaction = transactionCreate(sourceAddr, targetAddr, amount, gasPrice, gasUsed, 0);

        // With a new transaction:
        //
        //   a) add to the light node
        lightNodeInsertTransaction(node, transaction);
        //
        //  b) add to the wallet
        walletHandleTransaction(wallet, transaction);
        //
        //  c) announce the wallet update
        lightNodeListenerAnnounceWalletEvent(node, wid, WALLET_EVENT_TRANSACTION_ADDED,
                                             SUCCESS,
                                             NULL);
        //
        //  d) announce as submitted.
        walletTransactionSubmitted(wallet, transaction, hash);

    }
    BREthereumTransactionId tid = lightNodeLookupTransactionId(node, transaction);

    // TODO: Process 'state' properly - errors?

    // Get the current status.
    BREthereumTransactionStatus status = transactionGetStatus(transaction);

    // Try hard to figure out the confirmations.
    lightNodeUpdateBlockHeight(node, blockGetNumber(block));

    // Update the status as blocked
    if (TRANSACTION_BLOCKED != status)
        walletTransactionBlocked(wallet, transaction, gasUsed,
                                 blockGetNumber(block),
                                 blockGetTimestamp(block),
                                 blockTransactionIndex);

    // Announce a transaction event.  If already 'BLOCKED', then update CONFIRMATIONS.
    lightNodeListenerAnnounceTransactionEvent(node, wid, tid,
                                              (TRANSACTION_BLOCKED == status
                                               ? TRANSACTION_EVENT_BLOCK_CONFIRMATIONS_UPDATED
                                               : TRANSACTION_EVENT_BLOCKED),
                                              SUCCESS,
                                              NULL);

    // Hmmmm...
    pthread_mutex_unlock(&node->lock);
}


//http://ropsten.etherscan.io/api?module=logs&action=getLogs&fromBlock=0&toBlock=latest&address=0x722dd3f80bac40c951b51bdd28dd19d435762180&topic0=0xddf252ad1be2c89b69c2b068fc378daa952ba7f163c4a11628f55a4df523b3ef&topic1=0x000000000000000000000000bDFdAd139440D2Db9BA2aa3B7081C2dE39291508&topic1_2_opr=or&topic2=0x000000000000000000000000bDFdAd139440D2Db9BA2aa3B7081C2dE39291508
//{
//    "status":"1",
//    "message":"OK",
//    "result":[
//              {
//              "address":"0x722dd3f80bac40c951b51bdd28dd19d435762180",
//              "topics":["0xddf252ad1be2c89b69c2b068fc378daa952ba7f163c4a11628f55a4df523b3ef",
//                        "0x0000000000000000000000000000000000000000000000000000000000000000",
//                        "0x000000000000000000000000bdfdad139440d2db9ba2aa3b7081c2de39291508"],
//              "data":"0x0000000000000000000000000000000000000000000000000000000000002328",
//              "blockNumber":"0x1e487e",
//              "timeStamp":"0x59fa1ac9",
//              "gasPrice":"0xba43b7400",
//              "gasUsed":"0xc64e",
//              "logIndex":"0x",
//              "transactionHash":"0xa37bd8bd8b1fa2838ef65aec9f401f56a6279f99bb1cfb81fa84e923b1b60f2b",
//              "transactionIndex":"0x"},
//
//              {
//              "address":"0x722dd3f80bac40c951b51bdd28dd19d435762180",
//              "topics":["0xddf252ad1be2c89b69c2b068fc378daa952ba7f163c4a11628f55a4df523b3ef",
//                        "0x000000000000000000000000bdfdad139440d2db9ba2aa3b7081c2de39291508",
//                        "0x0000000000000000000000006c0fe9f8f018e68e2f0bee94ab41b75e71df094d"],
//              "data":"0x00000000000000000000000000000000000000000000000000000000000003e8",
//              "blockNumber":"0x1e54a5",
//              "timeStamp":"0x59fac771",
//              "gasPrice":"0x4a817c800",
//              "gasUsed":"0xc886",
//              "logIndex":"0x",
//              "transactionHash":"0x393927b491208dd8c7415cd749a2559b345d47c800a5adfa8e3bd5307acb7de0",
//              "transactionIndex":"0x1"},
//
//
//              ...
//              }

extern void
lightNodeAnnounceBalance (BREthereumLightNode node,
                          BREthereumWalletId wid,
                          const char *balance,
                          int rid) {
    BREthereumStatus eventStatus = SUCCESS;
    const char *eventErrorDescription = NULL;

    // Passed in `balance` can be base 10 or 16.  Let UInt256Prase decide.
    BRCoreParseStatus status;
    UInt256 value = createUInt256Parse(balance, 0, &status);

    if (CORE_PARSE_OK != status) {
        eventStatus = ERROR_NUMERIC_PARSE;
    }
    else {
        pthread_mutex_lock(&node->lock);

        BREthereumWallet wallet = lightNodeLookupWallet(node, wid);
        if (NULL == wallet) {
            eventStatus = ERROR_UNKNOWN_WALLET;
        }
        else {
            BREthereumAmount amount = (AMOUNT_ETHER == walletGetAmountType(wallet)
                                       ? amountCreateEther(etherCreate(value))
                                       : amountCreateToken(
                            createTokenQuantity(walletGetToken(wallet), value)));
            walletSetBalance(wallet, amount);
        }
        pthread_mutex_unlock(&node->lock);
    }

    lightNodeListenerAnnounceWalletEvent(node, wid, WALLET_EVENT_BALANCE_UPDATED,
                                         eventStatus,
                                         eventErrorDescription);
}

extern void
lightNodeAnnounceGasPrice(BREthereumLightNode node,
                          BREthereumWalletId wid,
                          const char *gasPrice,
                          int rid) {
    BREthereumStatus eventStatus = SUCCESS;
    const char *eventErrorDescription = NULL;

    BRCoreParseStatus status;
    UInt256 amount = createUInt256Parse(&gasPrice[2], 0, &status);

    if (CORE_PARSE_OK != status) {
        eventStatus = ERROR_NUMERIC_PARSE;
    }
    else {

        pthread_mutex_lock(&node->lock);
        BREthereumWallet wallet = lightNodeLookupWallet(node, wid);
        if (NULL == wallet) {
            eventStatus = ERROR_UNKNOWN_WALLET;
        }
        else {
            walletSetDefaultGasPrice(wallet, gasPriceCreate(etherCreate(amount)));
        }
        pthread_mutex_unlock(&node->lock);
    }

    lightNodeListenerAnnounceWalletEvent(node, wid, WALLET_EVENT_DEFAULT_GAS_PRICE_UPDATED,
                                         eventStatus,
                                         eventErrorDescription);
}

extern void
lightNodeAnnounceGasEstimate (BREthereumLightNode node,
                              BREthereumWalletId wid,
                              BREthereumTransactionId tid,
                              const char *gasEstimate,
                              int rid) {
    BREthereumStatus eventStatus = SUCCESS;
    const char *eventErrorDescription = NULL;

    BRCoreParseStatus status = CORE_PARSE_OK;
    UInt256 gas = createUInt256Parse(&gasEstimate[2], 0, &status);

    if (CORE_PARSE_OK != status ||
        0 != gas.u64[1] || 0 != gas.u64[2] || 0 != gas.u64[3]) {
        eventStatus = ERROR_NUMERIC_PARSE;
    }
    else {

        pthread_mutex_lock(&node->lock);
        BREthereumTransaction transaction = lightNodeLookupTransaction(node, tid);
        if (NULL == transaction) {
            eventStatus = ERROR_UNKNOWN_TRANSACTION;
        }
        else {
            transactionSetGasEstimate(transaction, gasCreate(gas.u64[0]));
        }
        pthread_mutex_unlock(&node->lock);
    }

    lightNodeListenerAnnounceTransactionEvent(node, wid, tid,
                                              TRANSACTION_EVENT_GAS_ESTIMATE_UPDATED,
                                              eventStatus,
                                              eventErrorDescription);
}

extern void
lightNodeAnnounceSubmitTransaction(BREthereumLightNode node,
                                   BREthereumWalletId wid,
                                   BREthereumTransactionId tid,
                                   const char *strHash,
                                   int id) {
    BREthereumStatus eventStatus = SUCCESS;
    const char *eventErrorDescription = NULL;

    pthread_mutex_lock(&node->lock);
    BREthereumWallet wallet = lightNodeLookupWallet(node, wid);
    BREthereumTransaction transaction = lightNodeLookupTransaction(node, tid);
    if (NULL == wallet) {
        eventStatus = ERROR_UNKNOWN_WALLET;
    }
    else if (NULL != transaction) {
        eventStatus = ERROR_UNKNOWN_TRANSACTION;
    }
    else {
        BREthereumHash hash = hashCreate(strHash);
        walletTransactionSubmitted(wallet, transaction, hash);
        free(hash);
    }
    pthread_mutex_unlock(&node->lock);

    lightNodeListenerAnnounceTransactionEvent(node, wid, tid, TRANSACTION_EVENT_SUBMITTED,
                                              eventStatus,
                                              eventErrorDescription);
}

#endif // ETHEREUM_LIGHT_NODE_USE_JSON_RPC
<|MERGE_RESOLUTION|>--- conflicted
+++ resolved
@@ -742,18 +742,14 @@
  */
 extern void
 lightNodeUpdateTransactions (BREthereumLightNode node) {
-<<<<<<< HEAD
+    if (LIGHT_NODE_CONNECTED != node->state) {
+        // Nothing to announce
+        return;
+    }
     switch (node->type) {
         case NODE_TYPE_LES:
             // TODO: Fall-through on error, perhaps
 
-=======
-    if (LIGHT_NODE_CONNECTED != node->state) {
-        // Nothing to announce
-        return;
-    }
-    switch (node->configuration.type) {
->>>>>>> 5e2b2110
         case NODE_TYPE_JSON_RPC: {
             char *address = addressAsString(accountGetPrimaryAddress(node->account));
             
@@ -781,18 +777,14 @@
  */
 extern void
 lightNodeUpdateLogs (BREthereumLightNode node, BREthereumEvent event) {
-<<<<<<< HEAD
+    if (LIGHT_NODE_CONNECTED != node->state) {
+        // Nothing to announce
+        return;
+    }
     switch (node->type) {
         case NODE_TYPE_LES:
             // TODO: Fall-through on error, perhaps
 
-=======
-    if (LIGHT_NODE_CONNECTED != node->state) {
-        // Nothing to announce
-        return;
-    }
-    switch (node->configuration.type) {
->>>>>>> 5e2b2110
         case NODE_TYPE_JSON_RPC: {
             char *address = addressAsString(accountGetPrimaryAddress(node->account));
             char *encodedAddress =
@@ -822,44 +814,23 @@
                              BREthereumWalletId wid) {
     BREthereumWallet wallet = lightNodeLookupWallet(node, wid);
 
-<<<<<<< HEAD
-    switch (node->type) {
-        case NODE_TYPE_LES:
-        case NODE_TYPE_JSON_RPC: {
-            char *address = addressAsString(walletGetAddress(wallet));
-
-            node->client.funcGetBalance
-                    (node->client.funcContext,
-                     node,
-                     wid,
-                     address,
-                     ++node->requestId);
-
-            free(address);
-            break;
-        }
-
-        case NODE_TYPE_NONE:
-            break;
-=======
     if (NULL == wallet) {
         lightNodeListenerAnnounceWalletEvent(node, wid, WALLET_EVENT_BALANCE_UPDATED,
                                              ERROR_UNKNOWN_WALLET,
                                              NULL);
 
-    }
-    else if (LIGHT_NODE_CONNECTED != node->state) {
+    } else if (LIGHT_NODE_CONNECTED != node->state) {
         lightNodeListenerAnnounceWalletEvent(node, wid, WALLET_EVENT_BALANCE_UPDATED,
                                              ERROR_NODE_NOT_CONNECTED,
                                              NULL);
-    }
-    else {
-        switch (node->configuration.type) {
+    } else {
+        switch (node->type) {
+            case NODE_TYPE_LES:
             case NODE_TYPE_JSON_RPC: {
                 char *address = addressAsString(walletGetAddress(wallet));
 
-                node->configuration.u.json_rpc.funcGetBalance
-                        (node->configuration.u.json_rpc.funcContext,
+                node->client.funcGetBalance
+                        (node->client.funcContext,
                          node,
                          wid,
                          address,
@@ -868,10 +839,10 @@
                 free(address);
                 break;
             }
-            case NODE_TYPE_LES:
-                assert (0);
-        }
->>>>>>> 5e2b2110
+
+            case NODE_TYPE_NONE:
+                break;
+        }
     }
 }
 
@@ -880,42 +851,21 @@
                                        BREthereumWalletId wid,
                                        BREthereumTransactionId tid) {
     BREthereumTransaction transaction = lightNodeLookupTransaction(node, tid);
-<<<<<<< HEAD
-    
-    switch (node->type) {
-        case NODE_TYPE_LES:
-        case NODE_TYPE_JSON_RPC: {
-            // This will be ZERO if transaction amount is in TOKEN.
-            BREthereumEther amountInEther = transactionGetEffectiveAmountInEther (transaction);
-            char *to = (char *) addressAsString (transactionGetTargetAddress(transaction));
-            char *amount = coerceString(amountInEther.valueInWEI, 16);
-            char *data = (char *) transactionGetData(transaction);
-            
-            node->client.funcEstimateGas
-            (node->client.funcContext,
-             node,
-             wid,
-             tid,
-             to,
-             amount,
-             data,
-             ++node->requestId);
-=======
->>>>>>> 5e2b2110
 
     if (NULL == transaction) {
-        lightNodeListenerAnnounceTransactionEvent(node, wid, tid, TRANSACTION_EVENT_GAS_ESTIMATE_UPDATED,
-                                             ERROR_UNKNOWN_WALLET,
-                                             NULL);
-
-    }
-    else if (LIGHT_NODE_CONNECTED != node->state) {
-        lightNodeListenerAnnounceTransactionEvent(node, wid, tid, TRANSACTION_EVENT_GAS_ESTIMATE_UPDATED,
-                                             ERROR_NODE_NOT_CONNECTED,
-                                             NULL);
-    }
-    else {
-        switch (node->configuration.type) {
+        lightNodeListenerAnnounceTransactionEvent(node, wid, tid,
+                                                  TRANSACTION_EVENT_GAS_ESTIMATE_UPDATED,
+                                                  ERROR_UNKNOWN_WALLET,
+                                                  NULL);
+
+    } else if (LIGHT_NODE_CONNECTED != node->state) {
+        lightNodeListenerAnnounceTransactionEvent(node, wid, tid,
+                                                  TRANSACTION_EVENT_GAS_ESTIMATE_UPDATED,
+                                                  ERROR_NODE_NOT_CONNECTED,
+                                                  NULL);
+    } else {
+        switch (node->type) {
+            case NODE_TYPE_LES:
             case NODE_TYPE_JSON_RPC: {
                 // This will be ZERO if transaction amount is in TOKEN.
                 BREthereumEther amountInEther = transactionGetEffectiveAmountInEther(transaction);
@@ -923,8 +873,8 @@
                 char *amount = coerceString(amountInEther.valueInWEI, 16);
                 char *data = (char *) transactionGetData(transaction);
 
-                node->configuration.u.json_rpc.funcEstimateGas
-                        (node->configuration.u.json_rpc.funcContext,
+                node->client.funcEstimateGas
+                        (node->client.funcContext,
                          node,
                          wid,
                          tid,
@@ -941,37 +891,17 @@
 
                 break;
             }
-            case NODE_TYPE_LES:
                 assert (0);
-        }
-<<<<<<< HEAD
-            assert (0);
-
-        case NODE_TYPE_NONE:
-            break;
-=======
->>>>>>> 5e2b2110
+
+            case NODE_TYPE_NONE:
+                break;
+        }
     }
 }
 
 extern void
 lightNodeUpdateWalletDefaultGasPrice (BREthereumLightNode node,
                                       BREthereumWalletId wid) {
-<<<<<<< HEAD
-    switch (node->type) {
-        case NODE_TYPE_LES:
-        case NODE_TYPE_JSON_RPC: {
-            node->client.funcGetGasPrice
-            (node->client.funcContext,
-             node,
-             wid,
-             ++node->requestId);
-            break;
-        }
-
-        case NODE_TYPE_NONE:
-            break;
-=======
     BREthereumWallet wallet = lightNodeLookupWallet(node, wid);
 
     if (NULL == wallet) {
@@ -979,26 +909,25 @@
                                              ERROR_UNKNOWN_WALLET,
                                              NULL);
 
-    }
-    else if (LIGHT_NODE_CONNECTED != node->state) {
+    } else if (LIGHT_NODE_CONNECTED != node->state) {
         lightNodeListenerAnnounceWalletEvent(node, wid, WALLET_EVENT_DEFAULT_GAS_PRICE_UPDATED,
                                              ERROR_NODE_NOT_CONNECTED,
                                              NULL);
-    }
-    else {
-        switch (node->configuration.type) {
+    } else {
+        switch (node->type) {
+            case NODE_TYPE_LES:
             case NODE_TYPE_JSON_RPC: {
-                node->configuration.u.json_rpc.funcGetGasPrice
-                        (node->configuration.u.json_rpc.funcContext,
+                node->client.funcGetGasPrice
+                        (node->client.funcContext,
                          node,
                          wid,
                          ++node->requestId);
                 break;
             }
-            case NODE_TYPE_LES:
-                assert (0);
-        }
->>>>>>> 5e2b2110
+
+            case NODE_TYPE_NONE:
+                break;
+        }
     }
 }
 
@@ -1131,8 +1060,7 @@
     BREthereumBoolean isSource = addressHasString(primaryAddress, from);
 
     // Get the nonceValue
-    uint64_t nonce = strtoull(strNonce, NULL,
-                              10); // TODO: Assumes `nonce` is uint64_t; which it is for now
+    uint64_t nonce = strtoull(strNonce, NULL, 10); // TODO: Assumes `nonce` is uint64_t; which it is for now
 
     pthread_mutex_lock(&node->lock);
 
@@ -1286,17 +1214,11 @@
 
     // Token of interest
     BREthereumToken token = tokenLookup(strContract);
-    if (NULL == token) {
-        pthread_mutex_unlock(&node->lock);
-        return;
-    } // uninteresting token
+    if (NULL == token) { pthread_mutex_unlock(&node->lock); return; } // uninteresting token
 
     // Event of interest
-    BREthereumEvent event = contractLookupEventForTopic(contractERC20, arrayTopics[0]);
-    if (NULL == event || event != eventERC20Transfer) {
-        pthread_mutex_unlock(&node->lock);
-        return;
-    }; // uninteresting event
+    BREthereumEvent event = contractLookupEventForTopic (contractERC20, arrayTopics[0]);
+    if (NULL == event || event != eventERC20Transfer) { pthread_mutex_unlock(&node->lock); return; }; // uninteresting event
 
     // Find or create a block.  No point in doing this until we have a transaction of interest
     const char *strBlockHash = strBlockNumber;  // TODO: actual hash argument
