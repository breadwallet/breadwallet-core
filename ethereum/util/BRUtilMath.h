//
//  BBRUtilMath.h
//  breadwallet-core Ethereum
//
//  Created by Ed Gamble on 3/10/2018.
//  Copyright © 2018 Breadwinner AG.  All rights reserved.
//
//  See the LICENSE file at the project root for license information.
//  See the CONTRIBUTORS file at the project root for a list of contributors.

#ifndef BR_Util_Math_H
#define BR_Util_Math_H

#include "support/BRInt.h"

#ifdef __cplusplus
extern "C" {
#endif

<<<<<<< HEAD
#include "../../support/BRInt.h"

=======
>>>>>>> caf84bd6
#if LITTLE_ENDIAN != BYTE_ORDER
#error "Must be a `LITTLE ENDIAN` cpu architecture"
#endif

typedef enum {
  CORE_PARSE_OK,
  CORE_PARSE_STRANGE_DIGITS,    // non-decimals with optional single decimal point
  CORE_PARSE_UNDERFLOW,         // too many decimals for defined resolution .001 but need .01
  CORE_PARSE_OVERFLOW           // too many decimals for integer
} BRCoreParseStatus;

#define UINT256_INIT(value_as_uint64)   { .u64 = { (value_as_uint64), 0, 0, 0} }

/**
 * Create from a single uint64_t value.
 */
extern UInt256
createUInt256 (uint64_t value);

/**
 * Create as `(expt 10 power)` where power < 20 is required.
 */
extern UInt256
createUInt256Power (uint8_t power, int *overflow);

/**
 * Create as (expt 2 power) where power < 256
 */
extern UInt256
createUInt256Power2 (uint8_t power);

/**
 * Create from a string in the provided base.  The string must consist of only characters
 * in the base.  That is, avoid the '0x' prefix.  No decimal points; this is an integer parse.
 *
 * The string must be in big-endian format, always.  Generally this is only an issue for hex
 * (and perhaps) binary strings.  That is, for decimal strings you would expect "12.3" to some
 * who wind up with the number 3.21.  But for 0x0102, maybe not so clear.
 *
 * @param number - an integer value expressed in `base` in big-endian format.
 * @param base - must only be one of 2, 10, or 16.
 * @param pointer to a boolean error
 */
extern UInt256
createUInt256Parse (const char *number, int base, BRCoreParseStatus *status);

/**
 * Create from a string with the specificed number of decimals (values after a decimal point).
 * Example w/ decimals = 5:
 *   "12"        -> 1200000
 *   "12.34"     -> 1234000
 *   "12.00001   -> 1200001
 *   "12.000001" -> 'error' (underflow)
 *    "0.00001"  ->       1
 *
 * @param number: a base10 number with one optional decimal point.
 * @param decimals: number of decimals after the decimal point
 * @param error: pointer to a boolean error.
 *
 * @warn Requires stack size of at least 3 * (strlen(number) + digits). [We are sloppy]
 */
extern UInt256
createUInt256ParseDecimal (const char *number, int decimals, BRCoreParseStatus *status);
  
  /**
 * Return `x + y`
 */
extern UInt512
addUInt256 (UInt256 x, UInt256 y);

/**
 * Return `x + y`.  If the result is too big then overflow is set to 1 and zero is returned.
 */
extern UInt256
addUInt256_Overflow (UInt256 x, UInt256 y, int *overflow);

/**
 * If `x >= y` return `x - y` and set `negative` to 0; otherwise, return `y - x` and set
 * `negative` to 1.
 */
extern UInt256
subUInt256_Negative (UInt256 x, UInt256 y, int *negative);

/**
 * Return `x * y`
 */
extern UInt512
mulUInt256 (UInt256 x, UInt256 y);

/**
 * Multiply as `x * y`.  If the result is too big then overflow is set to 1 and
 * zero is returned.
 */
extern UInt256
mulUInt256_Overflow (UInt256 x, UInt256 y, int *overflow);

/**
 * Multiply as `x * y` where `y` is a small (aka uint32) number.  If the result is too big
 * then overflow is set to 1 and zero is returned
 */
extern UInt256
mulUInt256_Small (UInt256 x, uint32_t y, int *overflow);

/**
 * Multiply as `x * y` where `y` is a postive double.  If `y` is negative, then this function
 * sets *negative to 1 and performs `x * -y`.  If the result is too big then overflow is set to 1
 * and zero is returned. `overflow` must not be NULL; `negative` must not be NULL.
 *
 * If `rem` is provided, then the remainder is returned.  Remainder occurs if you multiply,
 * for example, 1 * 0.123, rem will be 0.123.
 */
extern UInt256
mulUInt256_Double (UInt256 x, double y, int *overflow, int *negative, double *rem);

extern UInt256
divUInt256_Small (UInt256 x, uint32_t y, uint32_t *rem);

/**
 * Coerce `x`, a UInt512, to a UInt256.  If `x` is too big then overflow is set to 1 and
 * zero is returned.
 */
extern UInt256
coerceUInt256 (UInt512  x, int *overflow);

/**
 * Coerce `x`, a UInt256, to a uint64_t.  If `x` is too big then overflow is set to 1 and
 * zero is returned.
 */
extern uint64_t
coerceUInt64 (UInt256 x, int *overflow);

/**
 * Coerce `x`, a UInt256, to a double.  If `x` is too big then overflow is set to 1 and
 * zero is returned.
 */
extern double
coerceDouble (UInt256 value, int *overflow);

/**
 * Returns the string representation of `x` in `base`.  No matter the base, the returned string
 * will be in big-endian format.
 *
 * @warn YOU OWN THE RETURNED MEMORY
 */
extern char *
coerceString (UInt256 x, int base);

extern char *
coerceStringPrefaced (UInt256 x, int base, const char *preface);

/**
 * Returns a decimal string represention of `x` in base `0 with `decimals` digits after the
 * decimal-point.
 *
 * @warn YOU OWN THE RETURNED MEMORY
 */
extern char *
coerceStringDecimal (UInt256 x, int decimals);


/**
 * Returns a '0x' prefaced hex string
 */
extern char *
coerceUInt256HashToString (UInt256 hash);


//  static UInt256
//  divideUInt256 (UInt256 numerator, UInt256 denominator) {
//    // TODO: Implement
//    return UINT256_ZERO;
//  }
//
//  static UInt256
//  decodeUInt256 (const char *string) {
//    // TODO: Implement
//    return UINT256_ZERO;
//  }
//
//  static char *
//  encodeUInt256 (UInt256 value) {
//    // TODO: Implement
//    return NULL;
//  }

inline static int
eqUInt256 (UInt256 x, UInt256 y) {
  return UInt256Eq (x, y);
}

inline static int
gtUInt256 (UInt256 x, UInt256 y) {
  return x.u64[3] > y.u64[3]
  || (x.u64[3] == y.u64[3]
      && (x.u64[2] > y.u64[2]
          || (x.u64[2] == y.u64[2]
              && (x.u64[1] > y.u64[1]
                  || (x.u64[1] == y.u64[1]
                      && x.u64[0] > y.u64[0])))));
}

inline static int
geUInt256 (UInt256 x, UInt256 y) {
  return eqUInt256 (x, y) || gtUInt256 (x, y);
}

inline static int
ltUInt256 (UInt256 x, UInt256 y) {
  return x.u64[3] < y.u64[3]
  || (x.u64[3] == y.u64[3]
      && (x.u64[2] < y.u64[2]
          || (x.u64[2] == y.u64[2]
              && (x.u64[1] < y.u64[1]
                  || (x.u64[1] == y.u64[1]
                      && x.u64[0] < y.u64[0])))));
}

inline static int
leUInt256 (UInt256 x, UInt256 y) {
  return eqUInt256 (x, y) || ltUInt256 (x, y);
}

/**
 * Compare x and y returning:
 * -1 -> x  < y
 *  0 -> x == y
 * +1 -> x  > y
 */
extern int
compareUInt256 (UInt256 x, UInt256 y);

//
// Parsing
//
extern BRCoreParseStatus
parseIsInteger (const char *number);

extern BRCoreParseStatus
parseIsDecimal (const char *number);

#ifdef __cplusplus
}
#endif

#endif /* BR_Util_Math_H */<|MERGE_RESOLUTION|>--- conflicted
+++ resolved
@@ -17,11 +17,6 @@
 extern "C" {
 #endif
 
-<<<<<<< HEAD
-#include "../../support/BRInt.h"
-
-=======
->>>>>>> caf84bd6
 #if LITTLE_ENDIAN != BYTE_ORDER
 #error "Must be a `LITTLE ENDIAN` cpu architecture"
 #endif
