--- conflicted
+++ resolved
@@ -616,11 +616,7 @@
     v3d.bytesCount = 3;
 
     BRRlpItem v3i = rlpGetItem(coder, v3d);
-<<<<<<< HEAD
-    uint64_t v3v = rlpDecodeItemUInt64(coder, v3i);
-=======
-    int v3v = rlpDecodeItemUInt64(coder, v3i, 0);
->>>>>>> 8ff4144e
+    uint64_t v3v = rlpDecodeItemUInt64(coder, v3i, 0);
     assert (1024 == v3v);
 
     rlpCoderRelease(coder);
