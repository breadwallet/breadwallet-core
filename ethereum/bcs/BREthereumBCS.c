--- conflicted
+++ resolved
@@ -913,11 +913,7 @@
 //
 static void
 bcsPeriodicDispatcher (BREventHandler handler,
-<<<<<<< HEAD
-                       BRTimeoutEvent *event) {
-=======
                              BREventTimeout *event) {
->>>>>>> 73b895d2
     BREthereumBCS bcs = (BREthereumBCS) event->context;
 
     // If nothing to do; simply skip out.
