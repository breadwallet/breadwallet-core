//
//  BREthereumEWM
//  breadwallet-core Ethereum
//
//  Created by Ed Gamble on 3/5/18.
//  Copyright © 2018 Breadwinner AG.  All rights reserved.
//
//  See the LICENSE file at the project root for license information.
//  See the CONTRIBUTORS file at the project root for a list of contributors.

#include <stdlib.h>
#include <assert.h>
#include <string.h>
#include <stdarg.h>
#include <stdio.h>
#include <pthread.h>
#include <unistd.h>
#include <errno.h>
#include <dirent.h>
#include <sys/stat.h>
#include "support/BRArray.h"
#include "support/BRBIP39Mnemonic.h"
#include "support/BRAssert.h"
#include "ethereum/event/BREvent.h"
#include "ethereum/event/BREventAlarm.h"
#include "BREthereumEWMPrivate.h"

#define EWM_SLEEP_SECONDS (10)

// When using a BRD sync, offset the start block by N days of Ethereum blocks
#define EWM_BRD_SYNC_START_BLOCK_OFFSET        (3 * 24 * 60 * 4)   /* 4 per minute (every 15 seconds) */

#define EWM_INITIAL_SET_SIZE_DEFAULT         (25)

/* Forward Declaration */
static void
ewmPeriodicDispatcher (BREventHandler handler,
                       BREventTimeout *event);

/* Forward Implementation */

/// MARK: - Transaction File Service

static const char *fileServiceTypeTransactions = "transactions";

enum {
    EWM_TRANSACTION_VERSION_1
};

static UInt256
fileServiceTypeTransactionV1Identifier (BRFileServiceContext context,
                                        BRFileService fs,
                                        const void *entity) {
    BREthereumTransaction transaction = (BREthereumTransaction) entity;
    BREthereumHash hash = transactionGetHash(transaction);

    UInt256 result;
    memcpy (result.u8, hash.bytes, ETHEREUM_HASH_BYTES);
    return result;
}

static uint8_t *
fileServiceTypeTransactionV1Writer (BRFileServiceContext context,
                                    BRFileService fs,
                                    const void* entity,
                                    uint32_t *bytesCount) {
    BREthereumEWM ewm = context;
    BREthereumTransaction transaction = (BREthereumTransaction) entity;

    BRRlpItem item = transactionRlpEncode(transaction, ewm->network, RLP_TYPE_ARCHIVE, ewm->coder);
    BRRlpData data = rlpGetData (ewm->coder, item);
    rlpReleaseItem (ewm->coder, item);

    *bytesCount = (uint32_t) data.bytesCount;
    return data.bytes;
}

static void *
fileServiceTypeTransactionV1Reader (BRFileServiceContext context,
                                    BRFileService fs,
                                    uint8_t *bytes,
                                    uint32_t bytesCount) {
    BREthereumEWM ewm = context;

    BRRlpData data = { bytesCount, bytes };
    BRRlpItem item = rlpGetItem (ewm->coder, data);

    BREthereumTransaction transaction = transactionRlpDecode(item, ewm->network, RLP_TYPE_ARCHIVE, ewm->coder);
    rlpReleaseItem (ewm->coder, item);

    return transaction;
}

static BRSetOf(BREthereumTransaction)
initialTransactionsLoad (BREthereumEWM ewm) {
    BRSetOf(BREthereumTransaction) transactions = BRSetNew(transactionHashValue, transactionHashEqual, EWM_INITIAL_SET_SIZE_DEFAULT);
    if (1 != fileServiceLoad (ewm->fs, transactions, fileServiceTypeTransactions, 1)) {
        BRSetFree(transactions);
        return NULL;
    }
    return transactions;
}

/// MARK: - Log File Service

static const char *fileServiceTypeLogs = "logs";

enum {
    EWM_LOG_VERSION_1
};

static UInt256
fileServiceTypeLogV1Identifier (BRFileServiceContext context,
                                        BRFileService fs,
                                        const void *entity) {
    const BREthereumLog log = (BREthereumLog) entity;
    BREthereumHash hash = logGetHash( log);

    UInt256 result;
    memcpy (result.u8, hash.bytes, ETHEREUM_HASH_BYTES);
    return result;
}

static uint8_t *
fileServiceTypeLogV1Writer (BRFileServiceContext context,
                                    BRFileService fs,
                                    const void* entity,
                                    uint32_t *bytesCount) {
    BREthereumEWM ewm = context;
    BREthereumLog log = (BREthereumLog) entity;

    BRRlpItem item = logRlpEncode (log, RLP_TYPE_ARCHIVE, ewm->coder);
    BRRlpData data = rlpGetData (ewm->coder, item);
    rlpReleaseItem (ewm->coder, item);

    *bytesCount = (uint32_t) data.bytesCount;
    return data.bytes;
}

static void *
fileServiceTypeLogV1Reader (BRFileServiceContext context,
                                    BRFileService fs,
                                    uint8_t *bytes,
                                    uint32_t bytesCount) {
    BREthereumEWM ewm = context;

    BRRlpData data = { bytesCount, bytes };
    BRRlpItem item = rlpGetItem (ewm->coder, data);

    BREthereumLog log = logRlpDecode(item, RLP_TYPE_ARCHIVE, ewm->coder);
    rlpReleaseItem (ewm->coder, item);

    return log;
}

static BRSetOf(BREthereumLog)
initialLogsLoad (BREthereumEWM ewm) {
    BRSetOf(BREthereumLog) logs = BRSetNew(logHashValue, logHashEqual, EWM_INITIAL_SET_SIZE_DEFAULT);
    if (1 != fileServiceLoad (ewm->fs, logs, fileServiceTypeLogs, 1)) {
        BRSetFree(logs);
        return NULL;
    }
    return logs;
}


/// MARK: - Block File Service

static const char *fileServiceTypeBlocks = "blocks";
enum {
    EWM_BLOCK_VERSION_1
};

static UInt256
fileServiceTypeBlockV1Identifier (BRFileServiceContext context,
                                  BRFileService fs,
                                  const void *entity) {
    const BREthereumBlock block = (BREthereumBlock) entity;
    BREthereumHash hash = blockGetHash(block);

    UInt256 result;
    memcpy (result.u8, hash.bytes, ETHEREUM_HASH_BYTES);
    return result;
}

static uint8_t *
fileServiceTypeBlockV1Writer (BRFileServiceContext context,
                              BRFileService fs,
                              const void* entity,
                              uint32_t *bytesCount) {
    BREthereumEWM ewm = context;
    BREthereumBlock block = (BREthereumBlock) entity;

    BRRlpItem item = blockRlpEncode(block, ewm->network, RLP_TYPE_ARCHIVE, ewm->coder);
    BRRlpData data = rlpGetData (ewm->coder, item);
    rlpReleaseItem (ewm->coder, item);

    *bytesCount = (uint32_t) data.bytesCount;
    return data.bytes;
}

static void *
fileServiceTypeBlockV1Reader (BRFileServiceContext context,
                              BRFileService fs,
                              uint8_t *bytes,
                              uint32_t bytesCount) {
    BREthereumEWM ewm = context;

    BRRlpData data = { bytesCount, bytes };
    BRRlpItem item = rlpGetItem (ewm->coder, data);

    BREthereumBlock block = blockRlpDecode (item, ewm->network, RLP_TYPE_ARCHIVE, ewm->coder);
    rlpReleaseItem (ewm->coder, item);

    return block;
}

static BRSetOf(BREthereumBlock)
initialBlocksLoad (BREthereumEWM ewm) {
    BRSetOf(BREthereumBlock) blocks = BRSetNew(blockHashValue, blockHashEqual, EWM_INITIAL_SET_SIZE_DEFAULT);
    if (1 != fileServiceLoad (ewm->fs, blocks, fileServiceTypeBlocks, 1)) {
        BRSetFree(blocks);
        return NULL;
    }
    return blocks;
}

/// MARK: - Node File Service

static const char *fileServiceTypeNodes = "nodes";
enum {
    EWM_NODE_VERSION_1
};

static UInt256
fileServiceTypeNodeV1Identifier (BRFileServiceContext context,
                                 BRFileService fs,
                                 const void *entity) {
    const BREthereumNodeConfig node = (BREthereumNodeConfig) entity;

    BREthereumHash hash = nodeConfigGetHash(node);

    UInt256 result;
    memcpy (result.u8, hash.bytes, ETHEREUM_HASH_BYTES);
    return result;
}

static uint8_t *
fileServiceTypeNodeV1Writer (BRFileServiceContext context,
                             BRFileService fs,
                             const void* entity,
                             uint32_t *bytesCount) {
    BREthereumEWM ewm = context;
    const BREthereumNodeConfig node = (BREthereumNodeConfig) entity;

    BRRlpItem item = nodeConfigEncode (node, ewm->coder);
    BRRlpData data = rlpGetData (ewm->coder, item);
    rlpReleaseItem (ewm->coder, item);

    *bytesCount = (uint32_t) data.bytesCount;
    return data.bytes;
}

static void *
fileServiceTypeNodeV1Reader (BRFileServiceContext context,
                             BRFileService fs,
                             uint8_t *bytes,
                             uint32_t bytesCount) {
    BREthereumEWM ewm = context;

    BRRlpData data = { bytesCount, bytes };
    BRRlpItem item = rlpGetItem (ewm->coder, data);

    BREthereumNodeConfig node = nodeConfigDecode (item, ewm->coder);
    rlpReleaseItem (ewm->coder, item);

    return node;
}

static BRSetOf(BREthereumNodeConfig)
initialNodesLoad (BREthereumEWM ewm) {
    BRSetOf(BREthereumNodeConfig) nodes = BRSetNew(nodeConfigHashValue, nodeConfigHashEqual, EWM_INITIAL_SET_SIZE_DEFAULT);
    if (1 != fileServiceLoad (ewm->fs, nodes, fileServiceTypeNodes, 1)) {
        BRSetFree(nodes);
        return NULL;
    }
    return nodes;
}


/**
 *
 *
 * @param context The EthereumWalletManager (EWM)
 * @param fs the FileSerice
 * @param error A BRFileServiceError
 */
static void
ewmFileServiceErrorHandler (BRFileServiceContext context,
                            BRFileService fs,
                            BRFileServiceError error) {
    //BREthereumEWM ewm = (BREthereumEWM) context;

    switch (error.type) {
        case FILE_SERVICE_IMPL:
            // This actually a FATAL - an unresolvable coding error.
            eth_log ("EWM", "FileService Error: IMPL: %s", error.u.impl.reason);
            break;
        case FILE_SERVICE_UNIX:
            eth_log ("EWM", "FileService Error: UNIX: %s", strerror(error.u.unix.error));
            break;
        case FILE_SERVICE_ENTITY:
            // This is likely a coding error too.
            eth_log ("EWM", "FileService Error: ENTITY (%s): %s",
                     error.u.entity.type,
                     error.u.entity.reason);
            break;
    }
    eth_log ("EWM", "FileService Error: FORCED SYNC%s", "");

    // TODO: Actually force a resync.
}

/// MARK: - Ethereum Wallet Manager

static BREthereumEWM
ewmCreateErrorHandler (BREthereumEWM ewm, int fileService, const char* reason) {
    if (NULL != ewm) free (ewm);
    if (fileService)
        eth_log ("EWM", "on ewmCreate: FileService Error: %s", reason);
    else
        eth_log ("EWM", "on ewmCreate: Error: %s", reason);

    return NULL;
}

static void
ewmAssertRecovery (BREthereumEWM ewm);

extern BREthereumEWM
ewmCreate (BREthereumNetwork network,
           BREthereumAccount account,
           BREthereumTimestamp accountTimestamp,
           BREthereumMode mode,
           BREthereumClient client,
           const char *storagePath,
           uint64_t blockHeight) {
    BREthereumEWM ewm = (BREthereumEWM) calloc (1, sizeof (struct BREthereumEWMRecord));

    ewm->state = LIGHT_NODE_CREATED;
    ewm->mode = mode;
    ewm->network = network;
    ewm->account = account;
    ewm->bcs = NULL;
    ewm->blockHeight = blockHeight;

    {
        char address [ADDRESS_ENCODED_CHARS];
        addressFillEncodedString (accountGetPrimaryAddress(account), 1, address);
        eth_log ("EWM", "Account: %s", address);
    }

    // Initialize the `brdSync` struct
    ewm->brdSync.ridTransaction = -1;
    ewm->brdSync.ridLog = -1;
    ewm->brdSync.begBlockNumber = 0;
    ewm->brdSync.endBlockNumber = ewm->blockHeight;
    ewm->brdSync.completedTransaction = 0;
    ewm->brdSync.completedLog = 0;

    // Get the client assigned early; callbacks as EWM/BCS state is re-establish, regarding
    // blocks, peers, transactions and logs, will be invoked.
    ewm->client = client;

    // Our one and only coder
    ewm->coder = rlpCoderCreate();

    // Create the EWM lock - do this early in case any `init` functions use it.
    {
        pthread_mutexattr_t attr;
        pthread_mutexattr_init(&attr);
        pthread_mutexattr_settype(&attr, PTHREAD_MUTEX_RECURSIVE);

        pthread_mutex_init(&ewm->lock, &attr);
        pthread_mutexattr_destroy(&attr);
    }

    // The file service.  Initialize {nodes, blocks, transactions and logs} from the FileService

    ewm->fs = fileServiceCreate (storagePath, "eth", networkGetName(network),
                                 ewm,
                                 ewmFileServiceErrorHandler);
    if (NULL == ewm->fs) return ewmCreateErrorHandler(ewm, 1, "create");

    /// Transaction
    if (1 != fileServiceDefineType (ewm->fs, fileServiceTypeTransactions, EWM_TRANSACTION_VERSION_1,
                                    (BRFileServiceContext) ewm,
                                    fileServiceTypeTransactionV1Identifier,
                                    fileServiceTypeTransactionV1Reader,
                                    fileServiceTypeTransactionV1Writer) ||
        1 != fileServiceDefineCurrentVersion (ewm->fs, fileServiceTypeTransactions,
                                              EWM_TRANSACTION_VERSION_1))
        return ewmCreateErrorHandler(ewm, 1, fileServiceTypeTransactions);

    /// Log
    if (1 != fileServiceDefineType (ewm->fs, fileServiceTypeLogs, EWM_LOG_VERSION_1,
                                    (BRFileServiceContext) ewm,
                                    fileServiceTypeLogV1Identifier,
                                    fileServiceTypeLogV1Reader,
                                    fileServiceTypeLogV1Writer) ||
        1 != fileServiceDefineCurrentVersion (ewm->fs, fileServiceTypeLogs,
                                              EWM_LOG_VERSION_1))
        return ewmCreateErrorHandler(ewm, 1, fileServiceTypeLogs);

    /// Peer
    if (1 != fileServiceDefineType (ewm->fs, fileServiceTypeNodes, EWM_NODE_VERSION_1,
                                    (BRFileServiceContext) ewm,
                                    fileServiceTypeNodeV1Identifier,
                                    fileServiceTypeNodeV1Reader,
                                    fileServiceTypeNodeV1Writer) ||
        1 != fileServiceDefineCurrentVersion (ewm->fs, fileServiceTypeNodes,
                                              EWM_NODE_VERSION_1))
        return ewmCreateErrorHandler(ewm, 1, fileServiceTypeNodes);


   /// Block
    if (1 != fileServiceDefineType (ewm->fs, fileServiceTypeBlocks, EWM_BLOCK_VERSION_1,
                                    (BRFileServiceContext) ewm,
                                    fileServiceTypeBlockV1Identifier,
                                    fileServiceTypeBlockV1Reader,
                                    fileServiceTypeBlockV1Writer) ||
        1 != fileServiceDefineCurrentVersion (ewm->fs, fileServiceTypeBlocks,
                                              EWM_BLOCK_VERSION_1))
        return ewmCreateErrorHandler(ewm, 1, fileServiceTypeBlocks);

    // Load all the persistent entities
    BRSetOf(BREthereumTransaction) transactions = initialTransactionsLoad(ewm);
    BRSetOf(BREthereumLog) logs = initialLogsLoad(ewm);
    BRSetOf(BREthereumNodeConfig) nodes = initialNodesLoad(ewm);
    BRSetOf(BREthereumBlock) blocks = initialBlocksLoad(ewm);

    // If any are NULL, then we have an error and a full sync is required.  The sync will be
    // started automatically, as part of the normal processing, of 'blocks' (we'll use a checkpoint,
    // before the `accountTimestamp, which will be well in the past and we'll sync up to the
    // head of the blockchain).
    if (NULL == transactions || NULL == logs || NULL == nodes || NULL == blocks) {
        if (NULL == transactions) transactions = BRSetNew(transactionHashValue, transactionHashEqual, EWM_INITIAL_SET_SIZE_DEFAULT);
        else BRSetClear(transactions);

        if (NULL == logs) logs = BRSetNew(logHashValue, logHashEqual, EWM_INITIAL_SET_SIZE_DEFAULT);
        else BRSetClear(logs);

        if (NULL == blocks) blocks = BRSetNew(blockHashValue, blockHashEqual, EWM_INITIAL_SET_SIZE_DEFAULT);
        else BRSetClear(blocks);

        if (NULL == nodes) nodes = BRSetNew(nodeConfigHashValue, nodeConfigHashEqual, EWM_INITIAL_SET_SIZE_DEFAULT);
        else BRSetClear(nodes);
    }

    // If we have no blocks; then add a checkpoint
    if (0 == BRSetCount(blocks)) {
        const BREthereumBlockCheckpoint *checkpoint = blockCheckpointLookupByTimestamp (network, accountTimestamp);
        BREthereumBlock block = blockCreate (blockCheckpointCreatePartialBlockHeader (checkpoint));
        blockSetTotalDifficulty (block, checkpoint->u.td);
        BRSetAdd (blocks, block);
    }

    // Create the alarm clock, but don't start it.
    alarmClockCreateIfNecessary(0);

    // The `main` event handler has a periodic wake-up.  Used, perhaps, if the mode indicates
    // that we should/might query the BRD backend services.
    ewm->handler = eventHandlerCreate ("Core Ethereum EWM",
                                       ewmEventTypes,
                                       ewmEventTypesCount,
                                       &ewm->lock);

    array_new(ewm->wallets, DEFAULT_WALLET_CAPACITY);

    // Create a default ETH wallet; other wallets will be created 'on demand'
    ewm->walletHoldingEther = walletCreate(ewm->account,
                                           ewm->network);
    ewmInsertWallet(ewm, ewm->walletHoldingEther);

    // Create the BCS listener - allows EWM to handle block, peer, transaction and log events.
    BREthereumBCSListener listener = {
        (BREthereumBCSCallbackContext) ewm,
        (BREthereumBCSCallbackBlockchain) ewmSignalBlockChain,
        (BREthereumBCSCallbackAccountState) ewmSignalAccountState,
        (BREthereumBCSCallbackTransaction) ewmSignalTransaction,
        (BREthereumBCSCallbackLog) ewmSignalLog,
        (BREthereumBCSCallbackSaveBlocks) ewmSignalSaveBlocks,
        (BREthereumBCSCallbackSavePeers) ewmSignalSaveNodes,
        (BREthereumBCSCallbackSync) ewmSignalSync,
        (BREthereumBCSCallbackGetBlocks) ewmSignalGetBlocks
    };

    BRAssertDefineRecovery ((BRAssertRecoveryInfo) ewm,
                            (BRAssertRecoveryHandler) ewmAssertRecovery);

    // Create BCS - note: when BCS processes blocks, peers, transactions, and logs there
    // will be callbacks made to the EWM client.  Because we've defined `handlerForMain`
    // any callbacks will be queued and then handled when EWM actually starts
    //

    // Support the requested mode
    switch (ewm->mode) {
        case BRD_ONLY:
        case BRD_WITH_P2P_SEND: {
            // Note: We'll create BCS even for the mode where we don't use it (BRD_ONLY).
            ewm->bcs = bcsCreate (network,
                                  accountGetPrimaryAddress (account),
                                  listener,
                                  mode,
                                  nodes,
                                  NULL,
                                  NULL,
                                  NULL);

            // Announce all the provided transactions...
            FOR_SET (BREthereumTransaction, transaction, transactions)
                ewmSignalTransaction (ewm, BCS_CALLBACK_TRANSACTION_ADDED, transaction);

            // ... as well as the provided logs...
            FOR_SET (BREthereumLog, log, logs)
                ewmSignalLog (ewm, BCS_CALLBACK_LOG_ADDED, log);

            // Previously both `ewmSignalTransaction()` and `ewmSignalLog` would iterate over
            // all the transfers to compute the wallet's balance.  (see `walletUpdateBalance()`
            // and its call sites (commented out currently)).  The balance was updated for each
            // and every added transaction and an 'BALANCE_UPDATED' event was generated for each.
            //
            // But, now, we do not rely on summing transfers amounts - instead, since Ethereum is
            // 'account based' we use the account state (ETH or ERC20) to get the wallet's
            // balance.  Note, this might need to change as it is not currently clear to me
            // how to get an ERC20 balance (execute a (free) transaction for 'balance'??); this
            // later case applies for `bcsCreate()` below in P2P modes.
            //

            // ... and then the latest block.
            BREthereumBlock lastBlock = NULL;
            FOR_SET (BREthereumBlock, block, blocks)
                if (NULL == lastBlock || blockGetNumber(lastBlock) < blockGetNumber(block))
                    lastBlock = block;
            ewmSignalBlockChain (ewm,
                                 blockGetHash( lastBlock),
                                 blockGetNumber (lastBlock),
                                 blockGetTimestamp (lastBlock));

            // ... and then just ignore nodes

            // Free sets... BUT DO NOT free 'nodes' as those had 'OwnershipGiven' in bcsCreate()
            BRSetFreeAll(blocks, (void (*) (void*)) blockRelease);
            BRSetFree (transactions);
            BRSetFree (logs);

            // Add ewmPeriodicDispatcher to handlerForMain.  Note that a 'timeout' is handled by
            // an OOB (out-of-band) event whereby the event is pushed to the front of the queue.
            // This may not be the right thing to do.  Imagine that EWM is blocked somehow (doing
            // a time consuming calculation) and two 'timeout events' occur - the events will be
            // queued in the wrong order (second before first).
            //
            // The function `ewmPeriodcDispatcher()` will be installed as a periodic alarm
            // on the event handler.  It will only trigger when the event handler is running (
            // the time between `eventHandlerStart()` and `eventHandlerStop()`)

            eventHandlerSetTimeoutDispatcher(ewm->handler,
                                             1000 * EWM_SLEEP_SECONDS,
                                             (BREventDispatcher) ewmPeriodicDispatcher,
                                             (void*) ewm);

            break;
        }

        case P2P_WITH_BRD_SYNC:  // 
        case P2P_ONLY: {
            ewm->bcs = bcsCreate (network,
                                  accountGetPrimaryAddress (account),
                                  listener,
                                  mode,
                                  nodes,
                                  blocks,
                                  transactions,
                                  logs);
            break;
        }
    }

    // mark as 'sync in progress' - we can't sent transactions until we have the nonce.

    return ewm;

}

extern BREthereumEWM
ewmCreateWithPaperKey (BREthereumNetwork network,
                       const char *paperKey,
                       BREthereumTimestamp accountTimestamp,
                       BREthereumMode mode,
                       BREthereumClient client,
                       const char *storagePath,
                       uint64_t blockHeight) {
    return ewmCreate (network,
                      createAccount (paperKey),
                      accountTimestamp,
                      mode,
                      client,
                      storagePath,
                      blockHeight);
}

extern BREthereumEWM
ewmCreateWithPublicKey (BREthereumNetwork network,
                        BRKey publicKey,
                        BREthereumTimestamp accountTimestamp,
                        BREthereumMode mode,
                        BREthereumClient client,
                        const char *storagePath,
                        uint64_t blockHeight) {
    return ewmCreate (network,
                      createAccountWithPublicKey(publicKey),
                      accountTimestamp,
                      mode,
                      client,
                      storagePath,
                      blockHeight);
}

extern void
ewmDestroy (BREthereumEWM ewm) {
    pthread_mutex_lock(&ewm->lock);
    ewmDisconnect(ewm);

    bcsDestroy(ewm->bcs);

    walletsRelease (ewm->wallets);
    ewm->wallets = NULL;

    eventHandlerDestroy(ewm->handler);
    rlpCoderRelease(ewm->coder);

    // Finally remove the assert recovery handler
    BRAssertRemoveRecovery((BRAssertRecoveryInfo) ewm);

    pthread_mutex_unlock (&ewm->lock);
    pthread_mutex_destroy (&ewm->lock);
    free (ewm);
}

/// MARK: - Connect / Disconnect

/**
 * ewmConnect() - Start EWM.  Returns TRUE if started, FALSE if is currently stated (TRUE
 * is action taken).
 *
 * Note that connecting *does not necessarily* start with empty queues.  Once EWM is created it
 * can have events signaled.  (This happens routinely as 'tokens' are announced; the token
 * announcements are queued and then handled as the first events once EWM is connected).
 */
extern BREthereumBoolean
ewmConnect(BREthereumEWM ewm) {
    BREthereumBoolean result = ETHEREUM_BOOLEAN_FALSE;

    ewmLock (ewm);

    // Nothing to do if already connected
    if (ETHEREUM_BOOLEAN_IS_FALSE (ewmIsConnected(ewm))) {
        // Set ewm {client,state} prior to bcs/event start.  Avoid race conditions, particularly
        // with `ewmPeriodicDispatcher`.
        ewm->state = LIGHT_NODE_CONNECTED;

        // Start the alarm clock, if needed.
        alarmClockStart(alarmClock);

        switch (ewm->mode) {
            case BRD_ONLY:
                break;
            case BRD_WITH_P2P_SEND:
            case P2P_WITH_BRD_SYNC:
            case P2P_ONLY:
                bcsStart(ewm->bcs);
                break;
        }

        eventHandlerStart(ewm->handler);

        result = ETHEREUM_BOOLEAN_TRUE;
    }

    ewmUnlock (ewm);

    return result;
}

/**
 * Stop EWM.  Returns TRUE if stopped, FALSE if currently stopped.
 *
 * @param ewm EWM
 * @return TRUE if action needed.
 */
extern BREthereumBoolean
ewmDisconnect (BREthereumEWM ewm) {
    BREthereumBoolean result = ETHEREUM_BOOLEAN_FALSE;

    ewmLock (ewm);

    if (ETHEREUM_BOOLEAN_IS_TRUE (ewmIsConnected(ewm))) {
        // Set ewm->state thereby stopping handlers (in a race with bcs/event calls).
        ewm->state = LIGHT_NODE_DISCONNECTED;

        // What order for these stop functions?  See comment in `bcsStop()`.
        alarmClockStop (alarmClock);

        switch (ewm->mode) {
            case BRD_ONLY:
                break;
            case BRD_WITH_P2P_SEND:
            case P2P_WITH_BRD_SYNC:
            case P2P_ONLY:
                bcsStop(ewm->bcs);
                break;
        }

        // Unlock here - required for eventHandlerStop() to run and succeed on pthread_join(). This
        // could be moved to immediately after `ewm->state = ...` as the lock *only* protects
        // that EWM field.
        ewmUnlock(ewm);
        eventHandlerStop(ewm->handler);

        result = ETHEREUM_BOOLEAN_TRUE;
    }
    else ewmUnlock(ewm);

    return result;
}

extern BREthereumBoolean
ewmIsConnected (BREthereumEWM ewm) {
    BREthereumBoolean result = ETHEREUM_BOOLEAN_FALSE;

    ewmLock (ewm);

    if (LIGHT_NODE_CONNECTED == ewm->state) {
        switch (ewm->mode) {
            case BRD_ONLY:
                result = ETHEREUM_BOOLEAN_TRUE;
                break;

            case BRD_WITH_P2P_SEND:
            case P2P_WITH_BRD_SYNC:
            case P2P_ONLY:
                result = bcsIsStarted (ewm->bcs);
                break;
        }
    }
    ewmUnlock (ewm);
    return result;
}

static void
ewmAssertRecovery (BREthereumEWM ewm) {
    eth_log ("EWM", "Recovery%s", "");
    ewmDisconnect (ewm);
}

extern BREthereumNetwork
ewmGetNetwork (BREthereumEWM ewm) {
    return ewm->network;
}

extern BREthereumAccount
ewmGetAccount (BREthereumEWM ewm) {
    return ewm->account;
}

extern char *
ewmGetAccountPrimaryAddress(BREthereumEWM ewm) {
    return accountGetPrimaryAddressString(ewmGetAccount(ewm));
}

extern BRKey // key.pubKey
ewmGetAccountPrimaryAddressPublicKey(BREthereumEWM ewm) {
    return accountGetPrimaryAddressPublicKey(ewmGetAccount(ewm));
}

extern BRKey
ewmGetAccountPrimaryAddressPrivateKey(BREthereumEWM ewm,
                                           const char *paperKey) {
    return accountGetPrimaryAddressPrivateKey (ewmGetAccount(ewm), paperKey);

}

///
/// Sync
///
typedef struct {
    BREthereumEWM ewm;
    uint64_t begBlockNumber;
    uint64_t endBlockNumber;
} BREthereumSyncTransferContext;

static int
ewmSyncUpdateTransferPredicate (BREthereumSyncTransferContext *context,
                                BREthereumTransfer transfer,
                                unsigned int index) {
    uint64_t blockNumber = 0;

    // Do we return true for anything besides 'included' - like for 'error'.  For 'error' the
    // answer is 'no - because the blockchain has no information about non-included transactios
    // and logs'.  The other status types (created, submitted, etc) will either be resolved by
    // another sync or won't matter.
    
    return (transferExtractStatusIncluded (transfer, NULL, &blockNumber, NULL, NULL, NULL) &&
            context->begBlockNumber <= blockNumber && blockNumber <= context->endBlockNumber);
}

static void
ewmSyncUpdateTransfer (BREthereumSyncTransferContext *context,
                       BREthereumTransfer transfer,
                       unsigned int index) {
    BREthereumTransaction transaction = transferGetBasisTransaction (transfer);
    BREthereumLog log = transferGetBasisLog (transfer);
    BREthereumTransactionStatus status = transactionStatusCreate (TRANSACTION_STATUS_PENDING);

    // Assert only one of transfer or log exists.
    assert (NULL == transaction || NULL == log);

    if (NULL != transaction) {
        transaction = transactionCopy (transaction);
        transactionSetStatus (transaction, status);
        ewmSignalTransaction (context->ewm, BCS_CALLBACK_TRANSACTION_UPDATED, transaction);
    }

    if (NULL != log) {
        log = logCopy(log);
        logSetStatus (log, status);
        ewmSignalLog (context->ewm, BCS_CALLBACK_LOG_UPDATED, log);
    }

    return;
}

extern BREthereumBoolean
ewmSync (BREthereumEWM ewm,
         BREthereumBoolean pendExistingTransfers) {
    if (LIGHT_NODE_CONNECTED != ewm->state) return ETHEREUM_BOOLEAN_FALSE;

    switch (ewm->mode) {
        case BRD_ONLY:
        case BRD_WITH_P2P_SEND: {
            pthread_mutex_lock(&ewm->lock);

            if (ETHEREUM_BOOLEAN_IS_TRUE (pendExistingTransfers)) {
                BREthereumSyncTransferContext context = { ewm, 0, ewm->blockHeight };
                BREthereumWallet *wallets = ewmGetWallets(ewm);

                // Walk each wallet, set all transfers to 'pending'
                for (size_t wid = 0; NULL != wallets[wid]; wid++)
                    walletWalkTransfers (wallets[wid], &context,
                                         (BREthereumTransferPredicate) ewmSyncUpdateTransferPredicate,
                                         (BREthereumTransferWalker)    ewmSyncUpdateTransfer);

                free (wallets);
            }
            
            // Start a sync from block 0
            ewm->brdSync.begBlockNumber = 0;

            // Try to avoid letting a nearly completed sync from continuing.
            ewm->brdSync.completedTransaction = 0;
            ewm->brdSync.completedLog = 0;
            pthread_mutex_unlock(&ewm->lock);
            return ETHEREUM_BOOLEAN_TRUE;
        }
        case P2P_WITH_BRD_SYNC:
        case P2P_ONLY:
            bcsSync (ewm->bcs, 0);
            return ETHEREUM_BOOLEAN_TRUE;
    }
}

extern void
ewmLock (BREthereumEWM ewm) {
    pthread_mutex_lock (&ewm->lock);
}

extern void
ewmUnlock (BREthereumEWM ewm) {
    pthread_mutex_unlock (&ewm->lock);
}

/// MARK: - Blocks

#if defined (NEVER_DEFINED)
extern BREthereumBlock
ewmLookupBlockByHash(BREthereumEWM ewm,
                     const BREthereumHash hash) {
    BREthereumBlock block = NULL;

    pthread_mutex_lock(&ewm->lock);
    for (int i = 0; i < array_count(ewm->blocks); i++)
        if (ETHEREUM_COMPARISON_EQ == hashCompare(hash, blockGetHash(ewm->blocks[i]))) {
            block = ewm->blocks[i];
            break;
        }
    pthread_mutex_unlock(&ewm->lock);
    return block;
}

extern BREthereumBlock
ewmLookupBlock(BREthereumEWM ewm,
               BREthereumBlockId bid) {
    BREthereumBlock block = NULL;

    pthread_mutex_lock(&ewm->lock);
    block = (0 <= bid && bid < array_count(ewm->blocks)
             ? ewm->blocks[bid]
             : NULL);
    pthread_mutex_unlock(&ewm->lock);
    return block;
}

extern BREthereumBlockId
ewmLookupBlockId (BREthereumEWM ewm,
                  BREthereumBlock block) {
    BREthereumBlockId bid = -1;

    pthread_mutex_lock(&ewm->lock);
    for (int i = 0; i < array_count(ewm->blocks); i++)
        if (block == ewm->blocks[i]) {
            bid = i;
            break;
        }
    pthread_mutex_unlock(&ewm->lock);
    return bid;
}

extern BREthereumBlockId
ewmInsertBlock (BREthereumEWM ewm,
                BREthereumBlock block) {
    BREthereumBlockId bid = -1;
    pthread_mutex_lock(&ewm->lock);
    array_add(ewm->blocks, block);
    bid = (BREthereumBlockId) (array_count(ewm->blocks) - 1);
    pthread_mutex_unlock(&ewm->lock);
    ewmSignalBlockEvent(ewm, bid, BLOCK_EVENT_CREATED, SUCCESS, NULL);
    return bid;
}
#endif

extern uint64_t
ewmGetBlockHeight(BREthereumEWM ewm) {
    return ewm->blockHeight;
}

extern void
ewmUpdateBlockHeight(BREthereumEWM ewm,
                     uint64_t blockHeight) {
    pthread_mutex_lock(&ewm->lock);
    if (blockHeight != ewm->blockHeight) {
        ewm->blockHeight = blockHeight;
        ewmSignalEWMEvent (ewm, EWM_EVENT_BLOCK_HEIGHT_UPDATED, SUCCESS, NULL);
    }
    pthread_mutex_unlock(&ewm->lock);
}

/// MARK: - Transfers

#if defined (NEVER_DEFINED)
extern BREthereumTransfer
ewmLookupTransfer (BREthereumEWM ewm,
                   BREthereumTransfer transfer) {
    BREthereumTransfer transfer = NULL;

    pthread_mutex_lock(&ewm->lock);
    transfer = (0 <= tid && tid < array_count(ewm->transfers)
                ? ewm->transfers[tid]
                : NULL);
    pthread_mutex_unlock(&ewm->lock);
    return transfer;
}

extern BREthereumTransfer
ewmLookupTransferByHash (BREthereumEWM ewm,
                         const BREthereumHash hash) {
    BREthereumTransfer transfer = NULL;

    pthread_mutex_lock(&ewm->lock);
    for (int i = 0; i < array_count(ewm->transfers); i++)
        if (ETHEREUM_COMPARISON_EQ == hashCompare(hash, transferGetHash(ewm->transfers[i]))) {
            transfer = ewm->transfers[i];
            break;
        }
    pthread_mutex_unlock(&ewm->lock);
    return transfer;
}

extern BREthereumTransferId
ewmLookupTransferId (BREthereumEWM ewm,
                     BREthereumTransfer transfer) {
    BREthereumTransfer transfer = -1;

    pthread_mutex_lock(&ewm->lock);
    for (int i = 0; i < array_count(ewm->transfers); i++)
        if (transfer == ewm->transfers[i]) {
            tid = i;
            break;
        }
    pthread_mutex_unlock(&ewm->lock);
    return tid;
}

extern BREthereumTransferId
ewmInsertTransfer (BREthereumEWM ewm,
                   BREthereumTransfer transfer) {
    BREthereumTransfer transfer;

    pthread_mutex_lock(&ewm->lock);
    array_add (ewm->transfers, transfer);
    tid = (BREthereumTransferId) (array_count(ewm->transfers) - 1);
    pthread_mutex_unlock(&ewm->lock);

    return tid;
}

extern void
ewmDeleteTransfer (BREthereumEWM ewm,
                   BREthereumTransfer transfer) {
    BREthereumTransfer transfer = ewm->transfers[tid];
    if (NULL == transfer) return;

    // Remove from any (and all - should be but one) wallet
    for (int wid = 0; wid < array_count(ewm->wallets); wid++)
        if (walletHasTransfer(ewm->wallets[wid], transfer)) {
            walletUnhandleTransfer(ewm->wallets[wid], transfer);
            ewmSignalTransferEvent(ewm, wid, tid, TRANSFER_EVENT_DELETED, SUCCESS, NULL);
        }

    // Null the ewm's `tid` - MUST NOT array_rm() as all `tid` holders will be dead.
    ewm->transfers[tid] = NULL;
    transferRelease(transfer);
}
#endif

/// MARK: - Wallets

#if defined (NEVER_DEFINED)
extern BREthereumWallet
ewmLookupWallet(BREthereumEWM ewm,
                BREthereumWalletId wid) {
    BREthereumWallet wallet = NULL;

    pthread_mutex_lock(&ewm->lock);
    wallet = (0 <= wid && wid < array_count(ewm->wallets)
              ? ewm->wallets[wid]
              : NULL);
    pthread_mutex_unlock(&ewm->lock);
    return wallet;
}

extern BREthereumWalletId
ewmLookupWalletId(BREthereumEWM ewm,
                  BREthereumWallet wallet) {
    BREthereumWalletId wid = -1;

    pthread_mutex_lock(&ewm->lock);
    for (int i = 0; i < array_count (ewm->wallets); i++)
        if (wallet == ewm->wallets[i]) {
            wid = i;
            break;
        }
    pthread_mutex_unlock(&ewm->lock);
    return wid;
}

extern BREthereumWallet
ewmLookupWalletByTransfer (BREthereumEWM ewm,
                           BREthereumTransfer transfer) {
    BREthereumWallet wallet = NULL;
    pthread_mutex_lock(&ewm->lock);
    for (int i = 0; i < array_count (ewm->wallets); i++)
        if (walletHasTransfer(ewm->wallets[i], transfer)) {
            wallet = ewm->wallets[i];
            break;
        }
    pthread_mutex_unlock(&ewm->lock);
    return wallet;
}
#endif

extern void
ewmInsertWallet (BREthereumEWM ewm,
                 BREthereumWallet wallet) {
    pthread_mutex_lock(&ewm->lock);
    array_add (ewm->wallets, wallet);
    ewmSignalWalletEvent (ewm, wallet, WALLET_EVENT_CREATED, SUCCESS, NULL);
    pthread_mutex_unlock(&ewm->lock);
}

//
// Wallet (Actions)
//
extern BREthereumWallet *
ewmGetWallets (BREthereumEWM ewm) {
    pthread_mutex_lock(&ewm->lock);

    unsigned long count = array_count(ewm->wallets);
    BREthereumWallet *wallets = calloc (count + 1, sizeof (BREthereumWallet));

    for (size_t index = 0; index < count; index++) {
        wallets [index] = ewm->wallets[index];
    }
    wallets[count] = NULL;

    pthread_mutex_unlock(&ewm->lock);
    return wallets;
}

extern unsigned int
ewmGetWalletsCount (BREthereumEWM ewm) {
    return (unsigned int) array_count(ewm->wallets);
}

extern BREthereumWallet
ewmGetWallet(BREthereumEWM ewm) {
    return ewm->walletHoldingEther;
}

extern BREthereumWallet
ewmGetWalletHoldingToken(BREthereumEWM ewm,
                         BREthereumToken token) {
    BREthereumWallet wallet = NULL;

    pthread_mutex_lock(&ewm->lock);
    for (int i = 0; i < array_count(ewm->wallets); i++)
        if (token == walletGetToken(ewm->wallets[i])) {
            wallet = ewm->wallets[i];
            break;
        }

    if (NULL == wallet) {
        wallet = walletCreateHoldingToken(ewm->account,
                                          ewm->network,
                                          token);
        ewmInsertWallet(ewm, wallet);
    }
    pthread_mutex_unlock(&ewm->lock);
    return wallet;
}


extern BREthereumTransfer
ewmWalletCreateTransfer(BREthereumEWM ewm,
                        BREthereumWallet wallet,
                        const char *recvAddress,
                        BREthereumAmount amount) {
    BREthereumTransfer transfer = NULL;

    pthread_mutex_lock(&ewm->lock);

    transfer = walletCreateTransfer(wallet, addressCreate(recvAddress), amount);

    pthread_mutex_unlock(&ewm->lock);

    // Transfer DOES NOT have a hash yet because it is not signed; but it is inserted in the
    // wallet and can be display, in order, w/o the hash
    ewmSignalTransferEvent (ewm, wallet, transfer, TRANSFER_EVENT_CREATED, SUCCESS, NULL);

    return transfer;
}

extern BREthereumTransfer
ewmWalletCreateTransferGeneric(BREthereumEWM ewm,
                               BREthereumWallet wallet,
                               const char *recvAddress,
                               BREthereumEther amount,
                               BREthereumGasPrice gasPrice,
                               BREthereumGas gasLimit,
                               const char *data) {
    BREthereumTransfer transfer = NULL;

    pthread_mutex_lock(&ewm->lock);

    transfer = walletCreateTransferGeneric(wallet,
                                              addressCreate(recvAddress),
                                              amount,
                                              gasPrice,
                                              gasLimit,
                                              data);

    pthread_mutex_unlock(&ewm->lock);

    // Transfer DOES NOT have a hash yet because it is not signed; but it is inserted in the
    // wallet and can be display, in order, w/o the hash
    ewmSignalTransferEvent(ewm, wallet, transfer, TRANSFER_EVENT_CREATED, SUCCESS, NULL);

    return transfer;
}

extern BREthereumTransfer
ewmWalletCreateTransferWithFeeBasis (BREthereumEWM ewm,
                                     BREthereumWallet wallet,
                                     const char *recvAddress,
                                     BREthereumAmount amount,
                                     BREthereumFeeBasis feeBasis) {
    BREthereumTransfer transfer = NULL;

    pthread_mutex_lock(&ewm->lock);
    {
        transfer = walletCreateTransferWithFeeBasis (wallet, addressCreate(recvAddress), amount, feeBasis);
    }
    pthread_mutex_unlock(&ewm->lock);

    // Transfer DOES NOT have a hash yet because it is not signed; but it is inserted in the
    // wallet and can be display, in order, w/o the hash
    ewmSignalTransferEvent (ewm, wallet, transfer, TRANSFER_EVENT_CREATED, SUCCESS, NULL);

    return transfer;
}

extern BREthereumEther
ewmWalletEstimateTransferFee(BREthereumEWM ewm,
                             BREthereumWallet wallet,
                             BREthereumAmount amount,
                             int *overflow) {
    return walletEstimateTransferFee(wallet, amount, overflow);
}

extern BREthereumEther
ewmWalletEstimateTransferFeeForBasis(BREthereumEWM ewm,
                                     BREthereumWallet wallet,
                                     BREthereumAmount amount,
                                     BREthereumGasPrice price,
                                     BREthereumGas gas,
                                     int *overflow) {
    return walletEstimateTransferFeeDetailed (wallet, amount, price, gas, overflow);
}

extern BREthereumBoolean
ewmWalletCanCancelTransfer (BREthereumEWM ewm,
                            BREthereumWallet wallet,
                            BREthereumTransfer oldTransfer) {
    BREthereumTransaction oldTransaction = transferGetOriginatingTransaction(oldTransfer);

    // TODO: Something about the 'status' (not already cancelled, etc)
    return AS_ETHEREUM_BOOLEAN (NULL != oldTransaction);
}

extern BREthereumTransfer // status, error
ewmWalletCreateTransferToCancel(BREthereumEWM ewm,
                                BREthereumWallet wallet,
                                BREthereumTransfer oldTransfer) {
    BREthereumTransaction oldTransaction = transferGetOriginatingTransaction(oldTransfer);

    assert (NULL != oldTransaction);

    int overflow;
    BREthereumEther oldGasPrice = transactionGetGasPrice(oldTransaction).etherPerGas;
    BREthereumEther newGasPrice = etherAdd (oldGasPrice, oldGasPrice, &overflow);

    // Create a new transaction with: a) targetAddress to self (sourceAddress), b) 0 ETH, c)
    // gasPrice increased (to replacement value).
    BREthereumTransaction transaction =
    transactionCreate (transactionGetSourceAddress(oldTransaction),
                       transactionGetSourceAddress(oldTransaction),
                       etherCreateZero(),
                       gasPriceCreate(newGasPrice),
                       transactionGetGasLimit(oldTransaction),
                       transactionGetData(oldTransaction),
                       transactionGetNonce(oldTransaction));

    transferSetStatus(oldTransfer, TRANSFER_STATUS_REPLACED);

    // Delete transfer??  Update transfer??
    BREthereumTransfer transfer = transferCreateWithTransactionOriginating (transaction,
                                                                            (NULL == walletGetToken(wallet)
                                                                             ? TRANSFER_BASIS_TRANSACTION
                                                                             : TRANSFER_BASIS_LOG));
    walletHandleTransfer(wallet, transfer);
    return transfer;
}

extern BREthereumBoolean
ewmWalletCanReplaceTransfer (BREthereumEWM ewm,
                             BREthereumWallet wid,
                             BREthereumTransfer oldTransfer) {
    BREthereumTransaction oldTransaction = transferGetOriginatingTransaction(oldTransfer);

    // TODO: Something about the 'status' (not already replaced, etc)
    return AS_ETHEREUM_BOOLEAN (NULL != oldTransaction);
}

extern BREthereumTransfer // status, error
ewmWalletCreateTransferToReplace (BREthereumEWM ewm,
                                  BREthereumWallet wallet,
                                  BREthereumTransfer oldTransfer,
                                  // ...
                                  BREthereumBoolean updateGasPrice,
                                  BREthereumBoolean updateGasLimit,
                                  BREthereumBoolean updateNonce) {
    BREthereumTransaction oldTransaction = transferGetOriginatingTransaction(oldTransfer);

    assert (NULL != oldTransaction);

    BREthereumAccount account =  ewmGetAccount(ewm);
    BREthereumAddress address = transactionGetSourceAddress(oldTransaction);

    int overflow = 0;

    // The old nonce
    uint64_t nonce = transactionGetNonce(oldTransaction);
    if (ETHEREUM_BOOLEAN_IS_TRUE(updateNonce)) {
        // Nonce is 100% low.  Update the account's nonce to be at least nonce.
        if (nonce <= accountGetAddressNonce (account, address))
            accountSetAddressNonce (account, address, nonce + 1, ETHEREUM_BOOLEAN_TRUE);

        // Nonce is surely 1 larger or more (if nonce was behind the account's nonce)
        nonce = accountGetThenIncrementAddressNonce (account, address);
    }

    BREthereumGasPrice gasPrice = transactionGetGasPrice(oldTransaction);
    if (ETHEREUM_BOOLEAN_IS_TRUE (updateGasPrice)) {
        gasPrice = gasPriceCreate (etherAdd (gasPrice.etherPerGas, gasPrice.etherPerGas, &overflow)); // double
        assert (0 == overflow);
    }

    BREthereumGas gasLimit = transactionGetGasLimit (oldTransaction);
    if (ETHEREUM_BOOLEAN_IS_TRUE (updateGasLimit))
        gasLimit = gasCreate (gasLimit.amountOfGas + gasLimit.amountOfGas); // double

    BREthereumTransaction transaction =
    transactionCreate (transactionGetSourceAddress(oldTransaction),
                       transactionGetTargetAddress(oldTransaction),
                       transactionGetAmount(oldTransaction),
                       gasPrice,
                       gasLimit,
                       transactionGetData(oldTransaction),
                       nonce);

    transferSetStatus(oldTransfer, TRANSFER_STATUS_REPLACED);

    // Delete transfer??  Update transfer??
    BREthereumTransfer transfer = transferCreateWithTransactionOriginating (transaction,
                                                                            (NULL == walletGetToken(wallet)
                                                                             ? TRANSFER_BASIS_TRANSACTION
                                                                             : TRANSFER_BASIS_LOG));
    walletHandleTransfer(wallet, transfer);
    return transfer;
}


static void
ewmWalletSignTransferAnnounce (BREthereumEWM ewm,
                               BREthereumWallet wallet,
                               BREthereumTransfer transfer) {
    ewmSignalTransferEvent (ewm, wallet, transfer, TRANSFER_EVENT_SIGNED,  SUCCESS, NULL);
}

extern void // status, error
ewmWalletSignTransfer (BREthereumEWM ewm,
                       BREthereumWallet wallet,
                       BREthereumTransfer transfer,
                       BRKey privateKey) {
    pthread_mutex_lock(&ewm->lock);
    walletSignTransferWithPrivateKey (wallet, transfer, privateKey);
    pthread_mutex_unlock(&ewm->lock);
    ewmWalletSignTransferAnnounce (ewm, wallet, transfer);
}

extern void // status, error
ewmWalletSignTransferWithPaperKey(BREthereumEWM ewm,
                                  BREthereumWallet wallet,
                                  BREthereumTransfer transfer,
                                  const char *paperKey) {
    pthread_mutex_lock(&ewm->lock);
    walletSignTransfer (wallet, transfer, paperKey);
    pthread_mutex_unlock(&ewm->lock);
    ewmWalletSignTransferAnnounce (ewm, wallet, transfer);
}

extern BREthereumTransfer *
ewmWalletGetTransfers(BREthereumEWM ewm,
                      BREthereumWallet wallet) {
    pthread_mutex_lock(&ewm->lock);

    unsigned long count = walletGetTransferCount(wallet);
    BREthereumTransfer *transfers = calloc (count + 1, sizeof (BREthereumTransfer));

    for (unsigned long index = 0; index < count; index++)
        transfers [index] = walletGetTransferByIndex (wallet, index);
    transfers[count] = NULL;

    pthread_mutex_unlock(&ewm->lock);
    return transfers;
}

extern int
ewmWalletGetTransferCount(BREthereumEWM ewm,
                          BREthereumWallet wallet) {
    int count = -1;

    pthread_mutex_lock(&ewm->lock);
    if (NULL != wallet) count = (int) walletGetTransferCount(wallet);
    pthread_mutex_unlock(&ewm->lock);

    return count;
}

extern BREthereumToken
ewmWalletGetToken (BREthereumEWM ewm,
                   BREthereumWallet wallet) {
    return walletGetToken(wallet);
}

extern BREthereumAmount
ewmWalletGetBalance(BREthereumEWM ewm,
                    BREthereumWallet wallet) {
    return walletGetBalance(wallet);
}


extern BREthereumGas
ewmWalletGetGasEstimate(BREthereumEWM ewm,
                        BREthereumWallet wallet,
                        BREthereumTransfer transfer) {
    return transferGetGasEstimate(transfer);
    
}

extern BREthereumGas
ewmWalletGetDefaultGasLimit(BREthereumEWM ewm,
                            BREthereumWallet wallet) {
    return walletGetDefaultGasLimit(wallet);
}

extern void
ewmWalletSetDefaultGasLimit(BREthereumEWM ewm,
                            BREthereumWallet wallet,
                            BREthereumGas gasLimit) {
    walletSetDefaultGasLimit(wallet, gasLimit);
    ewmSignalWalletEvent(ewm,
                         wallet,
                         WALLET_EVENT_DEFAULT_GAS_LIMIT_UPDATED,
                         SUCCESS,
                         NULL);
}

extern BREthereumGasPrice
ewmWalletGetDefaultGasPrice(BREthereumEWM ewm,
                            BREthereumWallet wallet) {
    return walletGetDefaultGasPrice(wallet);
}

extern void
ewmWalletSetDefaultGasPrice(BREthereumEWM ewm,
                            BREthereumWallet wallet,
                            BREthereumGasPrice gasPrice) {
    walletSetDefaultGasPrice(wallet, gasPrice);
    ewmSignalWalletEvent(ewm,
                         wallet,
                         WALLET_EVENT_DEFAULT_GAS_PRICE_UPDATED,
                         SUCCESS,
                         NULL);
}


/// MARK: - Handlers

/**
 * Handle a default `gasPrice` for `wallet`
 *
 * @param ewm
 * @param wallet
 * @param gasPrice
 */
extern void
ewmHandleGasPrice (BREthereumEWM ewm,
                   BREthereumWallet wallet,
                   BREthereumGasPrice gasPrice) {
    pthread_mutex_lock(&ewm->lock);
    
    walletSetDefaultGasPrice(wallet, gasPrice);
    
    ewmSignalWalletEvent(ewm,
                         wallet,
                         WALLET_EVENT_DEFAULT_GAS_PRICE_UPDATED,
                         SUCCESS, NULL);
    
    pthread_mutex_unlock(&ewm->lock);
}


/**
 * Handle a `gasEstimate` for `transaction` in `wallet`
 *
 * @param ewm
 * @param wallet
 * @param transaction
 * @param gasEstimate
 */
extern void
ewmHandleGasEstimate (BREthereumEWM ewm,
                      BREthereumWallet wallet,
                      BREthereumTransfer transfer,
                      BREthereumGas gasEstimate) {
    pthread_mutex_lock(&ewm->lock);
    
    transferSetGasEstimate(transfer, gasEstimate);
    
    ewmSignalTransferEvent(ewm,
                           wallet,
                           transfer,
                           TRANSFER_EVENT_GAS_ESTIMATE_UPDATED,
                           SUCCESS, NULL);
    
    pthread_mutex_unlock(&ewm->lock);

}

// ==============================================================================================
//
// LES(BCS)/BRD Handlers
//


/**
 * Handle the BCS BlockChain callback.  This should result in a 'client block event' callback.
 * However, that callback accepts a `bid` and we don't have one (in the same sense as a tid or
 * wid); perhaps the blockNumber is the `bid`?
 *
 * Additionally, this handler has no indication of the type of BCS data.  E.g is this block chained
 * or orphaned.
 *
 * @param ewm
 * @param headBlockHash
 * @param headBlockNumber
 * @param headBlockTimestamp
 */
extern void
ewmHandleBlockChain (BREthereumEWM ewm,
                     BREthereumHash headBlockHash,
                     uint64_t headBlockNumber,
                     uint64_t headBlockTimestamp) {
    // Don't report during BCS sync.
    if (BRD_ONLY == ewm->mode || ETHEREUM_BOOLEAN_IS_FALSE(bcsSyncInProgress (ewm->bcs)))
        eth_log ("EWM", "BlockChain: %" PRIu64, headBlockNumber);

    // At least this - allows for: ewmGetBlockHeight
    ewmUpdateBlockHeight (ewm, headBlockNumber);

#if defined (NEVER_DEFINED)
    // TODO: Need a 'block id' - or axe the need of 'block id'?
    ewmSignalBlockEvent (ewm,
                         (BREthereumBlockId) 0,
                         BLOCK_EVENT_CHAINED,
                         SUCCESS,
                         NULL);
#endif
}


/**
 * Handle the BCS AccountState callback.
 *
 * @param ewm
 * @param accountState
 */
extern void
ewmHandleAccountState (BREthereumEWM ewm,
                       BREthereumAccountState accountState) {
    pthread_mutex_lock(&ewm->lock);

    eth_log("EWM", "AccountState: Nonce: %" PRIu64, accountState.nonce);

    accountSetAddressNonce(ewm->account, accountGetPrimaryAddress(ewm->account),
                           accountState.nonce,
                           ETHEREUM_BOOLEAN_FALSE);

    ewmSignalBalance(ewm, amountCreateEther(accountState.balance));
    pthread_mutex_unlock(&ewm->lock);
}

extern void
ewmHandleBalance (BREthereumEWM ewm,
                  BREthereumAmount amount) {
    pthread_mutex_lock(&ewm->lock);

    BREthereumWallet wallet = (AMOUNT_ETHER == amountGetType(amount)
                               ? ewmGetWallet(ewm)
                               : ewmGetWalletHoldingToken(ewm, amountGetToken (amount)));
    
    int amountTypeMismatch;
    
    if (ETHEREUM_COMPARISON_EQ != amountCompare(amount, walletGetBalance(wallet), &amountTypeMismatch)) {
        walletSetBalance(wallet, amount);
        ewmSignalWalletEvent (ewm,
                              wallet,
                              WALLET_EVENT_BALANCE_UPDATED,
                              SUCCESS,
                              NULL);

        {
            char *amountAsString = (AMOUNT_ETHER == amountGetType(amount)
                                    ? etherGetValueString (amountGetEther(amount), WEI)
                                    : tokenQuantityGetValueString (amountGetTokenQuantity(amount), TOKEN_QUANTITY_TYPE_INTEGER));
            eth_log("EWM", "Balance: %s %s (%s)", amountAsString,
                    (AMOUNT_ETHER == amountGetType(amount) ? "ETH" : tokenGetName(amountGetToken(amount))),
                    (AMOUNT_ETHER == amountGetType(amount) ? "WEI"    : "INTEGER"));
            free (amountAsString);
        }
    }
    pthread_mutex_unlock(&ewm->lock);
}

static int
ewmReportTransferStatusAsEventIsNeeded (BREthereumEWM ewm,
                                        BREthereumWallet wallet,
                                        BREthereumTransfer transfer,
                                        BREthereumTransactionStatus status) {
    return (// If the status differs from the transfer's basis status...
            ETHEREUM_BOOLEAN_IS_FALSE (transactionStatusEqual (status, transferGetStatusForBasis(transfer))) ||
            // Otherwise, if the transfer's status differs.
            ETHEREUM_BOOLEAN_IS_FALSE (transferHasStatus (transfer, transferStatusCreate(status))));
}

static void
ewmReportTransferStatusAsEvent (BREthereumEWM ewm,
                                BREthereumWallet wallet,
                                BREthereumTransfer transfer) {
    if (ETHEREUM_BOOLEAN_IS_TRUE (transferHasStatus (transfer, TRANSFER_STATUS_SUBMITTED)))
        ewmSignalTransferEvent(ewm, wallet, transfer,
                               TRANSFER_EVENT_SUBMITTED,
                               SUCCESS, NULL);

    else if (ETHEREUM_BOOLEAN_IS_TRUE (transferHasStatus (transfer, TRANSFER_STATUS_INCLUDED)))
        ewmSignalTransferEvent(ewm, wallet, transfer,
                               TRANSFER_EVENT_INCLUDED,
                               SUCCESS, NULL);

    else if (ETHEREUM_BOOLEAN_IS_TRUE (transferHasStatus (transfer, TRANSFER_STATUS_ERRORED))) {
        char *reason = NULL;
        transferExtractStatusError (transfer, &reason);
        ewmSignalTransferEvent(ewm, wallet, transfer,
                               TRANSFER_EVENT_ERRORED,
                               ERROR_TRANSACTION_SUBMISSION,
                               (NULL == reason ? "" : reason));
        // TODO: free(reason)?
        // Note: ewmSignalTransferEvent expects the 'reason' to stick around an never frees it.
        // If we free here, the string will be gone by the time it is handled.
    }
}

//
// We have `transaction` but we don't know if it originated a log.  If it did originate a log then
// we need to update that log's status.  We don't know what logs the transaction originated so
// we'll look through all wallets and all their transfers for any one transfer that matches the
// provided transaction.
//
// Note: that `transaction` is owned by another; thus we won't hold it.
//
static void
ewmHandleTransactionOriginatingLog (BREthereumEWM ewm,
                                    BREthereumBCSCallbackTransactionType type,
                                    OwnershipKept BREthereumTransaction transaction) {
    BREthereumHash hash = transactionGetHash(transaction);
    for (size_t wid = 0; wid < array_count(ewm->wallets); wid++) {
        BREthereumWallet wallet = ewm->wallets[wid];

        // We already handle the ETH wallet.  See ewmHandleTransaction.
        if (wallet == ewm->walletHoldingEther) continue;

        BREthereumTransfer transfer = walletGetTransferByOriginatingHash (wallet, hash);
        if (NULL != transfer) {
            // If this transaction is the transfer's originatingTransaction, then update the
            // originatingTransaction's status.
            BREthereumTransaction original = transferGetOriginatingTransaction (transfer);
            if (NULL != original && ETHEREUM_BOOLEAN_IS_TRUE(hashEqual (transactionGetHash(original),
                                                                        transactionGetHash(transaction))))
            transactionSetStatus (original, transactionGetStatus(transaction));

            //
            transferSetStatusForBasis (transfer, transactionGetStatus(transaction));

            // NOTE: So `transaction` applies to `transfer`.  If the transfer's basis is 'log'
            // then we'd like to update the log's identifier.... alas, we cannot because we need
            // the 'logIndex' and no way to get that from the originating transaction's status.

            ewmReportTransferStatusAsEvent(ewm, wallet, transfer);
        }
    }
}

static void
ewmHandleLogFeeBasis (BREthereumEWM ewm,
                      BREthereumHash hash,
                      BREthereumTransfer transferTransaction,
                      BREthereumTransfer transferLog) {

    // Find the ETH transfer, if needed
    if (NULL == transferTransaction)
        transferTransaction = walletGetTransferByIdentifier (ewmGetWallet(ewm), hash);

    // If none exists, then the transaction hasn't been 'synced' yet.
    if (NULL == transferTransaction) return;

    // If we have a TOK transfer, set the fee basis.
    if (NULL != transferLog)
        transferSetFeeBasis(transferLog, transferGetFeeBasis(transferTransaction));

    // but if we don't have a TOK transfer, find every transfer referencing `hash` and set the basis.
    else
        for (size_t wid = 0; wid < array_count(ewm->wallets); wid++) {
            BREthereumWallet wallet = ewm->wallets[wid];

            // We are only looking for TOK transfers (non-ETH).
            if (wallet == ewm->walletHoldingEther) continue;

            size_t tidLimit = walletGetTransferCount (wallet);
            for (size_t tid = 0; tid < tidLimit; tid++) {
                transferLog = walletGetTransferByIndex (wallet, tid);

                // Look for a log that has a matching transaction hash
                BREthereumLog log = transferGetBasisLog(transferLog);
                if (NULL != log) {
                    BREthereumHash transactionHash;
                    if (ETHEREUM_BOOLEAN_TRUE == logExtractIdentifier (log, &transactionHash, NULL) &&
                        ETHEREUM_BOOLEAN_TRUE == hashEqual (transactionHash, hash))
                        ewmHandleLogFeeBasis (ewm, hash, transferTransaction, transferLog);
                }
            }
        }
}

extern void
ewmHandleTransaction (BREthereumEWM ewm,
                      BREthereumBCSCallbackTransactionType type,
                      OwnershipGiven BREthereumTransaction transaction) {
    BREthereumHash hash = transactionGetHash(transaction);

    BREthereumHashString hashString;
    hashFillString(hash, hashString);
    eth_log ("EWM", "Transaction: \"%s\", Change: %s, Status: %d", hashString,
             BCS_CALLBACK_TRANSACTION_TYPE_NAME(type),
             transactionGetStatus(transaction).type);

    // Find the wallet
    BREthereumWallet wallet = ewmGetWallet(ewm);
    assert (NULL != wallet);

    ///
    ///  What hash to use:
    ///     originating -> expecting a result
    ///     identifier  -> seen already.
    ///
    ///     originating should be good in one wallet?  [no, multiple logs?]
    ///        wallet will have transfers w/o a basis.
    ///        does a transfer with an ERC20 transfer fit in one wallet?
    ///        does a transfer with some smart contract fit in one wallet (no?)
    ///

    // Find a preexisting transfer
    BREthereumTransfer transfer = walletGetTransferByIdentifier (wallet, hash);
    if (NULL == transfer)
        transfer = walletGetTransferByOriginatingHash (wallet, hash);

    int needStatusEvent = 0;

    // If we've no transfer, then create one and save `transaction` as the basis
    if (NULL == transfer) {
        transfer = transferCreateWithTransaction (transaction); // transaction ownership given

        walletHandleTransfer (wallet, transfer);

        // We've added a transfer and arguably we should update the wallet's balance.  But don't.
        // Ethereum is 'account based'; we'll only update the balance based on a account state
        // change (based on a P2P or API callback).
        //
        // walletUpdateBalance (wallet);

        ewmSignalTransferEvent (ewm, wallet, transfer,
                                TRANSFER_EVENT_CREATED,
                                SUCCESS, NULL);

         // If this transfer is referenced by a log, fill out the log's fee basis.
        ewmHandleLogFeeBasis (ewm, hash, transfer, NULL);

        needStatusEvent = 1;
    }
    else {
        needStatusEvent = ewmReportTransferStatusAsEventIsNeeded (ewm, wallet, transfer,
                                                                  transactionGetStatus(transaction));


        // If this transaction is the transfer's originatingTransaction, then update the
        // originatingTransaction's status.
        BREthereumTransaction original = transferGetOriginatingTransaction (transfer);
        if (NULL != original && ETHEREUM_BOOLEAN_IS_TRUE(hashEqual (transactionGetHash(original),
                                                                    transactionGetHash(transaction))))
            transactionSetStatus (original, transactionGetStatus(transaction));

        transferSetBasisForTransaction (transfer, transaction); // transaction ownership given
    }

    if (needStatusEvent)
        ewmReportTransferStatusAsEvent(ewm, wallet, transfer);

    ewmHandleTransactionOriginatingLog (ewm, type, transaction);
}

extern void
ewmHandleLog (BREthereumEWM ewm,
              BREthereumBCSCallbackLogType type,
              OwnershipGiven BREthereumLog log) {
    BREthereumHash logHash = logGetHash(log);

    BREthereumHash transactionHash;
    size_t logIndex;

    // Assert that we always have an identifier for `log`.
    BREthereumBoolean extractedIdentifier = logExtractIdentifier (log, &transactionHash, &logIndex);
    assert (ETHEREUM_BOOLEAN_IS_TRUE (extractedIdentifier));

    BREthereumHashString logHashString;
    hashFillString(logHash, logHashString);

    BREthereumHashString transactionHashString;
    hashFillString(transactionHash, transactionHashString);

    eth_log ("EWM", "Log: %s { %8s @ %zu }, Change: %s, Status: %d",
             logHashString, transactionHashString, logIndex,
             BCS_CALLBACK_TRANSACTION_TYPE_NAME(type),
             logGetStatus(log).type);

    BREthereumToken token = tokenLookupByAddress(logGetAddress(log));
    if (NULL == token) { logRelease(log); return;}

    // TODO: Confirm LogTopic[0] is 'transfer'
    if (3 != logGetTopicsCount(log)) { logRelease(log); return; }

    BREthereumWallet wallet = ewmGetWalletHoldingToken (ewm, token);
    assert (NULL != wallet);

    BREthereumTransfer transfer = walletGetTransferByIdentifier (wallet, logHash);
    if (NULL == transfer)
        transfer = walletGetTransferByOriginatingHash (wallet, transactionHash);

    int needStatusEvent = 0;

    // If we've no transfer, then create one and save `log` as the basis
    if (NULL == transfer) {
        transfer = transferCreateWithLog (log, token, ewm->coder); // log ownership given

        walletHandleTransfer (wallet, transfer);

        // We've added a transfer and arguably we should update the wallet's balance.  But don't.
        // Ethereum is 'account based'; we'll only update the balance based on a account state
        // change (based on a P2P or API callback).
        //
        // walletUpdateBalance (wallet);

        ewmSignalTransferEvent (ewm, wallet, transfer,
                                TRANSFER_EVENT_CREATED,
                                SUCCESS, NULL);

        // If this transfer references a transaction, fill out this log's fee basis
        ewmHandleLogFeeBasis (ewm, transactionHash, NULL, transfer);

        needStatusEvent = 1;
    }

    // We've got a transfer for log.  We'll update the transfer's basis and check if we need
    // to report a transfer status event.  We'll strive to only report events when the status has
    // actually changed.
    else {
        needStatusEvent = ewmReportTransferStatusAsEventIsNeeded (ewm, wallet, transfer,
                                                                  logGetStatus (log));

        // Log becomes the new basis for transfer
        transferSetBasisForLog (transfer, log);  // log ownership given
    }

    if (needStatusEvent)
        ewmReportTransferStatusAsEvent (ewm, wallet, transfer);
}

extern void
ewmHandleSaveBlocks (BREthereumEWM ewm,
                     OwnershipGiven BRArrayOf(BREthereumBlock) blocks) {
    size_t count = array_count(blocks);

    eth_log("EWM", "Save Blocks (Storage): %zu", count);
    fileServiceClear(ewm->fs, fileServiceTypeBlocks);

    for (size_t index = 0; index < count; index++)
        fileServiceSave (ewm->fs, fileServiceTypeBlocks, blocks[index]);
    array_free (blocks);
}

extern void
ewmHandleSaveNodes (BREthereumEWM ewm,
                    OwnershipGiven BRArrayOf(BREthereumNodeConfig) nodes) {
    size_t count = array_count(nodes);

    eth_log("EWM", "Save Nodes (Storage): %zu", count);
    fileServiceClear(ewm->fs, fileServiceTypeNodes);

    for (size_t index = 0; index < count; index++)
        fileServiceSave(ewm->fs, fileServiceTypeNodes, nodes[index]);

    array_free (nodes);
}

extern void
ewmHandleSaveTransaction (BREthereumEWM ewm,
                          BREthereumTransaction transaction,
                          BREthereumClientChangeType type) {
    BREthereumHash hash = transactionGetHash(transaction);
    BREthereumHashString fileName;
    hashFillString(hash, fileName);

    eth_log("EWM", "Transaction: Save: %s: %s",
            CLIENT_CHANGE_TYPE_NAME (type),
            fileName);

    if (CLIENT_CHANGE_REM == type || CLIENT_CHANGE_UPD == type)
        fileServiceRemove (ewm->fs, fileServiceTypeTransactions,
                           fileServiceTypeTransactionV1Identifier (ewm, ewm->fs, transaction));

    if (CLIENT_CHANGE_ADD == type || CLIENT_CHANGE_UPD == type)
        fileServiceSave (ewm->fs, fileServiceTypeTransactions, transaction);
}

extern void
ewmHandleSaveLog (BREthereumEWM ewm,
                  BREthereumLog log,
                  BREthereumClientChangeType type) {
    BREthereumHash hash = logGetHash(log);
    BREthereumHashString filename;
    hashFillString(hash, filename);

    eth_log("EWM", "Log: Save: %s: %s",
            CLIENT_CHANGE_TYPE_NAME (type),
            filename);

    if (CLIENT_CHANGE_REM == type || CLIENT_CHANGE_UPD == type)
        fileServiceRemove (ewm->fs, fileServiceTypeLogs,
                           fileServiceTypeLogV1Identifier(ewm, ewm->fs, log));

    if (CLIENT_CHANGE_ADD == type || CLIENT_CHANGE_UPD == type)
        fileServiceSave (ewm->fs, fileServiceTypeLogs, log);
}

extern void
ewmHandleSync (BREthereumEWM ewm,
               BREthereumBCSCallbackSyncType type,
               uint64_t blockNumberStart,
               uint64_t blockNumberCurrent,
               uint64_t blockNumberStop) {
    assert (P2P_ONLY == ewm->mode || P2P_WITH_BRD_SYNC == ewm->mode);

    BREthereumEWMEvent event = (blockNumberCurrent == blockNumberStart
                                ? EWM_EVENT_SYNC_STARTED
                                : (blockNumberCurrent == blockNumberStop
                                   ? EWM_EVENT_SYNC_STOPPED
                                   : EWM_EVENT_SYNC_CONTINUES));
    double syncCompletePercent = 100.0 * (blockNumberCurrent - blockNumberStart) / (blockNumberStop - blockNumberStart);
    
    ewmSignalEWMEvent (ewm, event, SUCCESS, NULL);

    eth_log ("EWM", "Sync: %d, %.2f%%", type, syncCompletePercent);
}

extern void
ewmHandleGetBlocks (BREthereumEWM ewm,
                    BREthereumAddress address,
                    BREthereumSyncInterestSet interests,
                    uint64_t blockStart,
                    uint64_t blockStop) {

    char *strAddress = addressGetEncodedString(address, 0);

    ewm->client.funcGetBlocks (ewm->client.context,
                               ewm,
                               strAddress,
                               interests,
                               blockStart,
                               blockStop,
                               ++ewm->requestId);

    free (strAddress);
}

//
// Periodic Dispatcher
//
extern void
ewmUpdateWalletBalance(BREthereumEWM ewm,
                       BREthereumWallet wallet) {

    if (NULL == wallet) {
        ewmSignalWalletEvent(ewm, wallet, WALLET_EVENT_BALANCE_UPDATED,
                             ERROR_UNKNOWN_WALLET,
                             NULL);

    } else if (ETHEREUM_BOOLEAN_IS_FALSE(ewmIsConnected(ewm))) {
        ewmSignalWalletEvent(ewm, wallet, WALLET_EVENT_BALANCE_UPDATED,
                             ERROR_NODE_NOT_CONNECTED,
                             NULL);
    } else {
        switch (ewm->mode) {
            case BRD_ONLY:
            case BRD_WITH_P2P_SEND: {
                char *address = addressGetEncodedString(walletGetAddress(wallet), 0);

                ewm->client.funcGetBalance (ewm->client.context,
                                            ewm,
                                            wallet,
                                            address,
                                            ++ewm->requestId);

                free(address);
                break;
            }

            case P2P_WITH_BRD_SYNC:
            case P2P_ONLY:
                // TODO: LES Update Wallet Balance
                break;
        }
    }
}

static void
ewmUpdateBlockNumber (BREthereumEWM ewm) {
    if (ETHEREUM_BOOLEAN_IS_FALSE(ewmIsConnected(ewm))) return;
    switch (ewm->mode) {
        case BRD_ONLY:
        case BRD_WITH_P2P_SEND: {
            ewm->client.funcGetBlockNumber (ewm->client.context,
                                            ewm,
                                            ++ewm->requestId);
            break;
        }

        case P2P_WITH_BRD_SYNC:
        case P2P_ONLY:
            // TODO: LES Update Wallet Balance
            break;
    }
}

static void
ewmUpdateNonce (BREthereumEWM ewm) {
    if (ETHEREUM_BOOLEAN_IS_FALSE(ewmIsConnected(ewm))) return;
    switch (ewm->mode) {
        case BRD_ONLY:
        case BRD_WITH_P2P_SEND: {
            char *address = addressGetEncodedString(accountGetPrimaryAddress(ewm->account), 0);

            ewm->client.funcGetNonce (ewm->client.context,
                                      ewm,
                                      address,
                                      ++ewm->requestId);

            free (address);
            break;
        }

        case P2P_WITH_BRD_SYNC:
        case P2P_ONLY:
            // TODO: LES Update Wallet Balance
            break;
    }
}

/**
 * Update the transactions for the ewm's account.  A JSON_RPC EWM will call out to
 * BREthereumClientHandlerGetTransactions which is expected to query all transactions associated with the
 * accounts address and then the call out is to call back the 'announce transaction' callback.
 */
static void
ewmUpdateTransactions (BREthereumEWM ewm) {
    // Nothing to update if not connected.
    if (ETHEREUM_BOOLEAN_IS_FALSE(ewmIsConnected(ewm))) return;

    switch (ewm->mode) {
        case BRD_ONLY:
        case BRD_WITH_P2P_SEND: {
            char *address = addressGetEncodedString(accountGetPrimaryAddress(ewm->account), 0);

            ewm->client.funcGetTransactions (ewm->client.context,
                                             ewm,
                                             address,
                                             ewm->brdSync.begBlockNumber,
                                             ewm->brdSync.endBlockNumber,
                                             ++ewm->requestId);

            free (address);
            break;
        }

        case P2P_WITH_BRD_SYNC:
        case P2P_ONLY:
            // TODO: LES Update Wallet Balance
            break;
    }
}

static const char *
ewmGetWalletContractAddress (BREthereumEWM ewm, BREthereumWallet wallet) {
    if (NULL == wallet) return NULL;

    BREthereumToken token = walletGetToken(wallet);
    return (NULL == token ? NULL : tokenGetAddress(token));
}

static void
ewmUpdateLogs (BREthereumEWM ewm,
               BREthereumWallet wid,
               BREthereumContractEvent event) {
    // Nothing to update if not connected.
    if (ETHEREUM_BOOLEAN_IS_FALSE(ewmIsConnected(ewm))) return;

    switch (ewm->mode) {
        case BRD_ONLY:
        case BRD_WITH_P2P_SEND: {
            char *address = addressGetEncodedString(accountGetPrimaryAddress(ewm->account), 0);
            char *encodedAddress =
            eventERC20TransferEncodeAddress (event, address);
            const char *contract = ewmGetWalletContractAddress(ewm, wid);

            ewm->client.funcGetLogs (ewm->client.context,
                                     ewm,
                                     contract,
                                     encodedAddress,
                                     eventGetSelector(event),
                                     ewm->brdSync.begBlockNumber,
                                     ewm->brdSync.endBlockNumber,
                                     ++ewm->requestId);

            free (encodedAddress);
            free (address);
            break;
        }

        case P2P_WITH_BRD_SYNC:
        case P2P_ONLY:
            // TODO: LES Update Logs
            break;
    }
}

//
// Periodicaly query the BRD backend to get current status (block number, nonce, balances,
// transactions and logs) The event will be NULL (as specified for a 'period dispatcher' - See
// `eventHandlerSetTimeoutDispatcher()`)
//
static void
ewmPeriodicDispatcher (BREventHandler handler,
                       BREventTimeout *event) {
    BREthereumEWM ewm = (BREthereumEWM) event->context;
    
    if (ewm->state != LIGHT_NODE_CONNECTED) return;
    if (P2P_ONLY == ewm->mode || P2P_WITH_BRD_SYNC == ewm->mode) return;

    ewmUpdateBlockNumber(ewm);
    ewmUpdateNonce(ewm);

    // For all the known wallets, get their balance.
    for (int i = 0; i < array_count(ewm->wallets); i++)
        ewmUpdateWalletBalance (ewm, ewm->wallets[i]);

    // Handle a BRD Sync:

    // 1) check if the prior sync has completed.
    if (ewm->brdSync.completedTransaction && ewm->brdSync.completedLog) {
        ewmSignalEWMEvent (ewm, EWM_EVENT_SYNC_STOPPED, SUCCESS, NULL);

        // 1a) if so, advance the sync range by updating `begBlockNumber`
        ewm->brdSync.begBlockNumber = (ewm->brdSync.endBlockNumber >=  EWM_BRD_SYNC_START_BLOCK_OFFSET
                                       ? ewm->brdSync.endBlockNumber - EWM_BRD_SYNC_START_BLOCK_OFFSET
                                       : 0);
    }

    // 2) completed or not, update the `endBlockNumber` to the current block height.
    ewm->brdSync.endBlockNumber = ewmGetBlockHeight(ewm);

<<<<<<< HEAD
    // 3) We'll query all transactions for this ewm's account.  That will give us a shot at
    // getting the nonce for the account's address correct.  We'll save all the transactions and
    // then process them into wallet as wallets exist.
    ewmUpdateTransactions(ewm);
    ewm->brdSync.ridTransaction = ewm->requestId;
    ewm->brdSync.completedTransaction = 0;
    
    // 4) Similarly, we'll query all logs for this ewm's account.  We'll process these into
    // (token) transactions and associate with their wallet.
    ewmUpdateLogs(ewm, NULL, eventERC20Transfer);
    ewm->brdSync.ridLog = ewm->requestId;
    ewm->brdSync.completedLog = 0;
=======
    // 3) if the `endBlockNumber` differs from the `begBlockNumber` then perform a 'sync'
    if (ewm->brdSync.begBlockNumber != ewm->brdSync.endBlockNumber) {
        ewmSignalEWMEvent (ewm, EWM_EVENT_SYNC_STARTED, SUCCESS, NULL);

        // 3a) We'll query all transactions for this ewm's account.  That will give us a shot at
        // getting the nonce for the account's address correct.  We'll save all the transactions and
        // then process them into wallet as wallets exist.
        ewmUpdateTransactions(ewm);

        // Record an 'update transaction' as in progress
        ewm->brdSync.ridTransaction = ewm->requestId;
        ewm->brdSync.completedTransaction = 0;
    
        // 3b) Similarly, we'll query all logs for this ewm's account.  We'll process these into
        // (token) transactions and associate with their wallet.
        ewmUpdateLogs(ewm, NULL, eventERC20Transfer);

        // Record an 'update log' as in progress
        ewm->brdSync.ridLog = ewm->requestId;
        ewm->brdSync.completedLog = 0;
    }
>>>>>>> 003d197e

    // End handling a BRD Sync
    
    if (NULL != ewm->bcs) bcsClean (ewm->bcs);
}

extern void
ewmTransferFillRawData (BREthereumEWM ewm,
                        BREthereumWallet wallet,
                        BREthereumTransfer transfer,
                        uint8_t **bytesPtr, size_t *bytesCountPtr) {
    assert (NULL != bytesCountPtr && NULL != bytesPtr);

    assert (walletHasTransfer(wallet, transfer));

    BREthereumTransaction transaction = transferGetOriginatingTransaction (transfer);
    assert (NULL != transaction);
    assert (ETHEREUM_BOOLEAN_IS_TRUE (transactionIsSigned(transaction)));

    BRRlpItem item = transactionRlpEncode(transaction,
                                          ewm->network,
                                          (transactionIsSigned(transaction)
                                           ? RLP_TYPE_TRANSACTION_SIGNED
                                           : RLP_TYPE_TRANSACTION_UNSIGNED),
                                          ewm->coder);
    BRRlpData data = rlpGetData (ewm->coder, item);

    *bytesCountPtr = data.bytesCount;
    *bytesPtr = data.bytes;

    rlpReleaseItem(ewm->coder, item);
}

extern const char *
ewmTransferGetRawDataHexEncoded(BREthereumEWM ewm,
                                BREthereumWallet wallet,
                                BREthereumTransfer transfer,
                                const char *prefix) {
    assert (walletHasTransfer(wallet, transfer));

    BREthereumTransaction transaction = transferGetOriginatingTransaction (transfer);

    return (NULL == transaction ? NULL
            : transactionGetRlpHexEncoded (transaction,
                                           ewm->network,
                                           (ETHEREUM_BOOLEAN_IS_TRUE (transactionIsSigned(transaction))
                                            ? RLP_TYPE_TRANSACTION_SIGNED
                                            : RLP_TYPE_TRANSACTION_UNSIGNED),
                                           prefix));
            }

/// MARK: - Transfer

extern BREthereumAddress
ewmTransferGetTarget (BREthereumEWM ewm,
                      BREthereumTransfer transfer) {
    return transferGetTargetAddress(transfer);
}

extern BREthereumAddress
ewmTransferGetSource (BREthereumEWM ewm,
                      BREthereumTransfer transfer) {
    return transferGetSourceAddress(transfer);
}

extern BREthereumHash
ewmTransferGetIdentifier(BREthereumEWM ewm,
                         BREthereumTransfer transfer) {
    return transferGetIdentifier (transfer);
}

extern BREthereumHash
ewmTransferGetOriginatingTransactionHash(BREthereumEWM ewm,
                                         BREthereumTransfer transfer) {
    return transferGetOriginatingTransactionHash(transfer);
}

extern char *
ewmTransferGetAmountEther(BREthereumEWM ewm,
                          BREthereumTransfer transfer,
                          BREthereumEtherUnit unit) {
    BREthereumAmount amount = transferGetAmount(transfer);
    return (AMOUNT_ETHER == amountGetType(amount)
            ? etherGetValueString(amountGetEther(amount), unit)
            : "");
}

extern char *
ewmTransferGetAmountTokenQuantity(BREthereumEWM ewm,
                                  BREthereumTransfer transfer,
                                  BREthereumTokenQuantityUnit unit) {
    BREthereumAmount amount = transferGetAmount(transfer);
    return (AMOUNT_TOKEN == amountGetType(amount)
            ? tokenQuantityGetValueString(amountGetTokenQuantity(amount), unit)
            : "");
}

extern BREthereumAmount
ewmTransferGetAmount(BREthereumEWM ewm,
                     BREthereumTransfer transfer) {
    return transferGetAmount(transfer);
}

extern BREthereumGasPrice
ewmTransferGetGasPrice(BREthereumEWM ewm,
                       BREthereumTransfer transfer,
                       BREthereumEtherUnit unit) {
    return feeBasisGetGasPrice (transferGetFeeBasis(transfer));
}

extern BREthereumGas
ewmTransferGetGasLimit(BREthereumEWM ewm,
                       BREthereumTransfer transfer) {
    return feeBasisGetGasLimit(transferGetFeeBasis(transfer));
}

extern uint64_t
ewmTransferGetNonce(BREthereumEWM ewm,
                    BREthereumTransfer transfer) {
    return transferGetNonce(transfer);
}

extern BREthereumBoolean
ewmTransferExtractStatusIncluded (BREthereumEWM ewm,
                                  BREthereumTransfer transfer,
                                  BREthereumHash *blockHash,
                                  uint64_t *blockNumber,
                                  uint64_t *blockTransactionIndex,
                                  uint64_t *blockTimestamp,
                                  BREthereumGas *gasUsed) {
    return AS_ETHEREUM_BOOLEAN (transferExtractStatusIncluded (transfer,
                                                               blockHash,
                                                               blockNumber,
                                                               blockTransactionIndex,
                                                               blockTimestamp,
                                                               gasUsed));
}

extern BREthereumHash
ewmTransferGetBlockHash(BREthereumEWM ewm,
                        BREthereumTransfer transfer) {
    BREthereumHash blockHash;
    return (transferExtractStatusIncluded(transfer, &blockHash, NULL, NULL, NULL, NULL)
            ? blockHash
            : hashCreateEmpty());
}

extern uint64_t
ewmTransferGetBlockNumber(BREthereumEWM ewm,
                          BREthereumTransfer transfer) {
    uint64_t blockNumber;
    return (transferExtractStatusIncluded(transfer, NULL, &blockNumber, NULL, NULL, NULL)
            ? blockNumber
            : 0);
}

extern uint64_t
ewmTransferGetTransactionIndex(BREthereumEWM ewm,
                               BREthereumTransfer transfer) {
    uint64_t transactionIndex;
    return (transferExtractStatusIncluded(transfer, NULL, NULL, &transactionIndex, NULL, NULL)
            ? transactionIndex
            : 0);
}


extern uint64_t
ewmTransferGetBlockTimestamp (BREthereumEWM ewm,
                              BREthereumTransfer transfer) {
    uint64_t blockTimestamp;
    return (transferExtractStatusIncluded(transfer, NULL, NULL, NULL, &blockTimestamp, NULL)
            ? blockTimestamp
            : TRANSACTION_STATUS_BLOCK_TIMESTAMP_UNKNOWN);
}

extern BREthereumGas
ewmTransferGetGasUsed(BREthereumEWM ewm,
                      BREthereumTransfer transfer) {
    BREthereumGas gasUsed;
    return (transferExtractStatusIncluded(transfer, NULL, NULL, NULL, NULL, &gasUsed)
            ? gasUsed
            : gasCreate(0));
}

extern uint64_t
ewmTransferGetBlockConfirmations(BREthereumEWM ewm,
                                 BREthereumTransfer transfer) {
    uint64_t blockNumber = 0;
    return (transferExtractStatusIncluded(transfer, NULL, &blockNumber, NULL, NULL, NULL)
            ? (ewmGetBlockHeight(ewm) - blockNumber)
            : 0);
}

extern BREthereumTransferStatus
ewmTransferGetStatus (BREthereumEWM ewm,
                      BREthereumTransfer transfer) {
    return transferGetStatus (transfer);
}

extern BREthereumBoolean
ewmTransferIsConfirmed(BREthereumEWM ewm,
                       BREthereumTransfer transfer) {
    return transferHasStatus (transfer, TRANSFER_STATUS_INCLUDED);
}

extern BREthereumBoolean
ewmTransferIsSubmitted(BREthereumEWM ewm,
                       BREthereumTransfer transfer) {
    return AS_ETHEREUM_BOOLEAN(ETHEREUM_BOOLEAN_IS_TRUE(transferHasStatus(transfer, TRANSFER_STATUS_SUBMITTED)) ||
                               ETHEREUM_BOOLEAN_IS_TRUE(transferHasStatusOrTwo(transfer,
                                                                               TRANSFER_STATUS_INCLUDED,
                                                                               TRANSFER_STATUS_ERRORED)));
}

extern char *
ewmTransferStatusGetError (BREthereumEWM ewm,
                           BREthereumTransfer transfer) {
    if (TRANSFER_STATUS_ERRORED == transferGetStatus(transfer)) {
        char *reason;
        transferExtractStatusError (transfer, &reason);
        return reason;
    }
    else return NULL;
}

extern int
ewmTransferStatusGetErrorType (BREthereumEWM ewm,
                               BREthereumTransfer transfer) {
    BREthereumTransactionErrorType type;

    return (transferExtractStatusErrorType (transfer, &type)
            ? type
            : (int ) -1);
}

extern BREthereumBoolean
ewmTransferHoldsToken(BREthereumEWM ewm,
                      BREthereumTransfer transfer,
                      BREthereumToken token) {
    assert (NULL != transfer);
    return (token == transferGetToken(transfer)
            ? ETHEREUM_BOOLEAN_TRUE
            : ETHEREUM_BOOLEAN_FALSE);
}

extern BREthereumToken
ewmTransferGetToken(BREthereumEWM ewm,
                    BREthereumTransfer transfer) {
    assert (NULL !=  transfer);
    return transferGetToken(transfer);
}

extern BREthereumEther
ewmTransferGetFee(BREthereumEWM ewm,
                  BREthereumTransfer transfer,
                  int *overflow) {
    assert (NULL != transfer);
    return transferGetFee(transfer, overflow);
}

/// MARK: - Amount

extern BREthereumAmount
ewmCreateEtherAmountString(BREthereumEWM ewm,
                           const char *number,
                           BREthereumEtherUnit unit,
                           BRCoreParseStatus *status) {
    return amountCreateEther (etherCreateString(number, unit, status));
}

extern BREthereumAmount
ewmCreateEtherAmountUnit(BREthereumEWM ewm,
                         uint64_t amountInUnit,
                         BREthereumEtherUnit unit) {
    return amountCreateEther (etherCreateNumber(amountInUnit, unit));
}

extern BREthereumAmount
ewmCreateTokenAmountString(BREthereumEWM ewm,
                           BREthereumToken token,
                           const char *number,
                           BREthereumTokenQuantityUnit unit,
                           BRCoreParseStatus *status) {
    return amountCreateTokenQuantityString(token, number, unit, status);
}

extern char *
ewmCoerceEtherAmountToString(BREthereumEWM ewm,
                             BREthereumEther ether,
                             BREthereumEtherUnit unit) {
    return etherGetValueString(ether, unit);
}

extern char *
ewmCoerceTokenAmountToString(BREthereumEWM ewm,
                             BREthereumTokenQuantity token,
                             BREthereumTokenQuantityUnit unit) {
    return tokenQuantityGetValueString(token, unit);
}

/// MARK: - Gas Price / Limit

extern BREthereumGasPrice
ewmCreateGasPrice (uint64_t value,
                   BREthereumEtherUnit unit) {
    return gasPriceCreate(etherCreateNumber(value, unit));
}

extern BREthereumGas
ewmCreateGas (uint64_t value) {
    return gasCreate(value);
}

extern void
ewmTransferDelete (BREthereumEWM ewm,
                   BREthereumTransfer transfer) {
    if (NULL == transfer) return;

    // Remove from any (and all - should be but one) wallet
    for (int wid = 0; wid < array_count(ewm->wallets); wid++) {
        BREthereumWallet wallet = ewm->wallets[wid];
        if (walletHasTransfer(wallet, transfer)) {
            walletUnhandleTransfer(wallet, transfer);
            ewmSignalTransferEvent(ewm, wallet, transfer, TRANSFER_EVENT_DELETED, SUCCESS, NULL);
        }
    }
    // Null the ewm's `tid` - MUST NOT array_rm() as all `tid` holders will be dead.
    transferRelease(transfer);
}

extern BREthereumFeeBasis
feeBasisCreate (BREthereumGas limit,
                BREthereumGasPrice price) {
    return (BREthereumFeeBasis) {
        FEE_BASIS_GAS,
        { .gas = { limit, price }}
    };
}
<|MERGE_RESOLUTION|>--- conflicted
+++ resolved
@@ -2185,20 +2185,6 @@
     // 2) completed or not, update the `endBlockNumber` to the current block height.
     ewm->brdSync.endBlockNumber = ewmGetBlockHeight(ewm);
 
-<<<<<<< HEAD
-    // 3) We'll query all transactions for this ewm's account.  That will give us a shot at
-    // getting the nonce for the account's address correct.  We'll save all the transactions and
-    // then process them into wallet as wallets exist.
-    ewmUpdateTransactions(ewm);
-    ewm->brdSync.ridTransaction = ewm->requestId;
-    ewm->brdSync.completedTransaction = 0;
-    
-    // 4) Similarly, we'll query all logs for this ewm's account.  We'll process these into
-    // (token) transactions and associate with their wallet.
-    ewmUpdateLogs(ewm, NULL, eventERC20Transfer);
-    ewm->brdSync.ridLog = ewm->requestId;
-    ewm->brdSync.completedLog = 0;
-=======
     // 3) if the `endBlockNumber` differs from the `begBlockNumber` then perform a 'sync'
     if (ewm->brdSync.begBlockNumber != ewm->brdSync.endBlockNumber) {
         ewmSignalEWMEvent (ewm, EWM_EVENT_SYNC_STARTED, SUCCESS, NULL);
@@ -2220,7 +2206,6 @@
         ewm->brdSync.ridLog = ewm->requestId;
         ewm->brdSync.completedLog = 0;
     }
->>>>>>> 003d197e
 
     // End handling a BRD Sync
     
