--- conflicted
+++ resolved
@@ -601,12 +601,8 @@
     return BRE_LES_CODER_SUCCESS;
 
 }
-<<<<<<< HEAD
-void ethereumLESTxStatus( uint64_t reqId, uint64_t bv, BREthereumTransactionStatus* replies, size_t repliesCount, uint8_t**rlpBytes, size_t* rlpBytesSize){
-=======
 /*
 void ethereumLESTxStatus( uint64_t reqId, uint64_t bv, BREthereumTransactionStatusLES* replies, size_t repliesCount, uint8_t**rlpBytes, size_t* rlpBytesSize){
->>>>>>> e980d03f
 
     BRRlpCoder coder = rlpCoderCreate();
     BRRlpItem* items = (BRRlpItem*)malloc(sizeof(BRRlpItem)* (repliesCount + 3));
