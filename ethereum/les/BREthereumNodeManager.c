--- conflicted
+++ resolved
@@ -28,14 +28,10 @@
 #include "BREthereumNodeManager.h"
 #include "BREthereumNode.h"
 #include "BRArray.h"
-<<<<<<< HEAD
-#include "../blockchain/BREthereumNetwork.h"
-=======
 #include "BREthereumNetwork.h"
 #include "BREthereumEndpoint.h"
 #include "BREthereumRandom.h"
 #include "BRUtil.h"
->>>>>>> d393d7fb
 
 struct BREthereumNodeManagerContext {
 
@@ -140,17 +136,6 @@
 // Public Functions
 //
 BREthereumNodeManager ethereumNodeManagerCreate(BREthereumNetwork network,
-<<<<<<< HEAD
-                                                BREthereumAddress address,
-                                                BREthereumBlock block,
-                                                size_t blockCount,
-                                                BREthereumPeerInfo peers[],
-                                                size_t peersCount) {
-
-    BREthereumNodeManagerContext* manager= (BREthereumNodeManagerContext*) calloc(1, sizeof (BREthereumNodeManagerContext));
-    return (BREthereumNodeManager)manager;
-    /*
-=======
                                                 BRKey* key,
                                                 BREthereumHash headHash,
                                                 uint64_t headNumber,
@@ -160,7 +145,6 @@
 
     BREthereumNodeManager manager= (BREthereumNodeManager) calloc(1, sizeof (struct BREthereumNodeManagerContext));
     
->>>>>>> d393d7fb
     if(manager != NULL) {
         array_new(manager->connectedNodes, ETHEREUM_PEER_MAX_CONNECTIONS);
         array_new(manager->peers, PEERS_THRESHOLD);
