--- conflicted
+++ resolved
@@ -79,7 +79,6 @@
                                           uint64_t begBlockNumber,
                                           uint64_t endBlockNumber);
 
-<<<<<<< HEAD
 extern void
 cwmAnnounceGetTransactionsItem (OwnershipKept BRCryptoWalletManager cwm,
                                 OwnershipGiven BRCryptoClientCallbackState callbackState,
@@ -109,6 +108,7 @@
 extern void
 cwmAnnounceGetTransferItemGEN (BRCryptoWalletManager cwm,
                                BRCryptoClientCallbackState callbackState,
+                               BRCryptoTransferStateType status,
                                OwnershipKept const char *hash,
                                OwnershipKept const char *uids,
                                OwnershipKept const char *from,
@@ -117,191 +117,17 @@
                                OwnershipKept const char *currency,
                                OwnershipKept const char *fee,
                                uint64_t timestamp,
-                               uint64_t blockHeight);
+                               uint64_t blockHeight,
+                               size_t attributesCount,
+                               OwnershipKept const char **attributeKeys,
+                               OwnershipKept const char **attributeVals);
 
 extern void
 cwmAnnounceGetTransactionsItemETH (OwnershipKept BRCryptoWalletManager cwm,
                                    OwnershipGiven BRCryptoClientCallbackState callbackState,
-=======
-    typedef void
-        (*BRCryptoCWMEthGetBlocksCallback) (BRCryptoCWMClientContext context,
-                                            OwnershipGiven BRCryptoWalletManager manager,
-                                            OwnershipGiven BRCryptoCWMClientCallbackState callbackState,
-                                            OwnershipKept const char *network,
-                                            OwnershipKept const char *address, // disappears immediately
-                                            unsigned int interests,
-                                            uint64_t blockNumberStart,
-                                            uint64_t blockNumberStop);
-
-    typedef void
-        (*BRCryptoCWMEthGetTokensCallback) (BRCryptoCWMClientContext context,
-                                            OwnershipGiven BRCryptoWalletManager manager,
-                                            OwnershipGiven BRCryptoCWMClientCallbackState callbackState);
-
-    typedef void
-        (*BRCryptoCWMEthGetBlockNumberCallback) (BRCryptoCWMClientContext context,
-                                                 OwnershipGiven BRCryptoWalletManager manager,
-                                                 OwnershipGiven BRCryptoCWMClientCallbackState callbackState,
-                                                 OwnershipKept const char *network);
-
-    typedef void
-        (*BRCryptoCWMEthGetNonceCallback) (BRCryptoCWMClientContext context,
-                                           OwnershipGiven BRCryptoWalletManager manager,
-                                           OwnershipGiven BRCryptoCWMClientCallbackState callbackState,
-                                           OwnershipKept const char *network,
-                                           OwnershipKept const char *address);
-
-    typedef struct {
-        BRCryptoCWMEthGetEtherBalanceCallback funcGetEtherBalance;
-        BRCryptoCWMEthGetTokenBalanceCallback funcGetTokenBalance;
-        BRCryptoCWMEthGetGasPriceCallback funcGetGasPrice;
-        BRCryptoCWMEthEstimateGasCallback funcEstimateGas;
-        BRCryptoCWMEthSubmitTransactionCallback funcSubmitTransaction;
-        BRCryptoCWMEthGetTransactionsCallback funcGetTransactions; // announce one-by-one
-        BRCryptoCWMEthGetLogsCallback funcGetLogs; // announce one-by-one
-        BRCryptoCWMEthGetBlocksCallback funcGetBlocks;
-        BRCryptoCWMEthGetTokensCallback funcGetTokens; // announce one-by-one
-        BRCryptoCWMEthGetBlockNumberCallback funcGetBlockNumber;
-        BRCryptoCWMEthGetNonceCallback funcGetNonce;
-    } BRCryptoCWMClientETH;
-
-    typedef void
-    (*BRCryptoCWMBtcGetBlockNumberCallback) (BRCryptoCWMClientContext context,
-                                             OwnershipGiven BRCryptoWalletManager manager,
-                                             OwnershipGiven BRCryptoCWMClientCallbackState callbackState);
-
-    typedef void
-    (*BRCryptoCWMBtcGetTransactionsCallback) (BRCryptoCWMClientContext context,
-                                              OwnershipGiven BRCryptoWalletManager manager,
-                                              OwnershipGiven BRCryptoCWMClientCallbackState callbackState,
-                                              OwnershipKept const char **addresses,
-                                              size_t addressCount,
-                                              uint64_t begBlockNumber,
-                                              uint64_t endBlockNumber);
-
-    typedef void
-    (*BRCryptoCWMBtcSubmitTransactionCallback) (BRCryptoCWMClientContext context,
-                                                OwnershipGiven BRCryptoWalletManager manager,
-                                                OwnershipGiven BRCryptoCWMClientCallbackState callbackState,
-                                                OwnershipKept uint8_t *transaction,
-                                                size_t transactionLength,
-                                                OwnershipKept const char *hashAsHex);
-
-    typedef struct {
-        BRCryptoCWMBtcGetBlockNumberCallback  funcGetBlockNumber;
-        BRCryptoCWMBtcGetTransactionsCallback funcGetTransactions;
-        BRCryptoCWMBtcSubmitTransactionCallback funcSubmitTransaction;
-    } BRCryptoCWMClientBTC;
-
-    /// MARK: GEN Callbacks
-
-    typedef void
-    (*BRCryptoCWMGenGetBlockNumberCallback) (BRCryptoCWMClientContext context,
-                                             OwnershipGiven BRCryptoWalletManager manager,
-                                             OwnershipGiven BRCryptoCWMClientCallbackState callbackState);
-
-    typedef void
-    (*BRCryptoCWMGenGetTransactionsCallback) (BRCryptoCWMClientContext context,
-                                              OwnershipGiven BRCryptoWalletManager manager,
-                                              OwnershipGiven BRCryptoCWMClientCallbackState callbackState,
-                                              OwnershipKept const char *address,
-                                              uint64_t begBlockNumber,
-                                              uint64_t endBlockNumber);
-
-    typedef void
-    (*BRCryptoCWMGenGetTransfersCallback) (BRCryptoCWMClientContext context,
-                                           OwnershipGiven BRCryptoWalletManager manager,
-                                           OwnershipGiven BRCryptoCWMClientCallbackState callbackState,
-                                           OwnershipKept const char *address,
-                                           uint64_t begBlockNumber,
-                                           uint64_t endBlockNumber);
-
-    typedef void
-    (*BRCryptoCWMGenSubmitTransactionCallback) (BRCryptoCWMClientContext context,
-                                                OwnershipGiven BRCryptoWalletManager manager,
-                                                OwnershipGiven BRCryptoCWMClientCallbackState callbackState,
-                                                OwnershipKept uint8_t *transaction,
-                                                size_t transactionLength,
-                                                OwnershipKept const char *hashAsHex);
-
-    typedef struct {
-        BRCryptoCWMGenGetBlockNumberCallback  funcGetBlockNumber;
-        BRCryptoCWMGenGetTransactionsCallback funcGetTransactions;
-        BRCryptoCWMGenGetTransfersCallback funcGetTransfers;
-        BRCryptoCWMGenSubmitTransactionCallback funcSubmitTransaction;
-    } BRCryptoCWMClientGEN;
-
-    typedef struct {
-        BRCryptoCWMClientContext context;
-        BRCryptoCWMClientBTC btc;
-        BRCryptoCWMClientETH eth;
-        BRCryptoCWMClientGEN gen;
-    } BRCryptoCWMClient;
-
-    extern void
-    cwmAnnounceGetBlockNumberSuccessAsInteger (OwnershipKept BRCryptoWalletManager cwm,
-                                               OwnershipGiven BRCryptoCWMClientCallbackState callbackState,
-                                               uint64_t blockNumber);
-
-    extern void
-    cwmAnnounceGetBlockNumberSuccessAsString (OwnershipKept BRCryptoWalletManager cwm,
-                                              OwnershipGiven BRCryptoCWMClientCallbackState callbackState,
-                                              OwnershipKept const char *blockNumber);
-
-    extern void
-    cwmAnnounceGetBlockNumberFailure (OwnershipKept BRCryptoWalletManager cwm,
-                                      OwnershipGiven BRCryptoCWMClientCallbackState callbackState);
-
-    extern void
-    cwmAnnounceGetTransactionsItemBTC (OwnershipKept BRCryptoWalletManager cwm,
-                                       OwnershipGiven BRCryptoCWMClientCallbackState callbackState,
-                                       BRCryptoTransferStateType status,
-                                       OwnershipKept uint8_t *transaction,
-                                       size_t transactionLength,
-                                       uint64_t timestamp,
-                                       uint64_t blockHeight);
-
-    extern void
-    cwmAnnounceGetTransactionsItemETH (OwnershipKept BRCryptoWalletManager cwm,
-                                       OwnershipGiven BRCryptoCWMClientCallbackState callbackState,
-                                       OwnershipKept const char *hash,
-                                       OwnershipKept const char *from,
-                                       OwnershipKept const char *to,
-                                       OwnershipKept const char *contract,
-                                       OwnershipKept const char *amount, // value
-                                       OwnershipKept const char *gasLimit,
-                                       OwnershipKept const char *gasPrice,
-                                       OwnershipKept const char *data,
-                                       OwnershipKept const char *nonce,
-                                       OwnershipKept const char *gasUsed,
-                                       OwnershipKept const char *blockNumber,
-                                       OwnershipKept const char *blockHash,
-                                       OwnershipKept const char *blockConfirmations,
-                                       OwnershipKept const char *blockTransactionIndex,
-                                       OwnershipKept const char *blockTimestamp,
-                                       // cumulative gas used,
-                                       // confirmations
-                                       // txreceipt_status
-                                       OwnershipKept const char *isError);
-
-    extern void
-    cwmAnnounceGetTransactionsItemGEN (BRCryptoWalletManager cwm,
-                                       BRCryptoCWMClientCallbackState callbackState,
-                                       BRCryptoTransferStateType status,
-                                       uint8_t *transaction,
-                                       size_t transactionLength,
-                                       uint64_t timestamp,
-                                       uint64_t blockHeight);
-
-    extern void
-    cwmAnnounceGetTransferItemGEN (BRCryptoWalletManager cwm,
-                                   BRCryptoCWMClientCallbackState callbackState,
-                                   BRCryptoTransferStateType status,
->>>>>>> 08e9bf74
                                    OwnershipKept const char *hash,
                                    OwnershipKept const char *from,
                                    OwnershipKept const char *to,
-<<<<<<< HEAD
                                    OwnershipKept const char *contract,
                                    OwnershipKept const char *amount, // value
                                    OwnershipKept const char *gasLimit,
@@ -322,82 +148,6 @@
 extern void
 cwmAnnounceGetLogsItemETH (OwnershipKept BRCryptoWalletManager cwm,
                            OwnershipGiven BRCryptoClientCallbackState callbackState,
-=======
-                                   OwnershipKept const char *amount,
-                                   OwnershipKept const char *currency,
-                                   OwnershipKept const char *fee,
-                                   uint64_t timestamp,
-                                   uint64_t blockHeight,
-                                   size_t attributesCount,
-                                   OwnershipKept const char **attributeKeys,
-                                   OwnershipKept const char **attributeVals);
-
-    extern void
-    cwmAnnounceGetTransactionsComplete (OwnershipKept BRCryptoWalletManager cwm,
-                                        OwnershipGiven BRCryptoCWMClientCallbackState callbackState,
-                                        BRCryptoBoolean success);
-
-    extern void
-    cwmAnnounceGetTransfersComplete (OwnershipKept BRCryptoWalletManager cwm,
-                                     OwnershipGiven BRCryptoCWMClientCallbackState callbackState,
-                                     BRCryptoBoolean success);
-
-    extern void
-    cwmAnnounceSubmitTransferSuccess (OwnershipKept BRCryptoWalletManager cwm,
-                                      OwnershipGiven BRCryptoCWMClientCallbackState callbackState);
-
-    extern void
-    cwmAnnounceSubmitTransferSuccessForHash (OwnershipKept BRCryptoWalletManager cwm,
-                                             OwnershipGiven BRCryptoCWMClientCallbackState callbackState,
-                                             const char *hash);
-
-    extern void
-    cwmAnnounceSubmitTransferFailure (OwnershipKept BRCryptoWalletManager cwm,
-                                      OwnershipGiven BRCryptoCWMClientCallbackState callbackState);
-
-    extern void
-    cwmAnnounceGetBalanceSuccess (OwnershipKept BRCryptoWalletManager cwm,
-                                  OwnershipGiven BRCryptoCWMClientCallbackState callbackState,
-                                  const char *balance);
-
-    extern void
-    cwmAnnounceGetBalanceFailure (OwnershipKept BRCryptoWalletManager cwm,
-                                  OwnershipGiven BRCryptoCWMClientCallbackState callbackState);
-
-    extern void
-    cwmAnnounceGetBlocksSuccess (OwnershipKept BRCryptoWalletManager cwm,
-                                 OwnershipGiven BRCryptoCWMClientCallbackState callbackState,
-                                 int blockNumbersCount,
-                                 uint64_t *blockNumbers);
-
-    extern void
-    cwmAnnounceGetBlocksFailure (OwnershipKept BRCryptoWalletManager cwm,
-                                 OwnershipGiven BRCryptoCWMClientCallbackState callbackState);
-
-    extern void
-    cwmAnnounceGetGasPriceSuccess (OwnershipKept BRCryptoWalletManager cwm,
-                                   OwnershipGiven BRCryptoCWMClientCallbackState callbackState,
-                                   const char *gasPrice);
-
-    extern void
-    cwmAnnounceGetGasPriceFailure (OwnershipKept BRCryptoWalletManager cwm,
-                                   OwnershipGiven BRCryptoCWMClientCallbackState callbackState);
-
-    extern void
-    cwmAnnounceGetGasEstimateSuccess (OwnershipKept BRCryptoWalletManager cwm,
-                                      OwnershipGiven BRCryptoCWMClientCallbackState callbackState,
-                                      const char *gasEstimate,
-                                      const char *gasPrice);
-
-    extern void
-    cwmAnnounceGetGasEstimateFailure (OwnershipKept BRCryptoWalletManager cwm,
-                                      OwnershipGiven BRCryptoCWMClientCallbackState callbackState,
-                                      BRCryptoStatus status);
-
-    extern void
-    cwmAnnounceGetLogsItem(OwnershipKept BRCryptoWalletManager cwm,
-                           OwnershipGiven BRCryptoCWMClientCallbackState callbackState,
->>>>>>> 08e9bf74
                            OwnershipKept const char *strHash,
                            OwnershipKept const char *strContract,
                            int topicCount,
