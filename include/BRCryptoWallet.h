--- conflicted
+++ resolved
@@ -22,279 +22,6 @@
 extern "C" {
 #endif
 
-<<<<<<< HEAD
-/// MARK: Forward Declarations
-
-typedef struct BRCryptoWalletSweeperRecord *BRCryptoWalletSweeper;
-
-/// MARK: Wallet Event
-
-typedef enum {
-    CRYPTO_WALLET_STATE_CREATED,
-    CRYPTO_WALLET_STATE_DELETED
-} BRCryptoWalletState;
-
-typedef enum {
-    CRYPTO_WALLET_EVENT_CREATED,
-    CRYPTO_WALLET_EVENT_CHANGED,
-    CRYPTO_WALLET_EVENT_DELETED,
-
-    CRYPTO_WALLET_EVENT_TRANSFER_ADDED,
-    CRYPTO_WALLET_EVENT_TRANSFER_CHANGED,
-    CRYPTO_WALLET_EVENT_TRANSFER_SUBMITTED,
-    CRYPTO_WALLET_EVENT_TRANSFER_DELETED,
-
-    CRYPTO_WALLET_EVENT_BALANCE_UPDATED,
-    CRYPTO_WALLET_EVENT_FEE_BASIS_UPDATED,
-
-    CRYPTO_WALLET_EVENT_FEE_BASIS_ESTIMATED,
-} BRCryptoWalletEventType;
-
-extern const char *
-BRCryptoWalletEventTypeString (BRCryptoWalletEventType t);
-
-typedef struct {
-    BRCryptoWalletEventType type;
-    union {
-        struct {
-            BRCryptoWalletState oldState;
-            BRCryptoWalletState newState;
-        } state;
-
-        struct {
-            /// Handler must 'give'
-            BRCryptoTransfer value;
-        } transfer;
-
-        struct {
-            /// Handler must 'give'
-            BRCryptoAmount amount;
-        } balanceUpdated;
-
-        struct {
-            /// Handler must 'give'
-            BRCryptoFeeBasis basis;
-        } feeBasisUpdated;
-
-        struct {
-            /// Handler must 'give' basis
-            BRCryptoStatus status;
-            BRCryptoCookie cookie;
-            BRCryptoFeeBasis basis;
-        } feeBasisEstimated;
-    } u;
-} BRCryptoWalletEvent;
-
-extern BRCryptoWalletState
-cryptoWalletGetState (BRCryptoWallet wallet);
-
-/**
- * Returns the wallet's currency
- *
- * @param wallet the wallet
- *
- * @return The currency w/ an incremented reference count (aka 'taken')
- */
-extern BRCryptoCurrency
-cryptoWalletGetCurrency (BRCryptoWallet wallet);
-
-/**
- * Returns the wallet's (default) unit.  Used for *display* of the wallet's balance.
- *
- * @param wallet The wallet
- *
- * @return the unit w/ an incremented reference count (aka 'taken')
- */
-extern BRCryptoUnit
-cryptoWalletGetUnit (BRCryptoWallet wallet);
-
-extern BRCryptoCurrency
-cryptoWalletGetCurrencyForFee (BRCryptoWallet wallet);
-
-/**
- * Returns the wallet's fee unit.
- *
- * @param wallet The wallet
- *
- * @return the fee unit w/ an incremented reference count (aka 'taken')
- */
-extern BRCryptoUnit
-cryptoWalletGetUnitForFee (BRCryptoWallet wallet);
-
-/**
- * Returns the wallets balance
- *
- * @param wallet the wallet
- *
- * @return the balance
- */
-extern BRCryptoAmount
-cryptoWalletGetBalance (BRCryptoWallet wallet);
-
-extern BRCryptoBoolean
-cryptoWalletHasTransfer (BRCryptoWallet wallet,
-                         BRCryptoTransfer transfer);
-
-/**
- * Returns a newly allocated array of the wallet's transfers.
- *
- * The caller is responsible for deallocating the returned array using
- * free().
- *
- * @param wallet the wallet
- * @param count the number of transfers returned
- *
- * @return An array of transfers w/ an incremented reference count (aka 'taken')
- *         or NULL if there are no transfers in the wallet.
- */
-extern BRCryptoTransfer *
-cryptoWalletGetTransfers (BRCryptoWallet wallet,
-                          size_t *count);
-
-/**
- * Returns a 'new' adddress from `wallet` according to the provided `addressScheme`.  For BTC
- * this is a segwit or a bech32 address.  Note that the returned address is not associated with
- * `wallet` and thus one runs the risk of using a BRCryptoAddress w/ the wrong BRCryptoWallet
- */
-extern BRCryptoAddress
-cryptoWalletGetAddress (BRCryptoWallet wallet,
-                        BRCryptoAddressScheme addressScheme);
-
-extern BRCryptoFeeBasis
-cryptoWalletGetDefaultFeeBasis (BRCryptoWallet wallet);
-
-extern void
-cryptoWalletSetDefaultFeeBasis (BRCryptoWallet wallet,
-                                BRCryptoFeeBasis feeBasis);
-
-/**
- * Create a transfer.
- *
- * @param wallet The wallet providing the amount
- * @param target The target address; this must be consistent with the provied wallet's address
- * @param amount the amount to transfer
- * @param estimatedFeeBasis the fees one is willing to
- *
- * @return the transfer or NULL
- */
-extern BRCryptoTransfer
-cryptoWalletCreateTransfer (BRCryptoWallet wallet,
-                            BRCryptoAddress target,
-                            BRCryptoAmount amount,
-                            BRCryptoFeeBasis estimatedFeeBasis);
-
-extern BRCryptoTransfer
-cryptoWalletCreateTransferForWalletSweep (BRCryptoWallet  wallet,
-                                          BRCryptoWalletSweeper sweeper,
-                                          BRCryptoFeeBasis estimatedFeeBasis);
-
-extern BRCryptoTransfer
-cryptoWalletCreateTransferForPaymentProtocolRequest (BRCryptoWallet wallet,
-                                                     BRCryptoPaymentProtocolRequest request,
-                                                     BRCryptoFeeBasis estimatedFeeBasis);
-
-extern void
-cryptoWalletAddTransfer (BRCryptoWallet wallet, BRCryptoTransfer transfer);
-
-extern void
-cryptoWalletRemTransfer (BRCryptoWallet wallet, BRCryptoTransfer transfer);
-
-extern BRCryptoAmount
- cryptoWalletEstimateLimit (BRCryptoWallet  wallet,
-                            BRCryptoBoolean asMaximum,
-                            BRCryptoAddress target,
-                            BRCryptoNetworkFee fee,
-                            BRCryptoBoolean *needEstimate,
-                            BRCryptoBoolean *isZeroIfInsuffientFunds);
-
-/**
- * Estimate the fee to transfer `amount` from `wallet` using the `feeBasis`.  Return an amount
- * represented in the wallet's fee currency.
- *
- * @param wallet the wallet
- * @param amount the amount to transfer
- * @param feeBasis the fee basis for the transfer
- *
- * @return the fee
- */
-extern void
-cryptoWalletEstimateFeeBasis (BRCryptoWallet  wallet,
-                              BRCryptoCookie cookie,
-                              BRCryptoAddress target,
-                              BRCryptoAmount  amount,
-                              BRCryptoNetworkFee fee);
-
-extern void
-cryptoWalletEstimateFeeBasisForWalletSweep (BRCryptoWallet  wallet,
-                                            BRCryptoCookie cookie,
-                                            BRCryptoWalletSweeper sweeper,
-                                            BRCryptoNetworkFee fee);
-
-extern void
-cryptoWalletEstimateFeeBasisForPaymentProtocolRequest (BRCryptoWallet wallet,
-                                                       BRCryptoCookie cookie,
-                                                       BRCryptoPaymentProtocolRequest request,
-                                                       BRCryptoNetworkFee fee);
-
-extern BRCryptoFeeBasis
-cryptoWalletCreateFeeBasis (BRCryptoWallet wallet,
-                            BRCryptoAmount pricePerCostFactor,
-                            double costFactor);
-
-extern BRCryptoBoolean
-cryptoWalletEqual (BRCryptoWallet w1, BRCryptoWallet w2);
-
-DECLARE_CRYPTO_GIVE_TAKE (BRCryptoWallet, cryptoWallet);
-
-/// MARK: Wallet Sweeper
-
-typedef enum {
-    CRYPTO_WALLET_SWEEPER_SUCCESS,
-    CRYPTO_WALLET_SWEEPER_UNSUPPORTED_CURRENCY,
-    CRYPTO_WALLET_SWEEPER_INVALID_KEY,
-    CRYPTO_WALLET_SWEEPER_INVALID_ARGUMENTS,
-    CRYPTO_WALLET_SWEEPER_INVALID_TRANSACTION,
-    CRYPTO_WALLET_SWEEPER_INVALID_SOURCE_WALLET,
-    CRYPTO_WALLET_SWEEPER_NO_TRANSFERS_FOUND,
-    CRYPTO_WALLET_SWEEPER_INSUFFICIENT_FUNDS,
-    CRYPTO_WALLET_SWEEPER_UNABLE_TO_SWEEP,
-
-    // calling a sweeper function for the wrong type
-    CRYPTO_WALLET_SWEEPER_ILLEGAL_OPERATION,
-} BRCryptoWalletSweeperStatus;
-
-extern BRCryptoWalletSweeperStatus
-cryptoWalletSweeperValidateSupported (BRCryptoNetwork network,
-                                      BRCryptoCurrency currency,
-                                      BRCryptoKey key,
-                                      BRCryptoWallet wallet);
-
-extern BRCryptoWalletSweeper
-cryptoWalletSweeperCreateAsBtc (BRCryptoNetwork network,
-                                BRCryptoCurrency currency,
-                                BRCryptoKey key,
-                                BRCryptoAddressScheme scheme);
-
-extern void
-cryptoWalletSweeperRelease (BRCryptoWalletSweeper sweeper);
-
-extern BRCryptoWalletSweeperStatus
-cryptoWalletSweeperHandleTransactionAsBTC (BRCryptoWalletSweeper sweeper,
-                                           OwnershipKept uint8_t *transaction,
-                                           size_t transactionLen);
-
-extern BRCryptoKey
-cryptoWalletSweeperGetKey (BRCryptoWalletSweeper sweeper);
-
-extern char *
-cryptoWalletSweeperGetAddress (BRCryptoWalletSweeper sweeper);
-
-extern BRCryptoAmount
-cryptoWalletSweeperGetBalance (BRCryptoWalletSweeper sweeper);
-
-extern BRCryptoWalletSweeperStatus
-cryptoWalletSweeperValidate (BRCryptoWalletSweeper sweeper);
-=======
     /// MARK: Forward Declarations
 
     typedef struct BRCryptoWalletSweeperRecord *BRCryptoWalletSweeper;
@@ -471,6 +198,16 @@
     extern void
     cryptoWalletRemTransfer (BRCryptoWallet wallet, BRCryptoTransfer transfer);
 
+    /**
+     * Estimate the wallet's maximum or minimun transfer amount.
+     */
+    extern BRCryptoAmount
+    cryptoWalletEstimateLimit (BRCryptoWallet  wallet,
+                               BRCryptoBoolean asMaximum,
+                               BRCryptoAddress target,
+                               BRCryptoNetworkFee fee,
+                               BRCryptoBoolean *needEstimate,
+                               BRCryptoBoolean *isZeroIfInsuffientFunds);
 
     /**
      * Estimate the fee to transfer `amount` from `wallet` using the `feeBasis`.  Return an amount
@@ -559,7 +296,6 @@
 
     extern BRCryptoWalletSweeperStatus
     cryptoWalletSweeperValidate (BRCryptoWalletSweeper sweeper);
->>>>>>> fed04385
 
 #ifdef __cplusplus
 }
